<?xml version="1.0" encoding="UTF-8"?>
<project xmlns="http://maven.apache.org/POM/4.0.0"
	xmlns:xsi="http://www.w3.org/2001/XMLSchema-instance"
	xsi:schemaLocation="http://maven.apache.org/POM/4.0.0 http://maven.apache.org/xsd/maven-4.0.0.xsd">
	<modelVersion>4.0.0</modelVersion>

	<groupId>com.microsoft.sqlserver</groupId>
	<artifactId>mssql-jdbc</artifactId>
	<version>7.3.1-SNAPSHOT</version>
	<packaging>jar</packaging>

	<name>Microsoft JDBC Driver for SQL Server</name>

	<description>
		Microsoft JDBC Driver for SQL Server.
	</description>

	<url>https://github.com/Microsoft/mssql-jdbc</url>

	<licenses>
		<license>
			<name>MIT License</name>
			<url>http://www.opensource.org/licenses/mit-license.php</url>
		</license>
	</licenses>

	<organization>
		<name>Microsoft Corporation</name>
	</organization>

	<developers>
		<developer>
			<organization>Microsoft</organization>
			<organizationUrl>http://www.microsoft.com</organizationUrl>
		</developer>
	</developers>

	<scm>
		<url>https://github.com/Microsoft/mssql-jdbc</url>
	</scm>

	<properties>
		<!-- Allowed values for excluded Groups here - - - - - - - - - - - - - 
			xJDBC42 - - - - - - For tests not compatible with JDBC 42 Specifications 
			xGradle - - - - - - For tests not compatible with Gradle Script - - - - - 
			xSQLv12 - - - - - - For tests not compatible with SQL Server 2008 R2 - 2014 
			xSQLv14 - - - - - - For tests not compatible with SQL Server 2016 - 2017 
			xSQLv15 - - - - - - For tests not compatible with SQL Server 2019 - - - - 
			xAzureSQLDB - - - - For tests not compatible with Azure SQL Database - - 
			xAzureSQLDW - - - - For tests not compatible with Azure Data Warehouse - 
			xAzureSQLMI - - - - For tests not compatible with Azure SQL Managed Instance 
			NTLM - - - - - - For tests using NTLM Authentication mode (excluded by default) 
			- - - - - - - - - - - - - - - - - - - - - - - - - - - - - - - - - - - - - 
<<<<<<< HEAD
			- - - Default testing enabled with SQL Server 2019 (SQLv14) -->
		<excludeGroups>xSQLv15, NTLM</excludeGroups>
=======
			Default testing enabled with SQL Server 2019 (SQLv14) -->
		<excludedGroups>xSQLv15</excludedGroups>

>>>>>>> 5e12d684
		<!-- Driver Dependencies -->
		<azure.keyvault.version>1.2.1</azure.keyvault.version>
		<azure.adal4j.version>1.6.4</azure.adal4j.version>
		<rest.client.version>1.6.5</rest.client.version>
		<osgi.core.version>6.0.0</osgi.core.version>
		<osgi.comp.version>5.0.0</osgi.comp.version>
		<!-- JUnit Test Dependencies -->
		<junit.platform.version>[1.3.2, 1.4.2]</junit.platform.version>
		<junit.jupiter.version>5.4.2</junit.jupiter.version>
		<hikaricp.version>3.3.1</hikaricp.version>
		<dbcp2.version>2.6.0</dbcp2.version>
		<slf4j.nop.version>1.7.26</slf4j.nop.version>
		<gemini.mock.version>2.1.0.RELEASE</gemini.mock.version>

		<project.build.sourceEncoding>UTF-8</project.build.sourceEncoding>
		<project.reporting.outputEncoding>${project.build.sourceEncoding}</project.reporting.outputEncoding>
		<enforcer.skip>false</enforcer.skip>
	</properties>

	<dependencies>
		<dependency>
			<groupId>com.microsoft.azure</groupId>
			<artifactId>azure-keyvault</artifactId>
			<version>${azure.keyvault.version}</version>
			<optional>true</optional>
		</dependency>
		<dependency>
			<groupId>com.microsoft.azure</groupId>
			<artifactId>adal4j</artifactId>
			<version>${azure.adal4j.version}</version>
			<optional>true</optional>
		</dependency>
		<dependency>
			<groupId>com.microsoft.rest</groupId>
			<artifactId>client-runtime</artifactId>
			<version>${rest.client.version}</version>
			<optional>true</optional>
		</dependency>

		<!-- dependencies provided by an OSGi-Framework -->
		<dependency>
			<groupId>org.osgi</groupId>
			<artifactId>org.osgi.core</artifactId>
			<version>${osgi.core.version}</version>
			<scope>provided</scope>
		</dependency>
		<dependency>
			<groupId>org.osgi</groupId>
			<artifactId>org.osgi.compendium</artifactId>
			<version>${osgi.comp.version}</version>
			<scope>provided</scope>
		</dependency>

		<!-- dependencies for running tests -->
		<dependency>
			<groupId>org.junit.platform</groupId>
			<artifactId>junit-platform-console</artifactId>
			<version>${junit.platform.version}</version>
			<scope>test</scope>
		</dependency>
		<dependency>
			<groupId>org.junit.platform</groupId>
			<artifactId>junit-platform-commons</artifactId>
			<version>${junit.platform.version}</version>
			<scope>test</scope>
		</dependency>
		<dependency>
			<groupId>org.junit.platform</groupId>
			<artifactId>junit-platform-engine</artifactId>
			<version>${junit.platform.version}</version>
			<scope>test</scope>
		</dependency>
		<dependency>
			<groupId>org.junit.platform</groupId>
			<artifactId>junit-platform-launcher</artifactId>
			<version>${junit.platform.version}</version>
			<scope>test</scope>
		</dependency>
		<dependency>
			<groupId>org.junit.platform</groupId>
			<artifactId>junit-platform-runner</artifactId>
			<version>${junit.platform.version}</version>
			<scope>test</scope>
		</dependency>
		<dependency>
			<groupId>org.junit.platform</groupId>
			<artifactId>junit-platform-surefire-provider</artifactId>
			<version>${junit.platform.version}</version>
			<scope>test</scope>
		</dependency>
		<dependency>
			<groupId>org.junit.jupiter</groupId>
			<artifactId>junit-jupiter-api</artifactId>
			<version>${junit.jupiter.version}</version>
			<scope>test</scope>
		</dependency>
		<dependency>
			<groupId>org.junit.jupiter</groupId>
			<artifactId>junit-jupiter-engine</artifactId>
			<version>${junit.jupiter.version}</version>
			<scope>test</scope>
		</dependency>
		<dependency>
			<groupId>com.zaxxer</groupId>
			<artifactId>HikariCP</artifactId>
			<version>${hikaricp.version}</version>
			<scope>test</scope>
		</dependency>
		<dependency>
			<groupId>org.apache.commons</groupId>
			<artifactId>commons-dbcp2 </artifactId>
			<version>${dbcp2.version}</version>
			<scope>test</scope>
		</dependency>
		<dependency>
			<groupId>org.slf4j</groupId>
			<artifactId>slf4j-nop</artifactId>
			<version>${slf4j.nop.version}</version>
			<scope>test</scope>
		</dependency>
		<dependency>
			<groupId>org.eclipse.gemini.blueprint</groupId>
			<artifactId>gemini-blueprint-mock</artifactId>
			<version>${gemini.mock.version}</version>
			<scope>test</scope>
		</dependency>
	</dependencies>

	<profiles>
		<profile>
			<id>jre8</id>
			<build>
				<finalName>${project.artifactId}-${project.version}.jre8-preview</finalName>
				<plugins>
					<plugin>
						<groupId>org.apache.maven.plugins</groupId>
						<artifactId>maven-compiler-plugin</artifactId>
						<version>3.8.0</version>
						<configuration>
							<excludes>
								<exclude>**/com/microsoft/sqlserver/jdbc/SQLServerJdbc43.java</exclude>
							</excludes>
							<source>1.8</source>
							<target>1.8</target>
						</configuration>
					</plugin>
					<plugin>
						<groupId>org.apache.maven.plugins</groupId>
						<artifactId>maven-javadoc-plugin</artifactId>
						<configuration>
							<source>8</source>
						</configuration>
					</plugin>
					<plugin>
						<groupId>org.apache.maven.plugins</groupId>
						<artifactId>maven-jar-plugin</artifactId>
						<version>3.1.1</version>
						<configuration>
							<archive>
								<manifestFile>${project.build.outputDirectory}/META-INF/MANIFEST.MF</manifestFile>
							</archive>
						</configuration>
					</plugin>
					<plugin>
						<groupId>org.apache.maven.plugins</groupId>
						<artifactId>maven-surefire-plugin</artifactId>
						<version>3.0.0-M1</version>
						<configuration>
							<!-- Exclude [xJDBC42] For tests not compatible with JDBC 4.2 Specifications -->
							<excludedGroups>${excludedGroups}, xJDBC42</excludedGroups>
						</configuration>
					</plugin>
				</plugins>
			</build>
		</profile>
		<profile>
			<id>jre11</id>
			<build>
				<finalName>${project.artifactId}-${project.version}.jre11-preview</finalName>
				<plugins>
					<plugin>
						<groupId>org.apache.maven.plugins</groupId>
						<artifactId>maven-compiler-plugin</artifactId>
						<version>3.8.0</version>
						<configuration>
							<excludes>
								<exclude>**/com/microsoft/sqlserver/jdbc/SQLServerJdbc42.java</exclude>
							</excludes>
							<source>11</source>
							<target>11</target>
						</configuration>
					</plugin>
					<plugin>
						<groupId>org.apache.maven.plugins</groupId>
						<artifactId>maven-jar-plugin</artifactId>
						<version>3.1.1</version>
						<configuration>
							<archive>
								<manifestFile>${project.build.outputDirectory}/META-INF/MANIFEST.MF</manifestFile>
								<manifestEntries>
									<Automatic-Module-Name>com.microsoft.sqlserver.jdbc</Automatic-Module-Name>
								</manifestEntries>
							</archive>
						</configuration>
					</plugin>
				</plugins>
			</build>
		</profile>
		<profile>
			<id>jre12</id>
			<activation>
				<activeByDefault>true</activeByDefault>
			</activation>
			<build>
				<finalName>${project.artifactId}-${project.version}.jre12-preview</finalName>
				<plugins>
					<plugin>
						<groupId>org.apache.maven.plugins</groupId>
						<artifactId>maven-compiler-plugin</artifactId>
						<version>3.8.0</version>
						<configuration>
							<excludes>
								<exclude>**/com/microsoft/sqlserver/jdbc/SQLServerJdbc42.java</exclude>
							</excludes>
							<source>12</source>
							<target>12</target>
						</configuration>
					</plugin>
					<plugin>
						<groupId>org.apache.maven.plugins</groupId>
						<artifactId>maven-jar-plugin</artifactId>
						<version>3.1.1</version>
						<configuration>
<<<<<<< HEAD
							<argLine>
								${argLine} --illegal-access=permit
							</argLine>
							<properties>
								<excludeTags>${skipTestTag}</excludeTags>
							</properties>
							<excludedGroups>${excludeGroups}</excludedGroups>
=======
							<archive>
								<manifestFile>${project.build.outputDirectory}/META-INF/MANIFEST.MF</manifestFile>
								<manifestEntries>
									<Automatic-Module-Name>com.microsoft.sqlserver.jdbc</Automatic-Module-Name>
								</manifestEntries>
							</archive>
>>>>>>> 5e12d684
						</configuration>
					</plugin>
				</plugins>
			</build>
		</profile>
	</profiles>
	<build>
		<resources>
			<resource>
				<directory>${basedir}</directory>
				<includes>
					<include>META-INF/services/java.sql.Driver</include>
				</includes>
			</resource>
		</resources>
		<testResources>
			<testResource>
				<directory>src/test/resources</directory>
				<includes>
					<include>**/*.csv</include>
				</includes>
			</testResource>
			<testResource>
				<directory>AE_Certificates</directory>
				<includes>
					<include>**/*.txt</include>
					<include>**/*.jks</include>
				</includes>
			</testResource>
		</testResources>
		<plugins>
			<plugin>
				<groupId>org.apache.maven.plugins</groupId>
				<artifactId>maven-enforcer-plugin</artifactId>
				<version>3.0.0-M2</version>
				<executions>
					<execution>
						<id>enforce-versions</id>
						<goals>
							<goal>enforce</goal>
						</goals>
						<configuration>
							<rules>
								<bannedPlugins>
									<!-- will only display a warning but does not fail the build. -->
									<level>WARN</level>
									<excludes>
										<exclude>org.apache.maven.plugins:maven-verifier-plugin</exclude>
									</excludes>
									<message>Please consider using the maven-invoker-plugin
										(http://maven.apache.org/plugins/maven-invoker-plugin/)!</message>
								</bannedPlugins>
								<requireMavenVersion>
									<version>3.5.0</version>
								</requireMavenVersion>
								<requireJavaVersion>
									<version>11</version>
								</requireJavaVersion>
							</rules>
						</configuration>
					</execution>
				</executions>
			</plugin>
			<plugin>
				<groupId>org.apache.maven.plugins</groupId>
				<artifactId>maven-surefire-plugin</artifactId>
				<version>3.0.0-M1</version>
				<configuration>
					<argLine>
						${argLine} --illegal-access=permit
					</argLine>
					<excludedGroups>
						${excludedGroups}</excludedGroups>
				</configuration>
			</plugin>
			<plugin>
				<groupId>org.apache.maven.plugins</groupId>
				<artifactId>maven-source-plugin</artifactId>
				<version>3.0.1</version>
				<executions>
					<execution>
						<id>attach-sources</id>
						<goals>
							<goal>jar</goal>
						</goals>
					</execution>
				</executions>
			</plugin>
			<!-- Create OSGI Headers -->
			<plugin>
				<groupId>org.apache.felix</groupId>
				<artifactId>maven-bundle-plugin</artifactId>
				<version>4.2.0</version>
				<extensions>true</extensions>
				<configuration>
					<instructions>
						<_exportcontents>
							com.microsoft.sqlserver.jdbc,
							com.microsoft.sqlserver.jdbc.osgi,
							com.microsoft.sqlserver.jdbc.dataclassification,
							microsoft.sql
						</_exportcontents>
						<Import-Package>!microsoft.sql,*</Import-Package>
						<Bundle-Activator>com.microsoft.sqlserver.jdbc.osgi.Activator</Bundle-Activator>
					</instructions>
				</configuration>
				<executions>
					<execution>
						<id>bundle-manifest</id>
						<phase>process-classes</phase>
						<goals>
							<goal>manifest</goal>
						</goals>
					</execution>
				</executions>
			</plugin>
			<plugin>
				<groupId>org.apache.maven.plugins</groupId>
				<artifactId>maven-javadoc-plugin</artifactId>
				<version>3.0.0</version>
				<configuration>
					<failOnError>true</failOnError>
					<excludePackageNames>mssql.googlecode.*:mssql.security.provider.MD4</excludePackageNames>
				</configuration>
				<executions>
					<execution>
						<id>attach-javadocs</id>
						<goals>
							<goal>jar</goal>
						</goals>
					</execution>
				</executions>
			</plugin>
			<plugin>
				<groupId>org.codehaus.mojo</groupId>
				<artifactId>versions-maven-plugin</artifactId>
				<version>2.5</version>
				<inherited>true</inherited>
				<configuration>
					<outputFile>outdated-dependencies.txt</outputFile>
					<rulesUri>file:///${session.executionRootDirectory}/maven-version-rules.xml</rulesUri>
				</configuration>
			</plugin>
			<plugin>
				<groupId>org.jacoco</groupId>
				<artifactId>jacoco-maven-plugin</artifactId>
				<version>0.8.3</version>
				<executions>
					<execution>
						<id>pre-test</id>
						<goals>
							<goal>prepare-agent</goal>
						</goals>
					</execution>
					<execution>
						<id>report</id>
						<phase>test</phase>
						<goals>
							<goal>report</goal>
						</goals>
					</execution>
				</executions>
				<configuration>
					<fileSets>
						<fileSet>
							<directory>jacoco-execs/</directory>
							<includes>
								<include>*.exec</include>
							</includes>
						</fileSet>
					</fileSets>
					<!-- File containing the merged coverage data -->
					<destFile>${project.build.directory}/jacoco.exec</destFile>
				</configuration>
			</plugin>
			<plugin>
				<groupId>org.apache.maven.plugins</groupId>
				<artifactId>maven-clean-plugin</artifactId>
				<version>3.1.0</version>
			</plugin>
			<plugin>
				<groupId>org.apache.maven.plugins</groupId>
				<artifactId>maven-deploy-plugin</artifactId>
				<version>2.8.2</version>
			</plugin>
			<plugin>
				<groupId>org.apache.maven.plugins</groupId>
				<artifactId>maven-install-plugin</artifactId>
				<version>2.5.2</version>
			</plugin>
			<plugin>
				<groupId>org.apache.maven.plugins</groupId>
				<artifactId>maven-resources-plugin</artifactId>
				<version>3.1.0</version>
			</plugin>
			<plugin>
				<groupId>org.apache.maven.plugins</groupId>
				<artifactId>maven-site-plugin</artifactId>
				<version>3.7.1</version>
			</plugin>
			<plugin>
				<groupId>org.apache.maven</groupId>
				<artifactId>maven-archiver</artifactId>
				<version>3.4.0</version>
			</plugin>
		</plugins>
	</build>
</project><|MERGE_RESOLUTION|>--- conflicted
+++ resolved
@@ -51,14 +51,9 @@
 			xAzureSQLMI - - - - For tests not compatible with Azure SQL Managed Instance 
 			NTLM - - - - - - For tests using NTLM Authentication mode (excluded by default) 
 			- - - - - - - - - - - - - - - - - - - - - - - - - - - - - - - - - - - - - 
-<<<<<<< HEAD
-			- - - Default testing enabled with SQL Server 2019 (SQLv14) -->
-		<excludeGroups>xSQLv15, NTLM</excludeGroups>
-=======
 			Default testing enabled with SQL Server 2019 (SQLv14) -->
-		<excludedGroups>xSQLv15</excludedGroups>
-
->>>>>>> 5e12d684
+		<excludedGroups>xSQLv15, NTLM</excludedGroups>
+
 		<!-- Driver Dependencies -->
 		<azure.keyvault.version>1.2.1</azure.keyvault.version>
 		<azure.adal4j.version>1.6.4</azure.adal4j.version>
@@ -292,22 +287,12 @@
 						<artifactId>maven-jar-plugin</artifactId>
 						<version>3.1.1</version>
 						<configuration>
-<<<<<<< HEAD
-							<argLine>
-								${argLine} --illegal-access=permit
-							</argLine>
-							<properties>
-								<excludeTags>${skipTestTag}</excludeTags>
-							</properties>
-							<excludedGroups>${excludeGroups}</excludedGroups>
-=======
 							<archive>
 								<manifestFile>${project.build.outputDirectory}/META-INF/MANIFEST.MF</manifestFile>
 								<manifestEntries>
 									<Automatic-Module-Name>com.microsoft.sqlserver.jdbc</Automatic-Module-Name>
 								</manifestEntries>
 							</archive>
->>>>>>> 5e12d684
 						</configuration>
 					</plugin>
 				</plugins>
