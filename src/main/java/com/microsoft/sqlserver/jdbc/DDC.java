/*
 * Microsoft JDBC Driver for SQL Server Copyright(c) Microsoft Corporation All rights reserved. This program is made
 * available under the terms of the MIT License. See the LICENSE file in the project root for more information.
 */

package com.microsoft.sqlserver.jdbc;

import static java.nio.charset.StandardCharsets.US_ASCII;

import java.io.BufferedReader;
import java.io.ByteArrayInputStream;
import java.io.IOException;
import java.io.InputStream;
import java.io.InputStreamReader;
import java.io.Reader;
import java.io.StringReader;
import java.io.UnsupportedEncodingException;
import java.math.BigDecimal;
import java.math.BigInteger;
import java.nio.ByteBuffer;
import java.nio.CharBuffer;
import java.nio.charset.Charset;
import java.text.MessageFormat;
import java.util.Calendar;
import java.util.GregorianCalendar;
import java.util.Locale;
import java.util.TimeZone;


/**
 * Utility class for all Data Dependant Conversions (DDC).
 */

final class DDC {

    /**
     * Convert an Integer object to desired target user type.
     * 
     * @param intvalue
     *        the value to convert.
     * @param valueLength
     *        the value to convert.
     * @param jdbcType
     *        the jdbc type required.
     * @param streamType
     *        the type of stream required.
     * @return the required object.
     */
    static final Object convertIntegerToObject(int intValue, int valueLength, JDBCType jdbcType,
            StreamType streamType) {
        switch (jdbcType) {
            case INTEGER:
                return intValue;
            case SMALLINT: // 2.21 small and tinyint returned as short
            case TINYINT:
                return (short) intValue;
            case BIT:
            case BOOLEAN:
                return 0 != intValue;
            case BIGINT:
                return (long) intValue;
            case DECIMAL:
            case NUMERIC:
            case MONEY:
            case SMALLMONEY:
                return new BigDecimal(Integer.toString(intValue));
            case FLOAT:
            case DOUBLE:
                return (double) intValue;
            case REAL:
                return (float) intValue;
            case BINARY:
                return convertIntToBytes(intValue, valueLength);
            default:
                return Integer.toString(intValue);
        }
    }

    /**
     * Convert a Long object to desired target user type.
     * 
     * @param longVal
     *        the value to convert.
     * @param jdbcType
     *        the jdbc type required.
     * @param baseSSType
     *        the base SQLServer type.
     * @param streamType
     *        the stream type.
     * @return the required object.
     */
    static final Object convertLongToObject(long longVal, JDBCType jdbcType, SSType baseSSType, StreamType streamType) {
        switch (jdbcType) {
            case BIGINT:
                return longVal;
            case INTEGER:
                return (int) longVal;
            case SMALLINT: // small and tinyint returned as short
            case TINYINT:
                return (short) longVal;
            case BIT:
            case BOOLEAN:
                return 0 != longVal;
            case DECIMAL:
            case NUMERIC:
            case MONEY:
            case SMALLMONEY:
                return new BigDecimal(Long.toString(longVal));
            case FLOAT:
            case DOUBLE:
                return (double) longVal;
            case REAL:
                return (float) longVal;
            case BINARY:
                byte[] convertedBytes = convertLongToBytes(longVal);
                int bytesToReturnLength;
                byte[] bytesToReturn;

                switch (baseSSType) {
                    case BIT:
                    case TINYINT:
                        bytesToReturnLength = 1;
                        bytesToReturn = new byte[bytesToReturnLength];
                        System.arraycopy(convertedBytes, convertedBytes.length - bytesToReturnLength, bytesToReturn, 0,
                                bytesToReturnLength);
                        return bytesToReturn;
                    case SMALLINT:
                        bytesToReturnLength = 2;
                        bytesToReturn = new byte[bytesToReturnLength];
                        System.arraycopy(convertedBytes, convertedBytes.length - bytesToReturnLength, bytesToReturn, 0,
                                bytesToReturnLength);
                        return bytesToReturn;
                    case INTEGER:
                        bytesToReturnLength = 4;
                        bytesToReturn = new byte[bytesToReturnLength];
                        System.arraycopy(convertedBytes, convertedBytes.length - bytesToReturnLength, bytesToReturn, 0,
                                bytesToReturnLength);
                        return bytesToReturn;
                    case BIGINT:
                        bytesToReturnLength = 8;
                        bytesToReturn = new byte[bytesToReturnLength];
                        System.arraycopy(convertedBytes, convertedBytes.length - bytesToReturnLength, bytesToReturn, 0,
                                bytesToReturnLength);
                        return bytesToReturn;
                    default:
                        return convertedBytes;
                }

            case VARBINARY:
                switch (baseSSType) {
                    case BIGINT:
                        return longVal;
                    case INTEGER:
                        return (int) longVal;
                    case SMALLINT: // small and tinyint returned as short
                    case TINYINT:
                        return (short) longVal;
                    case BIT:
                        return 0 != longVal;
                    case DECIMAL:
                    case NUMERIC:
                    case MONEY:
                    case SMALLMONEY:
                        return new BigDecimal(Long.toString(longVal));
                    case FLOAT:
                        return (double) longVal;
                    case REAL:
                        return (float) longVal;
                    case BINARY:
                        return convertLongToBytes(longVal);
                    default:
                        return Long.toString(longVal);
                }
            default:
                return Long.toString(longVal);
        }
    }

    /**
     * Encodes an integer value to a byte array in big-endian order.
     * 
     * @param intValue
     *        the integer value to encode.
     * @param valueLength
     *        the number of bytes to encode.
     * @return the byte array containing the big-endian encoded value.
     */
    static final byte[] convertIntToBytes(int intValue, int valueLength) {
        byte bytes[] = new byte[valueLength];
        for (int i = valueLength; i-- > 0;) {
            bytes[i] = (byte) (intValue & 0xFF);
            intValue >>= 8;
        }
        return bytes;
    }

    /**
     * Convert a Float object to desired target user type.
     * 
     * @param floatVal
     *        the value to convert.
     * @param jdbcType
     *        the jdbc type required.
     * @param streamType
     *        the stream type.
     * @return the required object.
     */
    static final Object convertFloatToObject(float floatVal, JDBCType jdbcType, StreamType streamType) {
        switch (jdbcType) {
            case REAL:
                return floatVal;
            case INTEGER:
                return (int) floatVal;
            case SMALLINT: // small and tinyint returned as short
            case TINYINT:
                return (short) floatVal;
            case BIT:
            case BOOLEAN:
                return 0 != Float.compare(0.0f, floatVal);
            case BIGINT:
                return (long) floatVal;
            case DECIMAL:
            case NUMERIC:
            case MONEY:
            case SMALLMONEY:
                return new BigDecimal(Float.toString(floatVal));
            case FLOAT:
            case DOUBLE:
                return (Float.valueOf(floatVal)).doubleValue();
            case BINARY:
                return convertIntToBytes(Float.floatToRawIntBits(floatVal), 4);
            default:
                return Float.toString(floatVal);
        }
    }

    /**
     * Encodes a long value to a byte array in big-endian order.
     * 
     * @param longValue
     *        the long value to encode.
     * @return the byte array containing the big-endian encoded value.
     */
    static final byte[] convertLongToBytes(long longValue) {
        byte bytes[] = new byte[8];
        for (int i = 8; i-- > 0;) {
            bytes[i] = (byte) (longValue & 0xFF);
            longValue >>= 8;
        }
        return bytes;
    }

    /**
     * Convert a Double object to desired target user type.
     * 
     * @param doubleVal
     *        the value to convert.
     * @param jdbcType
     *        the jdbc type required.
     * @param streamType
     *        the stream type.
     * @return the required object.
     */
    static final Object convertDoubleToObject(double doubleVal, JDBCType jdbcType, StreamType streamType) {
        switch (jdbcType) {
            case FLOAT:
            case DOUBLE:
                return doubleVal;
            case REAL:
                return (Double.valueOf(doubleVal)).floatValue();
            case INTEGER:
                return (int) doubleVal;
            case SMALLINT: // small and tinyint returned as short
            case TINYINT:
                return (short) doubleVal;
            case BIT:
            case BOOLEAN:
                return 0 != Double.compare(0.0d, doubleVal);
            case BIGINT:
                return (long) doubleVal;
            case DECIMAL:
            case NUMERIC:
            case MONEY:
            case SMALLMONEY:
                return new BigDecimal(Double.toString(doubleVal));
            case BINARY:
                return convertLongToBytes(Double.doubleToRawLongBits(doubleVal));
            default:
                return Double.toString(doubleVal);
        }
    }

    static final byte[] convertBigDecimalToBytes(BigDecimal bigDecimalVal, int scale) {
        byte[] valueBytes;

        if (bigDecimalVal == null) {
            valueBytes = new byte[2];
            valueBytes[0] = (byte) scale;
            valueBytes[1] = 0; // data length
        } else {
            boolean isNegative = (bigDecimalVal.signum() < 0);

            // NOTE: Handle negative scale as a special case for JDK 1.5 and later VMs.
            if (bigDecimalVal.scale() < 0)
                bigDecimalVal = bigDecimalVal.setScale(0);

            BigInteger bi = bigDecimalVal.unscaledValue();

            if (isNegative)
                bi = bi.negate();

            byte[] unscaledBytes = bi.toByteArray();

            valueBytes = new byte[unscaledBytes.length + 3];
            int j = 0;
            valueBytes[j++] = (byte) bigDecimalVal.scale();
            valueBytes[j++] = (byte) (unscaledBytes.length + 1); // data length + sign
            valueBytes[j++] = (byte) (isNegative ? 0 : 1); // 1 = +ve, 0 = -ve
            for (int i = unscaledBytes.length - 1; i >= 0; i--)
                valueBytes[j++] = unscaledBytes[i];
        }

        return valueBytes;
    }

    /**
     * Convert a BigDecimal object to desired target user type.
     * 
     * @param bigDecimalVal
     *        the value to convert.
     * @param jdbcType
     *        the jdbc type required.
     * @param streamType
     *        the stream type.
     * @return the required object.
     */
    static final Object convertBigDecimalToObject(BigDecimal bigDecimalVal, JDBCType jdbcType, StreamType streamType) {
        switch (jdbcType) {
            case DECIMAL:
            case NUMERIC:
            case MONEY:
            case SMALLMONEY:
                return bigDecimalVal;
            case FLOAT:
            case DOUBLE:
                return bigDecimalVal.doubleValue();
            case REAL:
                return bigDecimalVal.floatValue();
            case INTEGER:
                return bigDecimalVal.intValue();
            case SMALLINT: // small and tinyint returned as short
            case TINYINT:
                return bigDecimalVal.shortValue();
            case BIT:
            case BOOLEAN:
                return 0 != bigDecimalVal.compareTo(BigDecimal.valueOf(0));
            case BIGINT:
                return bigDecimalVal.longValue();
            case BINARY:
                return convertBigDecimalToBytes(bigDecimalVal, bigDecimalVal.scale());
            default:
                return bigDecimalVal.toString();
        }
    }

    /**
     * Convert a Money object to desired target user type.
     * 
     * @param bigDecimalVal
     *        the value to convert.
     * @param jdbcType
     *        the jdbc type required.
     * @param streamType
     *        the stream type.
     * @param numberOfBytes
     *        the number of bytes to convert
     * @return the required object.
     */
    static final Object convertMoneyToObject(BigDecimal bigDecimalVal, JDBCType jdbcType, StreamType streamType,
            int numberOfBytes) {
        switch (jdbcType) {
            case DECIMAL:
            case NUMERIC:
            case MONEY:
            case SMALLMONEY:
                return bigDecimalVal;
            case FLOAT:
            case DOUBLE:
                return bigDecimalVal.doubleValue();
            case REAL:
                return bigDecimalVal.floatValue();
            case INTEGER:
                return bigDecimalVal.intValue();
            case SMALLINT: // small and tinyint returned as short
            case TINYINT:
                return bigDecimalVal.shortValue();
            case BIT:
            case BOOLEAN:
                return 0 != bigDecimalVal.compareTo(BigDecimal.valueOf(0));
            case BIGINT:
                return bigDecimalVal.longValue();
            case BINARY:
                return convertToBytes(bigDecimalVal, bigDecimalVal.scale(), numberOfBytes);
            default:
                return bigDecimalVal.toString();
        }
    }

    // converts big decimal to money and smallmoney
    private static byte[] convertToBytes(BigDecimal value, int scale, int numBytes) {
        boolean isNeg = value.signum() < 0;

        value = value.setScale(scale);

        BigInteger bigInt = value.unscaledValue();

        byte[] unscaledBytes = bigInt.toByteArray();

        byte[] ret = new byte[numBytes];
        if (unscaledBytes.length < numBytes) {
            for (int i = 0; i < numBytes - unscaledBytes.length; ++i) {
                ret[i] = (byte) (isNeg ? -1 : 0);
            }
        }
        int offset = numBytes - unscaledBytes.length;
        System.arraycopy(unscaledBytes, 0, ret, offset, numBytes - offset);
        return ret;
    }

    /**
     * Convert a byte array to desired target user type.
     * 
     * @param bytesValue
     *        the value to convert.
     * @param jdbcType
     *        the jdbc type required.
     * @param baseTypeInfo
     *        the type information associated with bytesValue.
     * @return the required object.
     * @throws SQLServerException
     *         when an error occurs.
     */
    static final Object convertBytesToObject(byte[] bytesValue, JDBCType jdbcType,
            TypeInfo baseTypeInfo) throws SQLServerException {
        switch (jdbcType) {
            case CHAR:
                String str = Util.bytesToHexString(bytesValue, bytesValue.length);

                if ((SSType.BINARY == baseTypeInfo.getSSType()) && (str.length() < (baseTypeInfo.getPrecision() * 2))) {

                    StringBuilder strbuf = new StringBuilder(str);

                    while (strbuf.length() < (baseTypeInfo.getPrecision() * 2)) {
                        strbuf.append('0');
                    }
                    return strbuf.toString();
                }
                return str;

            case BINARY:
            case VARBINARY:
            case LONGVARBINARY:
                if ((SSType.BINARY == baseTypeInfo.getSSType()) && (bytesValue.length < baseTypeInfo.getPrecision())) {

                    byte[] newBytes = new byte[baseTypeInfo.getPrecision()];
                    System.arraycopy(bytesValue, 0, newBytes, 0, bytesValue.length);
                    return newBytes;
                }

                return bytesValue;

            default:
                MessageFormat form = new MessageFormat(
                        SQLServerException.getErrString("R_unsupportedConversionFromTo"));
                throw new SQLServerException(form.format(new Object[] {baseTypeInfo.getSSType().name(), jdbcType}),
                        null, 0, null);
        }
    }

    /**
     * Convert a String object to desired target user type.
     * 
     * @param stringVal
     *        the value to convert.
     * @param charset
     *        the character set.
     * @param jdbcType
     *        the jdbc type required.
     * @return the required object.
     */
    static final Object convertStringToObject(String stringVal, Charset charset, JDBCType jdbcType,
            StreamType streamType) throws UnsupportedEncodingException, IllegalArgumentException {
        switch (jdbcType) {
            // Convert String to Numeric types.
            case DECIMAL:
            case NUMERIC:
            case MONEY:
            case SMALLMONEY:
                return new BigDecimal(stringVal.trim());
            case FLOAT:
            case DOUBLE:
                return Double.valueOf(stringVal.trim());
            case REAL:
                return Float.valueOf(stringVal.trim());
            case INTEGER:
                return Integer.valueOf(stringVal.trim());
            case SMALLINT: // small and tinyint returned as short
            case TINYINT:
                return Short.valueOf(stringVal.trim());
            case BIT:
            case BOOLEAN:
                String trimmedString = stringVal.trim();
                return (1 == trimmedString.length()) ? Boolean.valueOf('1' == trimmedString.charAt(0))
                                                     : Boolean.valueOf(trimmedString);
            case BIGINT:
                return Long.valueOf(stringVal.trim());

            // Convert String to Temporal types.
            case TIMESTAMP:
                return java.sql.Timestamp.valueOf(stringVal.trim());
            case DATE:
                return java.sql.Date.valueOf(getDatePart(stringVal.trim()));
            case TIME: {
                // Accepted character formats for conversion to java.sql.Time are:
                // hh:mm:ss[.nnnnnnnnn]
                // YYYY-MM-DD hh:mm:ss[.nnnnnnnnn]
                //
                // To handle either of these formats:
                // 1) Normalize and parse as a Timestamp
                // 2) Round fractional seconds up to the nearest millisecond (max resolution of java.sql.Time)
                // 3) Renormalize (as rounding may have changed the date) to a java.sql.Time
                java.sql.Timestamp ts = java.sql.Timestamp
                        .valueOf(TDS.BASE_DATE_1970 + " " + getTimePart(stringVal.trim()));
                GregorianCalendar cal = new GregorianCalendar(Locale.US);
                cal.clear();
                cal.setTimeInMillis(ts.getTime());
                if (ts.getNanos() % Nanos.PER_MILLISECOND >= Nanos.PER_MILLISECOND / 2)
                    cal.add(Calendar.MILLISECOND, 1);
                cal.set(TDS.BASE_YEAR_1970, Calendar.JANUARY, 1);
                return new java.sql.Time(cal.getTimeInMillis());
            }

            case BINARY:
                return stringVal.getBytes(charset);

            default:
                // For everything else, just return either a string or appropriate stream.
                switch (streamType) {
                    case CHARACTER:
                        return new StringReader(stringVal);
                    case ASCII:
                        return new ByteArrayInputStream(stringVal.getBytes(US_ASCII));
                    case BINARY:
                        return new ByteArrayInputStream(stringVal.getBytes());

                    default:
                        return stringVal;
                }
        }
    }

    static final Object convertStreamToObject(BaseInputStream stream, TypeInfo typeInfo, JDBCType jdbcType,
            InputStreamGetterArgs getterArgs) throws SQLServerException {
        // Need to handle the simple case of a null value here, as it is not done
        // outside this function.
        if (null == stream)
            return null;

        assert null != typeInfo;
        assert null != getterArgs;

        SSType ssType = typeInfo.getSSType();

        try {
            switch (jdbcType) {
                case CHAR:
                case VARCHAR:
                case LONGVARCHAR:
                case NCHAR:
                case NVARCHAR:
                case LONGNVARCHAR:
                default:

                    // Binary streams to character types:
                    // - Direct conversion to ASCII stream
                    // - Convert as hexized value to other character types
                    if (SSType.BINARY == ssType || SSType.VARBINARY == ssType || SSType.VARBINARYMAX == ssType
                            || SSType.TIMESTAMP == ssType || SSType.IMAGE == ssType || SSType.UDT == ssType) {
                        if (StreamType.ASCII == getterArgs.streamType) {
                            return stream;
                        } else {
                            assert StreamType.CHARACTER == getterArgs.streamType
                                    || StreamType.NONE == getterArgs.streamType;

                            byte[] byteValue = stream.getBytes();
                            if (JDBCType.GUID == jdbcType) {
                                return Util.readGUID(byteValue);
                            } else if (JDBCType.GEOMETRY == jdbcType) {
                                return Geometry.STGeomFromWKB(byteValue);
                            } else if (JDBCType.GEOGRAPHY == jdbcType) {
                                return Geography.STGeomFromWKB(byteValue);
                            } else {
                                String hexString = Util.bytesToHexString(byteValue, byteValue.length);

                                if (StreamType.NONE == getterArgs.streamType)
                                    return hexString;

                                return new StringReader(hexString);
                            }
                        }
                    }

                    // Handle streams converting to ASCII
                    if (StreamType.ASCII == getterArgs.streamType) {
                        // Fast path for SBCS data that converts directly/easily to ASCII
                        if (typeInfo.supportsFastAsciiConversion())
                            return new AsciiFilteredInputStream(stream);

                        // Slightly less fast path for MBCS data that converts directly/easily to ASCII
                        if (getterArgs.isAdaptive) {
                            return AsciiFilteredUnicodeInputStream.MakeAsciiFilteredUnicodeInputStream(stream,
                                    new BufferedReader(new InputStreamReader(stream, typeInfo.getCharset())));
                        } else {
                            return new ByteArrayInputStream(
                                    (new String(stream.getBytes(), typeInfo.getCharset())).getBytes(US_ASCII));
                        }
                    } else if (StreamType.CHARACTER == getterArgs.streamType
                            || StreamType.NCHARACTER == getterArgs.streamType) {
                        if (getterArgs.isAdaptive)
                            return new BufferedReader(new InputStreamReader(stream, typeInfo.getCharset()));
                        else
                            return new StringReader(new String(stream.getBytes(), typeInfo.getCharset()));
                    }

                    // None of the special/fast textual conversion cases applied. Just go the normal route of converting
                    // via String.
                    return convertStringToObject(new String(stream.getBytes(), typeInfo.getCharset()),
                            typeInfo.getCharset(), jdbcType, getterArgs.streamType);

                case CLOB:
                    return new SQLServerClob(stream, typeInfo);

                case NCLOB:
                    return new SQLServerNClob(stream, typeInfo);
                case SQLXML:
                    return new SQLServerSQLXML(stream, getterArgs, typeInfo);

                case BINARY:
                case VARBINARY:
                case LONGVARBINARY:
                case BLOB:

                    // Where allowed, streams convert directly to binary representation

                    if (StreamType.BINARY == getterArgs.streamType)
                        return stream;

                    if (JDBCType.BLOB == jdbcType)
                        return new SQLServerBlob(stream);

                    return stream.getBytes();
            }
        }

        // Conversion can throw either of these exceptions:
        //
        // UnsupportedEncodingException (binary conversions)
        // IllegalArgumentException (any conversion - note: numerics throw NumberFormatException subclass)
        //
        // Catch them and translate them to a SQLException so that we don't propagate an unexpected exception
        // type all the way up to the app, which may not catch it either...
        catch (IllegalArgumentException e) {
            MessageFormat form = new MessageFormat(SQLServerException.getErrString("R_errorConvertingValue"));
            throw new SQLServerException(form.format(new Object[] {typeInfo.getSSType(), jdbcType}), null, 0, e);
        } catch (UnsupportedEncodingException e) {
            MessageFormat form = new MessageFormat(SQLServerException.getErrString("R_errorConvertingValue"));
            throw new SQLServerException(form.format(new Object[] {typeInfo.getSSType(), jdbcType}), null, 0, e);
        }
    }

    // Returns date portion of string.
    // Expects one of "<date>" or "<date><space><time>".
    private static String getDatePart(String s) {
        int sp = s.indexOf(' ');
        if (-1 == sp)
            return s;
        return s.substring(0, sp);
    }

    // Returns time portion of string.
    // Expects one of "<time>" or "<date><space><time>".
    private static String getTimePart(String s) {
        int sp = s.indexOf(' ');
        if (-1 == sp)
            return s;
        return s.substring(sp + 1);
    }

    // Formats nanoseconds as a String of the form ".nnnnnnn...." where the number
    // of digits is equal to the scale. Returns the empty string for scale = 0;
    private static String fractionalSecondsString(long subSecondNanos, int scale) {
        assert 0 <= subSecondNanos && subSecondNanos < Nanos.PER_SECOND;
        assert 0 <= scale && scale <= TDS.MAX_FRACTIONAL_SECONDS_SCALE;

        // Fast path for 0 scale (avoids creation of two BigDecimal objects and
        // two Strings when the answer is going to be "" anyway...)
        if (0 == scale)
            return "";

        return java.math.BigDecimal.valueOf(subSecondNanos % Nanos.PER_SECOND, 9).setScale(scale).toPlainString()
                .substring(1);
    }

    /**
     * Convert a SQL Server temporal value to the desired Java object type.
     *
     * Accepted SQL server data types:
     *
     * DATETIME SMALLDATETIME DATE TIME DATETIME2 DATETIMEOFFSET
     *
     * Converts to Java types (determined by JDBC type):
     *
     * java.sql.Date java.sql.Time java.sql.Timestamp java.lang.String
     *
     * @param jdbcType
     *        the JDBC type indicating the desired conversion
     *
     * @param ssType
     *        the SQL Server data type of the value being converted
     *
     * @param timeZoneCalendar
<<<<<<< HEAD
     *            (optional) a Calendar representing the time zone to associate with the resulting converted value. For DATETIMEOFFSET, this parameter
     *            represents the time zone associated with the value. Null means to use the default server time zone.
     *
     * @param serverTimeZone
     *            the default server time zone, used if timeZoneCalendar is null.
=======
     *        (optional) a Calendar representing the time zone to associate with the resulting converted value. For
     *        DATETIMEOFFSET, this parameter represents the time zone associated with the value. Null means to use the
     *        default VM time zone.
>>>>>>> 6580deee
     *
     * @param daysSinceBaseDate
     *        The date part of the value, expressed as a number of days since the base date for the specified SQL Server
     *        data type. For DATETIME and SMALLDATETIME, the base date is 1/1/1900. For other types, the base date is
     *        1/1/0001. The number of days assumes Gregorian leap year behavior over the entire supported range of
     *        values. For TIME values, this parameter must be the number of days between 1/1/0001 and 1/1/1900 when
     *        converting to java.sql.Timestamp.
     * 
     * @param ticksSinceMidnight
     *        The time part of the value, expressed as a number of time units (ticks) since midnight. For DATETIME and
     *        SMALLDATETIME SQL Server data types, time units are in milliseconds. For other types, time units are in
     *        nanoseconds. For DATE values, this parameter must be 0.
     *
     * @param fractionalSecondsScale
     *        the desired fractional seconds scale to use when formatting the value as a String. Ignored for conversions
     *        to Java types other than String.
     *
     * @return a Java object of the desired type.
     */
<<<<<<< HEAD
    static final Object convertTemporalToObject(JDBCType jdbcType,
            SSType ssType,
            Calendar timeZoneCalendar,
            TimeZone serverTimeZone,
            int daysSinceBaseDate,
            long ticksSinceMidnight,
            int fractionalSecondsScale) {
=======
    static final Object convertTemporalToObject(JDBCType jdbcType, SSType ssType, Calendar timeZoneCalendar,
            int daysSinceBaseDate, long ticksSinceMidnight, int fractionalSecondsScale) {
>>>>>>> 6580deee
        // Determine the local time zone to associate with the value. Use the default VM
        // time zone if no time zone is otherwise specified.
        TimeZone localTimeZone = (null != timeZoneCalendar) ? timeZoneCalendar.getTimeZone() : serverTimeZone;

        // Assumed time zone associated with the date and time parts of the value.
        //
        // For DATETIMEOFFSET, the date and time parts are assumed to be relative to UTC.
        // For other data types, the date and time parts are assumed to be relative to the local time zone.
        TimeZone componentTimeZone = (SSType.DATETIMEOFFSET == ssType) ? UTC.timeZone : localTimeZone;

        int subSecondNanos;

        // The date and time parts assume a Gregorian calendar with Gregorian leap year behavior
        // over the entire supported range of values. Create and initialize such a calendar to
        // use to interpret the date and time parts in their associated time zone.
        GregorianCalendar cal = new GregorianCalendar(componentTimeZone, Locale.US);

        // Allow overflow in "smaller" fields (such as MILLISECOND and DAY_OF_YEAR) to update
        // "larger" fields (such as HOUR, MINUTE, SECOND, and YEAR, MONTH, DATE).
        cal.setLenient(true);

        // Clear old state from the calendar. Newly created calendars are always initialized to the
        // current date and time.
        cal.clear();

        // Set the calendar value according to the specified local time zone and constituent
        // date (days since base date) and time (ticks since midnight) parts.
        switch (ssType) {
            case TIME: {
                // Set the calendar to the specified value. Lenient calendar behavior will update
                // individual fields according to standard Gregorian leap year rules, which are sufficient
                // for all TIME values.
                //
                // When initializing the value, set the date component to 1/1/1900 to facilitate conversion
                // to String and java.sql.Timestamp. Note that conversion to java.sql.Time, which is
                // the expected majority conversion, resets the date to 1/1/1970. It is not measurably
                // faster to conditionalize the date on the target data type to avoid resetting it.
                //
                // Ticks are in nanoseconds.
                cal.set(TDS.BASE_YEAR_1900, Calendar.JANUARY, 1, 0, 0, 0);
                cal.set(Calendar.MILLISECOND, (int) (ticksSinceMidnight / Nanos.PER_MILLISECOND));

                subSecondNanos = (int) (ticksSinceMidnight % Nanos.PER_SECOND);
                break;
            }

            case DATE:
            case DATETIME2:
            case DATETIMEOFFSET: {
                // For dates after the standard Julian-Gregorian calendar change date,
                // the calendar value can be accurately set using a straightforward
                // (and measurably better performing) assignment.
                //
                // This optimized path is not functionally correct for dates earlier
                // than the standard Gregorian change date.
                if (daysSinceBaseDate >= GregorianChange.DAYS_SINCE_BASE_DATE_HINT) {
                    // Set the calendar to the specified value. Lenient calendar behavior will update
                    // individual fields according to pure Gregorian calendar rules.
                    //
                    // Ticks are in nanoseconds.

                    cal.set(1, Calendar.JANUARY, 1 + daysSinceBaseDate + GregorianChange.EXTRA_DAYS_TO_BE_ADDED, 0, 0,
                            0);
                    cal.set(Calendar.MILLISECOND, (int) (ticksSinceMidnight / Nanos.PER_MILLISECOND));
                }

                // For dates before the standard change date, it is necessary to rationalize
                // the difference between SQL Server (pure Gregorian) calendar behavior and
                // Java (standard Gregorian) calendar behavior. Rationalization ensures that
                // the "wall calendar" representation of the value on both server and client
                // are the same, taking into account the difference in the respective calendars'
                // leap year rules.
                //
                // This code path is functionally correct, but less performant, than the
                // optimized path above for dates after the standard Gregorian change date.
                else {
                    cal.setGregorianChange(GregorianChange.PURE_CHANGE_DATE);

                    // Set the calendar to the specified value. Lenient calendar behavior will update
                    // individual fields according to pure Gregorian calendar rules.
                    //
                    // Ticks are in nanoseconds.
                    cal.set(1, Calendar.JANUARY, 1 + daysSinceBaseDate, 0, 0, 0);
                    cal.set(Calendar.MILLISECOND, (int) (ticksSinceMidnight / Nanos.PER_MILLISECOND));

                    // Recompute the calendar's internal UTC milliseconds value according to the historically
                    // standard Gregorian cutover date, which is needed for constructing java.sql.Time,
                    // java.sql.Date, and java.sql.Timestamp values from UTC milliseconds.
                    int year = cal.get(Calendar.YEAR);
                    int month = cal.get(Calendar.MONTH);
                    int date = cal.get(Calendar.DATE);
                    int hour = cal.get(Calendar.HOUR_OF_DAY);
                    int minute = cal.get(Calendar.MINUTE);
                    int second = cal.get(Calendar.SECOND);
                    int millis = cal.get(Calendar.MILLISECOND);

                    cal.setGregorianChange(GregorianChange.STANDARD_CHANGE_DATE);
                    cal.set(year, month, date, hour, minute, second);
                    cal.set(Calendar.MILLISECOND, millis);
                }

                // For DATETIMEOFFSET values, recompute the calendar's UTC milliseconds value according
                // to the specified local time zone (the time zone associated with the offset part
                // of the DATETIMEOFFSET value).
                //
                // Optimization: Skip this step if there is no time zone difference
                // (i.e. the time zone of the DATETIMEOFFSET value is UTC).
                if (SSType.DATETIMEOFFSET == ssType && !componentTimeZone.hasSameRules(localTimeZone)) {
                    GregorianCalendar localCalendar = new GregorianCalendar(localTimeZone, Locale.US);
                    localCalendar.clear();
                    localCalendar.setTimeInMillis(cal.getTimeInMillis());
                    cal = localCalendar;
                }

                subSecondNanos = (int) (ticksSinceMidnight % Nanos.PER_SECOND);
                break;
            }

            case DATETIME: // and SMALLDATETIME
            {
                // For Yukon (and earlier) data types DATETIME and SMALLDATETIME, there is no need to
                // change the Gregorian cutover because the earliest representable value (1/1/1753)
                // is after the historically standard cutover date (10/15/1582).

                // Set the calendar to the specified value. Lenient calendar behavior will update
                // individual fields according to standard Gregorian leap year rules, which are sufficient
                // for all values in the supported DATETIME range.
                //
                // Ticks are in milliseconds.
                cal.set(TDS.BASE_YEAR_1900, Calendar.JANUARY, 1 + daysSinceBaseDate, 0, 0, 0);
                cal.set(Calendar.MILLISECOND, (int) ticksSinceMidnight);

                subSecondNanos = (int) ((ticksSinceMidnight * Nanos.PER_MILLISECOND) % Nanos.PER_SECOND);
                break;
            }

            default:
                throw new AssertionError("Unexpected SSType: " + ssType);
        }
        int localMillisOffset;
        if (null == timeZoneCalendar) {
            TimeZone tz = serverTimeZone;
            GregorianCalendar _cal = new GregorianCalendar(componentTimeZone, Locale.US);
            _cal.setLenient(true);
            _cal.clear();
            localMillisOffset = tz.getOffset(_cal.getTimeInMillis());
        } else {
            localMillisOffset = timeZoneCalendar.get(Calendar.ZONE_OFFSET);
        }
        // Convert the calendar value (in local time) to the desired Java object type.
        switch (jdbcType.category) {
            case BINARY:
            case SQL_VARIANT: {
                switch (ssType) {
                    case DATE: {
                        // Per JDBC spec, the time part of java.sql.Date values is initialized to midnight
                        // in the specified local time zone.
                        cal.set(Calendar.HOUR_OF_DAY, 0);
                        cal.set(Calendar.MINUTE, 0);
                        cal.set(Calendar.SECOND, 0);
                        cal.set(Calendar.MILLISECOND, 0);
                        return new java.sql.Date(cal.getTimeInMillis());
                    }

                    case DATETIME:
                    case DATETIME2: {
                        java.sql.Timestamp ts = new java.sql.Timestamp(cal.getTimeInMillis());
                        ts.setNanos(subSecondNanos);
                        return ts;
                    }

                    case DATETIMEOFFSET: {
                        // Per driver spec, conversion to DateTimeOffset is only supported from
                        // DATETIMEOFFSET SQL Server values.
                        assert SSType.DATETIMEOFFSET == ssType;

                        // For DATETIMEOFFSET SQL Server values, the time zone offset is in minutes.
                        // The offset from Java TimeZone objects is in milliseconds. Because we
                        // are only dealing with DATETIMEOFFSET SQL Server values here, we can assume
                        // that the offset is precise only to the minute and that rescaling from
                        // milliseconds precision results in no loss of precision.
                        assert 0 == localMillisOffset % (60 * 1000);

                        java.sql.Timestamp ts = new java.sql.Timestamp(cal.getTimeInMillis());
                        ts.setNanos(subSecondNanos);
                        return microsoft.sql.DateTimeOffset.valueOf(ts, localMillisOffset / (60 * 1000));
                    }

                    case TIME: {
                        // Per driver spec, values of sql server data types types (including TIME) which have greater
                        // than millisecond precision are rounded, not truncated, to the nearest millisecond when
                        // converting to java.sql.Time. Since the milliseconds value in the calendar is truncated,
                        // round it now.
                        if (subSecondNanos % Nanos.PER_MILLISECOND >= Nanos.PER_MILLISECOND / 2)
                            cal.add(Calendar.MILLISECOND, 1);

                        // Per JDBC spec, the date part of java.sql.Time values is initialized to 1/1/1970
                        // in the specified local time zone. This must be done after rounding (above) to
                        // prevent rounding values within nanoseconds of the next day from ending up normalized
                        // to 1/2/1970 instead...
                        cal.set(TDS.BASE_YEAR_1970, Calendar.JANUARY, 1);

                        return new java.sql.Time(cal.getTimeInMillis());
                    }

                    default:
                        throw new AssertionError("Unexpected SSType: " + ssType);
                }
            }

            case DATE: {
                // Per JDBC spec, the time part of java.sql.Date values is initialized to midnight
                // in the specified local time zone.
                cal.set(Calendar.HOUR_OF_DAY, 0);
                cal.set(Calendar.MINUTE, 0);
                cal.set(Calendar.SECOND, 0);
                cal.set(Calendar.MILLISECOND, 0);
                return new java.sql.Date(cal.getTimeInMillis());
            }

            case TIME: {
                // Per driver spec, values of sql server data types types (including TIME) which have greater
                // than millisecond precision are rounded, not truncated, to the nearest millisecond when
                // converting to java.sql.Time. Since the milliseconds value in the calendar is truncated,
                // round it now.
                if (subSecondNanos % Nanos.PER_MILLISECOND >= Nanos.PER_MILLISECOND / 2)
                    cal.add(Calendar.MILLISECOND, 1);

                // Per JDBC spec, the date part of java.sql.Time values is initialized to 1/1/1970
                // in the specified local time zone. This must be done after rounding (above) to
                // prevent rounding values within nanoseconds of the next day from ending up normalized
                // to 1/2/1970 instead...
                cal.set(TDS.BASE_YEAR_1970, Calendar.JANUARY, 1);

                return new java.sql.Time(cal.getTimeInMillis());
            }

            case TIMESTAMP: {
                java.sql.Timestamp ts = new java.sql.Timestamp(cal.getTimeInMillis());
                ts.setNanos(subSecondNanos);
                return ts;
            }

            case DATETIMEOFFSET: {
                // Per driver spec, conversion to DateTimeOffset is only supported from
                // DATETIMEOFFSET SQL Server values.
                assert SSType.DATETIMEOFFSET == ssType;

                // For DATETIMEOFFSET SQL Server values, the time zone offset is in minutes.
                // The offset from Java TimeZone objects is in milliseconds. Because we
                // are only dealing with DATETIMEOFFSET SQL Server values here, we can assume
                // that the offset is precise only to the minute and that rescaling from
                // milliseconds precision results in no loss of precision.
                assert 0 == localMillisOffset % (60 * 1000);

                java.sql.Timestamp ts = new java.sql.Timestamp(cal.getTimeInMillis());
                ts.setNanos(subSecondNanos);
                return microsoft.sql.DateTimeOffset.valueOf(ts, localMillisOffset / (60 * 1000));
            }

            case CHARACTER: {
                switch (ssType) {
                    case DATE: {
                        return String.format(Locale.US, "%1$tF", // yyyy-mm-dd
                                cal);
                    }

                    case TIME: {
                        return String.format(Locale.US, "%1$tT%2$s", // hh:mm:ss[.nnnnnnn]
                                cal, fractionalSecondsString(subSecondNanos, fractionalSecondsScale));
                    }

                    case DATETIME2: {
                        return String.format(Locale.US, "%1$tF %1$tT%2$s", // yyyy-mm-dd hh:mm:ss[.nnnnnnn]
                                cal, fractionalSecondsString(subSecondNanos, fractionalSecondsScale));
                    }

                    case DATETIMEOFFSET: {
                        // The offset part of a DATETIMEOFFSET value is precise only to the minute,
                        // but TimeZone returns the raw offset as precise to the millisecond.
                        assert 0 == localMillisOffset % (60 * 1000);

                        int unsignedMinutesOffset = Math.abs(localMillisOffset / (60 * 1000));
                        return String.format(Locale.US, "%1$tF %1$tT%2$s %3$c%4$02d:%5$02d", // yyyy-mm-dd
                                                                                             // hh:mm:ss[.nnnnnnn]
                                                                                             // [+|-]hh:mm
                                cal, fractionalSecondsString(subSecondNanos, fractionalSecondsScale),
                                (localMillisOffset >= 0) ? '+' : '-', unsignedMinutesOffset / 60,
                                unsignedMinutesOffset % 60);
                    }

                    case DATETIME: // and SMALLDATETIME
                    {
                        return (new java.sql.Timestamp(cal.getTimeInMillis())).toString();
                    }

                    default:
                        throw new AssertionError("Unexpected SSType: " + ssType);
                }
            }

            default:
                throw new AssertionError("Unexpected JDBCType: " + jdbcType);
        }
    }

    /**
     * Returns the number of days elapsed from January 1 of the specified baseYear (Gregorian) to the specified
     * dayOfYear in the specified year, assuming pure Gregorian calendar rules (no Julian to Gregorian cutover).
     */
    static int daysSinceBaseDate(int year, int dayOfYear, int baseYear) {
        assert year >= 1;
        assert baseYear >= 1;
        assert dayOfYear >= 1;

        return (dayOfYear - 1) + // Days into the current year
                (year - baseYear) * TDS.DAYS_PER_YEAR + // plus whole years (in days) ...
                leapDaysBeforeYear(year) - // ... plus leap days
                leapDaysBeforeYear(baseYear);
    }

    /**
     * Returns the number of leap days that have occurred between January 1, 1AD and January 1 of the specified year,
     * assuming a Proleptic Gregorian Calendar
     */
    private static int leapDaysBeforeYear(int year) {
        assert year >= 1;

        // On leap years, the US Naval Observatory says:
        // "According to the Gregorian calendar, which is the civil calendar
        // in use today, years evenly divisible by 4 are leap years, with
        // the exception of centurial years that are not evenly divisible
        // by 400. Therefore, the years 1700, 1800, 1900 and 2100 are not
        // leap years, but 1600, 2000, and 2400 are leap years."
        //
        // So, using year 1AD as a base, we can compute the number of leap
        // days between 1AD and the specified year as follows:
        return (year - 1) / 4 - (year - 1) / 100 + (year - 1) / 400;
    }

    // Maximum allowed RPC decimal value (raw integer value with scale removed).
    // This limits the value to 38 digits of precision for SQL.
    private final static BigInteger maxRPCDecimalValue = new BigInteger("99999999999999999999999999999999999999");

    // Returns true if input bigDecimalValue exceeds allowable
    // TDS wire format precision or scale for DECIMAL TDS token.
    static final boolean exceedsMaxRPCDecimalPrecisionOrScale(BigDecimal bigDecimalValue) {
        if (null == bigDecimalValue)
            return false;

        // Maximum scale allowed is same as maximum precision allowed.
        if (bigDecimalValue.scale() > SQLServerConnection.maxDecimalPrecision)
            return true;

        // Convert to unscaled integer value, then compare with maxRPCDecimalValue.
        // NOTE: Handle negative scale as a special case for JDK 1.5 and later VMs.
        BigInteger bi = (bigDecimalValue.scale() < 0) ? bigDecimalValue.setScale(0).unscaledValue()
                                                      : bigDecimalValue.unscaledValue();
        if (bigDecimalValue.signum() < 0)
            bi = bi.negate();
        return (bi.compareTo(maxRPCDecimalValue) > 0);
    }

    // Converts a Reader to a String.
    static String convertReaderToString(Reader reader, int readerLength) throws SQLServerException {
        assert DataTypes.UNKNOWN_STREAM_LENGTH == readerLength || readerLength >= 0;

        // Optimize simple cases.
        if (null == reader)
            return null;
        if (0 == readerLength)
            return "";

        try {
            // Set up a StringBuilder big enough to hold the Reader value. If we weren't told the size of
            // the value then start with a "reasonable" guess StringBuilder size. If necessary, the StringBuilder
            // will grow automatically to accomodate arbitrary amounts of data.
            StringBuilder sb = new StringBuilder(
                    (DataTypes.UNKNOWN_STREAM_LENGTH != readerLength) ? readerLength : 4000);

            // Set up the buffer into which blocks of characters are read from the Reader. This buffer
            // should be no larger than the Reader value's size (if known). For known very large values,
            // limit the buffer's size to reduce this function's memory requirements.
            char charArray[] = new char[(DataTypes.UNKNOWN_STREAM_LENGTH != readerLength
                    && readerLength < 4000) ? readerLength : 4000];

            // Loop and read characters, chunk into StringBuilder until EOS.
            int readChars;

            while ((readChars = reader.read(charArray, 0, charArray.length)) > 0) {
                // Check for invalid bytesRead returned from InputStream.read
                if (readChars > charArray.length) {
                    MessageFormat form = new MessageFormat(SQLServerException.getErrString("R_errorReadingStream"));
                    Object[] msgArgs = {SQLServerException.getErrString("R_streamReadReturnedInvalidValue")};
                    SQLServerException.makeFromDriverError(null, null, form.format(msgArgs), "", true);
                }

                sb.append(charArray, 0, readChars);
            }

            return sb.toString();
        } catch (IOException ioEx) {
            MessageFormat form = new MessageFormat(SQLServerException.getErrString("R_errorReadingStream"));
            Object[] msgArgs = {ioEx.toString()};
            SQLServerException.makeFromDriverError(null, null, form.format(msgArgs), "", true);
        }

        // Unreachable code, but needed for compiler.
        return null;
    }
}


/**
 * InputStream implementation that wraps a contained InputStream, filtering it for 7-bit ASCII characters.
 *
 * The wrapped input stream must supply byte values from a SBCS character set whose first 128 entries match the 7-bit
 * US-ASCII character set. Values that lie outside of the 7-bit US-ASCII range are translated to the '?' character.
 */
final class AsciiFilteredInputStream extends InputStream {
    private final InputStream containedStream;
    private final static byte[] ASCII_FILTER;

    static {
        ASCII_FILTER = new byte[256];

        // First 128 entries map ASCII values in to ASCII values out
        for (int i = 0; i < 128; i++)
            ASCII_FILTER[i] = (byte) i;

        // Remaining 128 filter entries map other values to '?'
        for (int i = 128; i < 256; i++)
            ASCII_FILTER[i] = (byte) '?';
    }

    AsciiFilteredInputStream(BaseInputStream containedStream) throws SQLServerException {
        if (BaseInputStream.logger.isLoggable(java.util.logging.Level.FINER))
            BaseInputStream.logger.finer(containedStream.toString() + " wrapping in AsciiFilteredInputStream");
        this.containedStream = containedStream;
    }

    public void close() throws IOException {
        containedStream.close();
    }

    public long skip(long n) throws IOException {
        return containedStream.skip(n);
    }

    public int available() throws IOException {
        return containedStream.available();
    }

    public int read() throws IOException {
        int value = containedStream.read();
        if (value >= 0 && value <= 255)
            return ASCII_FILTER[value];
        return value;
    }

    public int read(byte[] b) throws IOException {
        int bytesRead = containedStream.read(b);
        if (bytesRead > 0) {
            assert bytesRead <= b.length;
            for (int i = 0; i < bytesRead; i++)
                b[i] = ASCII_FILTER[b[i] & 0xFF];
        }
        return bytesRead;
    }

    public int read(byte b[], int offset, int maxBytes) throws IOException {
        int bytesRead = containedStream.read(b, offset, maxBytes);
        if (bytesRead > 0) {
            assert offset + bytesRead <= b.length;
            for (int i = 0; i < bytesRead; i++)
                b[offset + i] = ASCII_FILTER[b[offset + i] & 0xFF];
        }
        return bytesRead;
    }

    public boolean markSupported() {
        return containedStream.markSupported();
    }

    public void mark(int readLimit) {
        containedStream.mark(readLimit);
    }

    public void reset() throws IOException {
        containedStream.reset();
    }
}


/**
 * InputStream implementation that wraps a contained InputStream, filtering it for 7-bit ASCII characters from UNICODE.
 *
 * The wrapped input stream must supply byte values from a UNICODE character set.
 * 
 */
final class AsciiFilteredUnicodeInputStream extends InputStream {
    private final Reader containedReader;
    private final Charset asciiCharSet;

    static AsciiFilteredUnicodeInputStream MakeAsciiFilteredUnicodeInputStream(BaseInputStream strm,
            Reader rd) throws SQLServerException {
        if (BaseInputStream.logger.isLoggable(java.util.logging.Level.FINER))
            BaseInputStream.logger.finer(strm.toString() + " wrapping in AsciiFilteredInputStream");
        return new AsciiFilteredUnicodeInputStream(rd);
    }

    // Note the Reader provided should support mark, reset
    private AsciiFilteredUnicodeInputStream(Reader rd) throws SQLServerException {
        containedReader = rd;
        asciiCharSet = US_ASCII;
    }

    public void close() throws IOException {
        containedReader.close();
    }

    public long skip(long n) throws IOException {
        return containedReader.skip(n);
    }

    public int available() throws IOException {
        // from the JDBC spec
        // Note: A stream may return 0 when the method InputStream.available is called whether there is data available
        // or not.
        // Reader does not give us available data.
        return 0;
    }

    private final byte[] bSingleByte = new byte[1];

    public int read() throws IOException {
        int bytesRead = read(bSingleByte);
        return (-1 == bytesRead) ? -1 : (bSingleByte[0] & 0xFF);
    }

    public int read(byte[] b) throws IOException {
        return read(b, 0, b.length);
    }

    public int read(byte b[], int offset, int maxBytes) throws IOException {
        char tempBufferToHoldCharDataForConversion[] = new char[maxBytes];
        int charsRead = containedReader.read(tempBufferToHoldCharDataForConversion);

        if (charsRead > 0) {
            if (charsRead < maxBytes)
                maxBytes = charsRead;
            ByteBuffer encodedBuff = asciiCharSet.encode(CharBuffer.wrap(tempBufferToHoldCharDataForConversion));
            encodedBuff.get(b, offset, maxBytes);
        }
        return charsRead;
    }

    public boolean markSupported() {
        return containedReader.markSupported();
    }

    public void mark(int readLimit) {
        try {
            containedReader.mark(readLimit);
        } catch (IOException e) {
            // unfortunately inputstream mark does not throw an exception so we have to eat any exception from the
            // reader here
            // likely to be a bug in the original InputStream spec.
        }
    }

    public void reset() throws IOException {
        containedReader.reset();
    }
}


// Helper class to hold + pass around stream/reader setter arguments.
final class StreamSetterArgs {
    private long length;

    final long getLength() {
        return length;
    }

    final void setLength(long newLength) {
        // We only expect length to be changed from an initial unknown value (-1)
        // to an actual length (+ve or 0).
        assert DataTypes.UNKNOWN_STREAM_LENGTH == length;
        assert newLength >= 0;
        length = newLength;
    }

    final StreamType streamType;

    StreamSetterArgs(StreamType streamType, long length) {
        this.streamType = streamType;
        this.length = length;
    }
}


// Helper class to hold + pass around InputStream getter arguments.
final class InputStreamGetterArgs {
    final StreamType streamType;
    final boolean isAdaptive;
    final boolean isStreaming;
    final String logContext;

    static final InputStreamGetterArgs defaultArgs = new InputStreamGetterArgs(StreamType.NONE, false, false, "");

    static final InputStreamGetterArgs getDefaultArgs() {
        return defaultArgs;
    }

    InputStreamGetterArgs(StreamType streamType, boolean isAdaptive, boolean isStreaming, String logContext) {
        this.streamType = streamType;
        this.isAdaptive = isAdaptive;
        this.isStreaming = isStreaming;
        this.logContext = logContext;
    }
}<|MERGE_RESOLUTION|>--- conflicted
+++ resolved
@@ -729,17 +729,12 @@
      *        the SQL Server data type of the value being converted
      *
      * @param timeZoneCalendar
-<<<<<<< HEAD
-     *            (optional) a Calendar representing the time zone to associate with the resulting converted value. For DATETIMEOFFSET, this parameter
-     *            represents the time zone associated with the value. Null means to use the default server time zone.
-     *
-     * @param serverTimeZone
-     *            the default server time zone, used if timeZoneCalendar is null.
-=======
      *        (optional) a Calendar representing the time zone to associate with the resulting converted value. For
      *        DATETIMEOFFSET, this parameter represents the time zone associated with the value. Null means to use the
      *        default VM time zone.
->>>>>>> 6580deee
+     * 
+     * @param serverTimeZone
+     *            the default server time zone, used if timeZoneCalendar is null.
      *
      * @param daysSinceBaseDate
      *        The date part of the value, expressed as a number of days since the base date for the specified SQL Server
@@ -759,7 +754,6 @@
      *
      * @return a Java object of the desired type.
      */
-<<<<<<< HEAD
     static final Object convertTemporalToObject(JDBCType jdbcType,
             SSType ssType,
             Calendar timeZoneCalendar,
@@ -767,10 +761,6 @@
             int daysSinceBaseDate,
             long ticksSinceMidnight,
             int fractionalSecondsScale) {
-=======
-    static final Object convertTemporalToObject(JDBCType jdbcType, SSType ssType, Calendar timeZoneCalendar,
-            int daysSinceBaseDate, long ticksSinceMidnight, int fractionalSecondsScale) {
->>>>>>> 6580deee
         // Determine the local time zone to associate with the value. Use the default VM
         // time zone if no time zone is otherwise specified.
         TimeZone localTimeZone = (null != timeZoneCalendar) ? timeZoneCalendar.getTimeZone() : serverTimeZone;
