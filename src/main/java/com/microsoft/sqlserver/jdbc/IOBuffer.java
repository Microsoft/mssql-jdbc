--- conflicted
+++ resolved
@@ -2546,14 +2546,9 @@
 
         }
         catch (InterruptedException ex) {
-<<<<<<< HEAD
             // re-interrupt the current thread, in order to restore the thread's interrupt status.
             Thread.currentThread().interrupt();
-            
-            close(selectedSocket);
-=======
             close(selectedSocketInfo.socket);
->>>>>>> 57b292c5
             SQLServerException.ConvertConnectExceptionToSQLServerException(hostName, portNumber, conn, ex);
         }
         catch (IOException ex) {
@@ -2571,13 +2566,8 @@
 
         }
 
-<<<<<<< HEAD
-        assert result.equals(Result.SUCCESS);
-        assert selectedSocket != null : "Bug in code. Selected Socket cannot be null here.";
-=======
         assert result.equals(Result.SUCCESS) == true;
         assert selectedSocketInfo.socket != null : "Bug in code. Selected Socket cannot be null here.";
->>>>>>> 57b292c5
 
         return selectedSocketInfo;
     }
@@ -2728,12 +2718,6 @@
 
         // if a channel was selected, make the necessary updates
         if (selectedChannel != null) {
-<<<<<<< HEAD
-            // the selectedChannel has the address that is connected successfully
-            // convert it to a java.net.Socket object with the address
-            SocketAddress iadd = selectedChannel.getRemoteAddress();
-=======
-            
             // Note that this must be done after selector is closed. Otherwise,
             // we would get an illegalBlockingMode exception at run time.
             selectedChannel.configureBlocking(true);
@@ -2743,18 +2727,12 @@
             //the selectedChannel has the address that is connected successfully
             //convert it to a java.net.Socket object with the address
             SocketAddress  iadd = selectedChannel.getRemoteAddress();
->>>>>>> 57b292c5
             selectedSocket = new Socket();
             selectedSocket.connect(iadd);
              */
             result = Result.SUCCESS;
-<<<<<<< HEAD
-
-            // close the channel since it is not used anymore
-=======
             /*
             //close the channel since it is not used anymore
->>>>>>> 57b292c5
             selectedChannel.close();
             */
         }
