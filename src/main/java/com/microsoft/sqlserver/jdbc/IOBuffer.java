--- conflicted
+++ resolved
@@ -114,14 +114,10 @@
     // AE constants
     // 0x03 is for x_eFeatureExtensionId_Rcs
     static final byte TDS_FEATURE_EXT_AE = 0x04;
-<<<<<<< HEAD
-=======
     static final byte COLUMNENCRYPTION_NOT_SUPPORTED = 0x00; // column encryption not supported
->>>>>>> a8f5fee9
     static final byte COLUMNENCRYPTION_VERSION1 = 0x01; // column encryption without enclave
     static final byte COLUMNENCRYPTION_VERSION2 = 0x02; // column encryption with enclave
     static final int CUSTOM_CIPHER_ALGORITHM_ID = 0; // max version
-
     // 0x06 is for x_eFeatureExtensionId_LoginToken
     // 0x07 is for x_eFeatureExtensionId_ClientSideTelemetry
     // Data Classification constants
