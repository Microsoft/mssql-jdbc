/*
 * Microsoft JDBC Driver for SQL Server Copyright(c) Microsoft Corporation All rights reserved. This program is made
 * available under the terms of the MIT License. See the LICENSE file in the project root for more information.
 */

package com.microsoft.sqlserver.jdbc;

import java.io.ByteArrayInputStream;
import java.io.ByteArrayOutputStream;
import java.io.FileInputStream;
import java.io.FileNotFoundException;
import java.io.IOException;
import java.io.InputStream;
import java.io.OutputStream;
import java.io.Reader;
import java.io.UnsupportedEncodingException;
import java.math.BigDecimal;
import java.math.BigInteger;
import java.math.RoundingMode;
import java.net.InetAddress;
import java.net.InetSocketAddress;
import java.net.Socket;
import java.net.SocketAddress;
import java.net.SocketException;
import java.net.SocketTimeoutException;
import java.nio.Buffer;
import java.nio.ByteBuffer;
import java.nio.ByteOrder;
import java.nio.channels.SelectionKey;
import java.nio.channels.Selector;
import java.nio.channels.SocketChannel;
import java.nio.charset.Charset;
import java.security.KeyStore;
import java.security.Provider;
import java.security.Security;
import java.security.cert.CertificateException;
import java.security.cert.X509Certificate;
import java.sql.Timestamp;
import java.text.MessageFormat;
import java.time.OffsetDateTime;
import java.time.OffsetTime;
import java.util.Arrays;
import java.util.Calendar;
import java.util.Collection;
import java.util.GregorianCalendar;
import java.util.Iterator;
import java.util.LinkedList;
import java.util.List;
import java.util.Locale;
import java.util.Map;
import java.util.Map.Entry;
import java.util.Set;
import java.util.SimpleTimeZone;
import java.util.TimeZone;
import java.util.concurrent.SynchronousQueue;
import java.util.concurrent.ThreadPoolExecutor;
import java.util.concurrent.TimeUnit;
import java.util.concurrent.atomic.AtomicInteger;
import java.util.logging.Level;
import java.util.logging.Logger;

import javax.net.ssl.SSLContext;
import javax.net.ssl.SSLSocket;
import javax.net.ssl.TrustManager;
import javax.net.ssl.TrustManagerFactory;
import javax.net.ssl.X509TrustManager;

import com.microsoft.sqlserver.jdbc.dataclassification.SensitivityClassification;


final class TDS {
    // TDS protocol versions
    static final int VER_DENALI = 0x74000004; // TDS 7.4
    static final int VER_KATMAI = 0x730B0003; // TDS 7.3B(includes null bit compression)
    static final int VER_YUKON = 0x72090002; // TDS 7.2
    static final int VER_UNKNOWN = 0x00000000; // Unknown/uninitialized

    static final int TDS_RET_STAT = 0x79;
    static final int TDS_COLMETADATA = 0x81;
    static final int TDS_TABNAME = 0xA4;
    static final int TDS_COLINFO = 0xA5;
    static final int TDS_ORDER = 0xA9;
    static final int TDS_ERR = 0xAA;
    static final int TDS_MSG = 0xAB;
    static final int TDS_RETURN_VALUE = 0xAC;
    static final int TDS_LOGIN_ACK = 0xAD;
    static final int TDS_FEATURE_EXTENSION_ACK = 0xAE;
    static final int TDS_ROW = 0xD1;
    static final int TDS_NBCROW = 0xD2;
    static final int TDS_ENV_CHG = 0xE3;
    static final int TDS_SSPI = 0xED;
    static final int TDS_DONE = 0xFD;
    static final int TDS_DONEPROC = 0xFE;
    static final int TDS_DONEINPROC = 0xFF;
    static final int TDS_FEDAUTHINFO = 0xEE;
    static final int TDS_SQLRESCOLSRCS = 0xa2;
    static final int TDS_SQLDATACLASSIFICATION = 0xa3;

    // FedAuth
    static final byte TDS_FEATURE_EXT_FEDAUTH = 0x02;
    static final int TDS_FEDAUTH_LIBRARY_SECURITYTOKEN = 0x01;
    static final int TDS_FEDAUTH_LIBRARY_ADAL = 0x02;
    static final int TDS_FEDAUTH_LIBRARY_RESERVED = 0x7F;
    static final byte ADALWORKFLOW_ACTIVEDIRECTORYPASSWORD = 0x01;
    static final byte ADALWORKFLOW_ACTIVEDIRECTORYINTEGRATED = 0x02;
    static final byte FEDAUTH_INFO_ID_STSURL = 0x01; // FedAuthInfoData is token endpoint URL from which to acquire fed
                                                     // auth token
    static final byte FEDAUTH_INFO_ID_SPN = 0x02; // FedAuthInfoData is the SPN to use for acquiring fed auth token

    // AE constants
    // 0x03 is for x_eFeatureExtensionId_Rcs
    static final byte TDS_FEATURE_EXT_AE = 0x04;
    static final byte MAX_SUPPORTED_TCE_VERSION = 0x01; // max version
    static final int CUSTOM_CIPHER_ALGORITHM_ID = 0; // max version
    // 0x06 is for x_eFeatureExtensionId_LoginToken
    // 0x07 is for x_eFeatureExtensionId_ClientSideTelemetry
    // Data Classification constants
    static final byte TDS_FEATURE_EXT_DATACLASSIFICATION = 0x09;
    static final byte DATA_CLASSIFICATION_NOT_ENABLED = 0x00;
    static final byte MAX_SUPPORTED_DATA_CLASSIFICATION_VERSION = 0x01;

    static final int AES_256_CBC = 1;
    static final int AEAD_AES_256_CBC_HMAC_SHA256 = 2;
    static final int AE_METADATA = 0x08;

    static final byte TDS_FEATURE_EXT_UTF8SUPPORT = 0x0A;

    static final int TDS_TVP = 0xF3;
    static final int TVP_ROW = 0x01;
    static final int TVP_NULL_TOKEN = 0xFFFF;
    static final int TVP_STATUS_DEFAULT = 0x02;

    static final int TVP_ORDER_UNIQUE_TOKEN = 0x10;
    // TVP_ORDER_UNIQUE_TOKEN flags
    static final byte TVP_ORDERASC_FLAG = 0x1;
    static final byte TVP_ORDERDESC_FLAG = 0x2;
    static final byte TVP_UNIQUE_FLAG = 0x4;

    // TVP flags, may be used in other places
    static final int FLAG_NULLABLE = 0x01;
    static final int FLAG_TVP_DEFAULT_COLUMN = 0x200;

    static final int FEATURE_EXT_TERMINATOR = -1;

    // Sql_variant length
    static final int SQL_VARIANT_LENGTH = 8009;

    static final String getTokenName(int tdsTokenType) {
        switch (tdsTokenType) {
            case TDS_RET_STAT:
                return "TDS_RET_STAT (0x79)";
            case TDS_COLMETADATA:
                return "TDS_COLMETADATA (0x81)";
            case TDS_TABNAME:
                return "TDS_TABNAME (0xA4)";
            case TDS_COLINFO:
                return "TDS_COLINFO (0xA5)";
            case TDS_ORDER:
                return "TDS_ORDER (0xA9)";
            case TDS_ERR:
                return "TDS_ERR (0xAA)";
            case TDS_MSG:
                return "TDS_MSG (0xAB)";
            case TDS_RETURN_VALUE:
                return "TDS_RETURN_VALUE (0xAC)";
            case TDS_LOGIN_ACK:
                return "TDS_LOGIN_ACK (0xAD)";
            case TDS_FEATURE_EXTENSION_ACK:
                return "TDS_FEATURE_EXTENSION_ACK (0xAE)";
            case TDS_ROW:
                return "TDS_ROW (0xD1)";
            case TDS_NBCROW:
                return "TDS_NBCROW (0xD2)";
            case TDS_ENV_CHG:
                return "TDS_ENV_CHG (0xE3)";
            case TDS_SSPI:
                return "TDS_SSPI (0xED)";
            case TDS_DONE:
                return "TDS_DONE (0xFD)";
            case TDS_DONEPROC:
                return "TDS_DONEPROC (0xFE)";
            case TDS_DONEINPROC:
                return "TDS_DONEINPROC (0xFF)";
            case TDS_FEDAUTHINFO:
                return "TDS_FEDAUTHINFO (0xEE)";
            case TDS_FEATURE_EXT_DATACLASSIFICATION:
                return "TDS_FEATURE_EXT_DATACLASSIFICATION (0x09)";
            case TDS_FEATURE_EXT_UTF8SUPPORT:
                return "TDS_FEATURE_EXT_UTF8SUPPORT (0x0A)";
            default:
                return "unknown token (0x" + Integer.toHexString(tdsTokenType).toUpperCase() + ")";
        }
    }

    // RPC ProcIDs for use with RPCRequest (PKT_RPC) calls
    static final short PROCID_SP_CURSOR = 1;
    static final short PROCID_SP_CURSOROPEN = 2;
    static final short PROCID_SP_CURSORPREPARE = 3;
    static final short PROCID_SP_CURSOREXECUTE = 4;
    static final short PROCID_SP_CURSORPREPEXEC = 5;
    static final short PROCID_SP_CURSORUNPREPARE = 6;
    static final short PROCID_SP_CURSORFETCH = 7;
    static final short PROCID_SP_CURSOROPTION = 8;
    static final short PROCID_SP_CURSORCLOSE = 9;
    static final short PROCID_SP_EXECUTESQL = 10;
    static final short PROCID_SP_PREPARE = 11;
    static final short PROCID_SP_EXECUTE = 12;
    static final short PROCID_SP_PREPEXEC = 13;
    static final short PROCID_SP_PREPEXECRPC = 14;
    static final short PROCID_SP_UNPREPARE = 15;

    // Constants for use with cursor RPCs
    static final short SP_CURSOR_OP_UPDATE = 1;
    static final short SP_CURSOR_OP_DELETE = 2;
    static final short SP_CURSOR_OP_INSERT = 4;
    static final short SP_CURSOR_OP_REFRESH = 8;
    static final short SP_CURSOR_OP_LOCK = 16;
    static final short SP_CURSOR_OP_SETPOSITION = 32;
    static final short SP_CURSOR_OP_ABSOLUTE = 64;

    // Constants for server-cursored result sets.
    // See the Engine Cursors Functional Specification for details.
    static final int FETCH_FIRST = 1;
    static final int FETCH_NEXT = 2;
    static final int FETCH_PREV = 4;
    static final int FETCH_LAST = 8;
    static final int FETCH_ABSOLUTE = 16;
    static final int FETCH_RELATIVE = 32;
    static final int FETCH_REFRESH = 128;
    static final int FETCH_INFO = 256;
    static final int FETCH_PREV_NOADJUST = 512;
    static final byte RPC_OPTION_NO_METADATA = (byte) 0x02;

    // Transaction manager request types
    static final short TM_GET_DTC_ADDRESS = 0;
    static final short TM_PROPAGATE_XACT = 1;
    static final short TM_BEGIN_XACT = 5;
    static final short TM_PROMOTE_PROMOTABLE_XACT = 6;
    static final short TM_COMMIT_XACT = 7;
    static final short TM_ROLLBACK_XACT = 8;
    static final short TM_SAVE_XACT = 9;

    static final byte PKT_QUERY = 1;
    static final byte PKT_RPC = 3;
    static final byte PKT_REPLY = 4;
    static final byte PKT_CANCEL_REQ = 6;
    static final byte PKT_BULK = 7;
    static final byte PKT_DTC = 14;
    static final byte PKT_LOGON70 = 16; // 0x10
    static final byte PKT_SSPI = 17;
    static final byte PKT_PRELOGIN = 18; // 0x12
    static final byte PKT_FEDAUTH_TOKEN_MESSAGE = 8; // Authentication token for federated authentication

    static final byte STATUS_NORMAL = 0x00;
    static final byte STATUS_BIT_EOM = 0x01;
    static final byte STATUS_BIT_ATTENTION = 0x02;// this is called ignore bit in TDS spec
    static final byte STATUS_BIT_RESET_CONN = 0x08;

    // Various TDS packet size constants
    static final int INVALID_PACKET_SIZE = -1;
    static final int INITIAL_PACKET_SIZE = 4096;
    static final int MIN_PACKET_SIZE = 512;
    static final int MAX_PACKET_SIZE = 32767;
    static final int DEFAULT_PACKET_SIZE = 8000;
    static final int SERVER_PACKET_SIZE = 0; // Accept server's configured packet size

    // TDS packet header size and offsets
    static final int PACKET_HEADER_SIZE = 8;
    static final int PACKET_HEADER_MESSAGE_TYPE = 0;
    static final int PACKET_HEADER_MESSAGE_STATUS = 1;
    static final int PACKET_HEADER_MESSAGE_LENGTH = 2;
    static final int PACKET_HEADER_SPID = 4;
    static final int PACKET_HEADER_SEQUENCE_NUM = 6;
    static final int PACKET_HEADER_WINDOW = 7; // Reserved/Not used

    // MARS header length:
    // 2 byte header type
    // 8 byte transaction descriptor
    // 4 byte outstanding request count
    static final int MARS_HEADER_LENGTH = 18; // 2 byte header type, 8 byte transaction descriptor,
    static final int TRACE_HEADER_LENGTH = 26; // header length (4) + header type (2) + guid (16) + Sequence number size
                                               // (4)

    static final short HEADERTYPE_TRACE = 3; // trace header type

    // Message header length
    static final int MESSAGE_HEADER_LENGTH = MARS_HEADER_LENGTH + 4; // length includes message header itself

    static final byte B_PRELOGIN_OPTION_VERSION = 0x00;
    static final byte B_PRELOGIN_OPTION_ENCRYPTION = 0x01;
    static final byte B_PRELOGIN_OPTION_INSTOPT = 0x02;
    static final byte B_PRELOGIN_OPTION_THREADID = 0x03;
    static final byte B_PRELOGIN_OPTION_MARS = 0x04;
    static final byte B_PRELOGIN_OPTION_TRACEID = 0x05;
    static final byte B_PRELOGIN_OPTION_FEDAUTHREQUIRED = 0x06;
    static final byte B_PRELOGIN_OPTION_TERMINATOR = (byte) 0xFF;

    // Login option byte 1
    static final byte LOGIN_OPTION1_ORDER_X86 = 0x00;
    static final byte LOGIN_OPTION1_ORDER_6800 = 0x01;
    static final byte LOGIN_OPTION1_CHARSET_ASCII = 0x00;
    static final byte LOGIN_OPTION1_CHARSET_EBCDIC = 0x02;
    static final byte LOGIN_OPTION1_FLOAT_IEEE_754 = 0x00;
    static final byte LOGIN_OPTION1_FLOAT_VAX = 0x04;
    static final byte LOGIN_OPTION1_FLOAT_ND5000 = 0x08;
    static final byte LOGIN_OPTION1_DUMPLOAD_ON = 0x00;
    static final byte LOGIN_OPTION1_DUMPLOAD_OFF = 0x10;
    static final byte LOGIN_OPTION1_USE_DB_ON = 0x00;
    static final byte LOGIN_OPTION1_USE_DB_OFF = 0x20;
    static final byte LOGIN_OPTION1_INIT_DB_WARN = 0x00;
    static final byte LOGIN_OPTION1_INIT_DB_FATAL = 0x40;
    static final byte LOGIN_OPTION1_SET_LANG_OFF = 0x00;
    static final byte LOGIN_OPTION1_SET_LANG_ON = (byte) 0x80;

    // Login option byte 2
    static final byte LOGIN_OPTION2_INIT_LANG_WARN = 0x00;
    static final byte LOGIN_OPTION2_INIT_LANG_FATAL = 0x01;
    static final byte LOGIN_OPTION2_ODBC_OFF = 0x00;
    static final byte LOGIN_OPTION2_ODBC_ON = 0x02;
    static final byte LOGIN_OPTION2_TRAN_BOUNDARY_OFF = 0x00;
    static final byte LOGIN_OPTION2_TRAN_BOUNDARY_ON = 0x04;
    static final byte LOGIN_OPTION2_CACHE_CONNECTION_OFF = 0x00;
    static final byte LOGIN_OPTION2_CACHE_CONNECTION_ON = 0x08;
    static final byte LOGIN_OPTION2_USER_NORMAL = 0x00;
    static final byte LOGIN_OPTION2_USER_SERVER = 0x10;
    static final byte LOGIN_OPTION2_USER_REMUSER = 0x20;
    static final byte LOGIN_OPTION2_USER_SQLREPL = 0x30;
    static final byte LOGIN_OPTION2_INTEGRATED_SECURITY_OFF = 0x00;
    static final byte LOGIN_OPTION2_INTEGRATED_SECURITY_ON = (byte) 0x80;

    // Login option byte 3
    static final byte LOGIN_OPTION3_DEFAULT = 0x00;
    static final byte LOGIN_OPTION3_CHANGE_PASSWORD = 0x01;
    static final byte LOGIN_OPTION3_SEND_YUKON_BINARY_XML = 0x02;
    static final byte LOGIN_OPTION3_USER_INSTANCE = 0x04;
    static final byte LOGIN_OPTION3_UNKNOWN_COLLATION_HANDLING = 0x08;
    static final byte LOGIN_OPTION3_FEATURE_EXTENSION = 0x10;

    // Login type flag (bits 5 - 7 reserved for future use)
    static final byte LOGIN_SQLTYPE_DEFAULT = 0x00;
    static final byte LOGIN_SQLTYPE_TSQL = 0x01;
    static final byte LOGIN_SQLTYPE_ANSI_V1 = 0x02;
    static final byte LOGIN_SQLTYPE_ANSI89_L1 = 0x03;
    static final byte LOGIN_SQLTYPE_ANSI89_L2 = 0x04;
    static final byte LOGIN_SQLTYPE_ANSI89_IEF = 0x05;
    static final byte LOGIN_SQLTYPE_ANSI89_ENTRY = 0x06;
    static final byte LOGIN_SQLTYPE_ANSI89_TRANS = 0x07;
    static final byte LOGIN_SQLTYPE_ANSI89_INTER = 0x08;
    static final byte LOGIN_SQLTYPE_ANSI89_FULL = 0x09;

    static final byte LOGIN_OLEDB_OFF = 0x00;
    static final byte LOGIN_OLEDB_ON = 0x10;

    static final byte LOGIN_READ_ONLY_INTENT = 0x20;
    static final byte LOGIN_READ_WRITE_INTENT = 0x00;

    static final byte ENCRYPT_OFF = 0x00;
    static final byte ENCRYPT_ON = 0x01;
    static final byte ENCRYPT_NOT_SUP = 0x02;
    static final byte ENCRYPT_REQ = 0x03;
    static final byte ENCRYPT_INVALID = (byte) 0xFF;

    static final String getEncryptionLevel(int level) {
        switch (level) {
            case ENCRYPT_OFF:
                return "OFF";
            case ENCRYPT_ON:
                return "ON";
            case ENCRYPT_NOT_SUP:
                return "NOT SUPPORTED";
            case ENCRYPT_REQ:
                return "REQUIRED";
            default:
                return "unknown encryption level (0x" + Integer.toHexString(level).toUpperCase() + ")";
        }
    }

    // Prelogin packet length, including the tds header,
    // version, encrpytion, and traceid data sessions.
    // For detailed info, please check the definition of
    // preloginRequest in Prelogin function.
    static final byte B_PRELOGIN_MESSAGE_LENGTH = 67;
    static final byte B_PRELOGIN_MESSAGE_LENGTH_WITH_FEDAUTH = 73;

    // Scroll options and concurrency options lifted out
    // of the the Yukon cursors spec for sp_cursoropen.
    final static int SCROLLOPT_KEYSET = 1;
    final static int SCROLLOPT_DYNAMIC = 2;
    final static int SCROLLOPT_FORWARD_ONLY = 4;
    final static int SCROLLOPT_STATIC = 8;
    final static int SCROLLOPT_FAST_FORWARD = 16;

    final static int SCROLLOPT_PARAMETERIZED_STMT = 4096;
    final static int SCROLLOPT_AUTO_FETCH = 8192;
    final static int SCROLLOPT_AUTO_CLOSE = 16384;

    final static int CCOPT_READ_ONLY = 1;
    final static int CCOPT_SCROLL_LOCKS = 2;
    final static int CCOPT_OPTIMISTIC_CC = 4;
    final static int CCOPT_OPTIMISTIC_CCVAL = 8;
    final static int CCOPT_ALLOW_DIRECT = 8192;
    final static int CCOPT_UPDT_IN_PLACE = 16384;

    // Result set rows include an extra, "hidden" ROWSTAT column which indicates
    // the overall success or failure of the row fetch operation. With a keyset
    // cursor, the value in the ROWSTAT column indicates whether the row has been
    // deleted from the database.
    static final int ROWSTAT_FETCH_SUCCEEDED = 1;
    static final int ROWSTAT_FETCH_MISSING = 2;

    // ColumnInfo status
    final static int COLINFO_STATUS_EXPRESSION = 0x04;
    final static int COLINFO_STATUS_KEY = 0x08;
    final static int COLINFO_STATUS_HIDDEN = 0x10;
    final static int COLINFO_STATUS_DIFFERENT_NAME = 0x20;

    final static int MAX_FRACTIONAL_SECONDS_SCALE = 7;

    final static Timestamp MAX_TIMESTAMP = Timestamp.valueOf("2079-06-06 23:59:59");
    final static Timestamp MIN_TIMESTAMP = Timestamp.valueOf("1900-01-01 00:00:00");

    static int nanosSinceMidnightLength(int scale) {
        final int[] scaledLengths = {3, 3, 3, 4, 4, 5, 5, 5};
        assert scale >= 0;
        assert scale <= MAX_FRACTIONAL_SECONDS_SCALE;
        return scaledLengths[scale];
    }

    final static int DAYS_INTO_CE_LENGTH = 3;
    final static int MINUTES_OFFSET_LENGTH = 2;

    // Number of days in a "normal" (non-leap) year according to SQL Server.
    final static int DAYS_PER_YEAR = 365;

    final static int BASE_YEAR_1900 = 1900;
    final static int BASE_YEAR_1970 = 1970;
    final static String BASE_DATE_1970 = "1970-01-01";

    static int timeValueLength(int scale) {
        return nanosSinceMidnightLength(scale);
    }

    static int datetime2ValueLength(int scale) {
        return DAYS_INTO_CE_LENGTH + nanosSinceMidnightLength(scale);
    }

    static int datetimeoffsetValueLength(int scale) {
        return DAYS_INTO_CE_LENGTH + MINUTES_OFFSET_LENGTH + nanosSinceMidnightLength(scale);
    }

    // TDS is just a namespace - it can't be instantiated.
    private TDS() {}
}


class Nanos {
    static final int PER_SECOND = 1000000000;
    static final int PER_MAX_SCALE_INTERVAL = PER_SECOND / (int) Math.pow(10, TDS.MAX_FRACTIONAL_SECONDS_SCALE);
    static final int PER_MILLISECOND = PER_SECOND / 1000;
    static final long PER_DAY = 24 * 60 * 60 * (long) PER_SECOND;

    private Nanos() {}
}


// Constants relating to the historically accepted Julian-Gregorian calendar cutover date (October 15, 1582).
//
// Used in processing SQL Server temporal data types whose date component may precede that date.
//
// Scoping these constants to a class defers their initialization to first use.
class GregorianChange {
    // Cutover date for a pure Gregorian calendar - that is, a proleptic Gregorian calendar with
    // Gregorian leap year behavior throughout its entire range. This is the cutover date is used
    // with temporal server values, which are represented in terms of number of days relative to a
    // base date.
    static final java.util.Date PURE_CHANGE_DATE = new java.util.Date(Long.MIN_VALUE);

    // The standard Julian to Gregorian cutover date (October 15, 1582) that the JDBC temporal
    // classes (Time, Date, Timestamp) assume when converting to and from their UTC milliseconds
    // representations.
    static final java.util.Date STANDARD_CHANGE_DATE = (new GregorianCalendar(Locale.US)).getGregorianChange();

    // A hint as to the number of days since 1/1/0001, past which we do not need to
    // not rationalize the difference between SQL Server behavior (pure Gregorian)
    // and Java behavior (standard Gregorian).
    //
    // Not having to rationalize the difference has a substantial (measured) performance benefit
    // for temporal getters.
    //
    // The hint does not need to be exact, as long as it's later than the actual change date.
    static final int DAYS_SINCE_BASE_DATE_HINT = DDC.daysSinceBaseDate(1583, 1, 1);

    // Extra days that need to added to a pure gregorian date, post the gergorian
    // cut over date, to match the default julian-gregorain calendar date of java.
    static final int EXTRA_DAYS_TO_BE_ADDED;

    static {
        // This issue refers to the following bugs in java(same issue).
        // http://bugs.sun.com/bugdatabase/view_bug.do?bug_id=7109480
        // http://bugs.sun.com/bugdatabase/view_bug.do?bug_id=6459836
        // The issue is fixed in JRE 1.7
        // and exists in all the older versions.
        // Due to the above bug, in older JVM versions(1.6 and before),
        // the date calculation is incorrect at the Gregorian cut over date.
        // i.e. the next date after Oct 4th 1582 is Oct 17th 1582, where as
        // it should have been Oct 15th 1582.
        // We intentionally do not make a check based on JRE version.
        // If we do so, our code would break if the bug is fixed in a later update
        // to an older JRE. So, we check for the existence of the bug instead.

        GregorianCalendar cal = new GregorianCalendar(Locale.US);
        cal.clear();
        cal.set(1, Calendar.FEBRUARY, 577738, 0, 0, 0);// 577738 = 1+577737(no of days since epoch that brings us to oct
                                                       // 15th 1582)
        if (cal.get(Calendar.DAY_OF_MONTH) == 15) {
            // If the date calculation is correct(the above bug is fixed),
            // post the default gregorian cut over date, the pure gregorian date
            // falls short by two days for all dates compared to julian-gregorian date.
            // so, we add two extra days for functional correctness.
            // Note: other ways, in which this issue can be fixed instead of
            // trying to detect the JVM bug is
            // a) use unoptimized code path in the function convertTemporalToObject
            // b) use cal.add api instead of cal.set api in the current optimized code path
            // In both the above approaches, the code is about 6-8 times slower,
            // resulting in an overall perf regression of about (10-30)% for perf test cases
            EXTRA_DAYS_TO_BE_ADDED = 2;
        } else
            EXTRA_DAYS_TO_BE_ADDED = 0;
    }

    private GregorianChange() {}
}


final class UTC {

    // UTC/GMT time zone singleton.
    static final TimeZone timeZone = new SimpleTimeZone(0, "UTC");

    private UTC() {}
}


final class TDSChannel {
    private static final Logger logger = Logger.getLogger("com.microsoft.sqlserver.jdbc.internals.TDS.Channel");

    final Logger getLogger() {
        return logger;
    }

    private final String traceID;

    final public String toString() {
        return traceID;
    }

    private final SQLServerConnection con;

    private final TDSWriter tdsWriter;

    final TDSWriter getWriter() {
        return tdsWriter;
    }

    final TDSReader getReader(TDSCommand command) {
        return new TDSReader(this, con, command);
    }

    // Socket for raw TCP/IP communications with SQL Server
    private Socket tcpSocket;

    // Socket for SSL-encrypted communications with SQL Server
    private SSLSocket sslSocket;

    // Socket providing the communications interface to the driver.
    // For SSL-encrypted connections, this is the SSLSocket wrapped
    // around the TCP socket. For unencrypted connections, it is
    // just the TCP socket itself.
    private Socket channelSocket;

    // Implementation of a Socket proxy that can switch from TDS-wrapped I/O
    // (using the TDSChannel itself) during SSL handshake to raw I/O over
    // the TCP/IP socket.
    ProxySocket proxySocket = null;

    // I/O streams for raw TCP/IP communications with SQL Server
    private InputStream tcpInputStream;
    private OutputStream tcpOutputStream;

    // I/O streams providing the communications interface to the driver.
    // For SSL-encrypted connections, these are streams obtained from
    // the SSL socket above. They wrap the underlying TCP streams.
    // For unencrypted connections, they are just the TCP streams themselves.
    private InputStream inputStream;
    private OutputStream outputStream;

    /** TDS packet payload logger */
    private static Logger packetLogger = Logger.getLogger("com.microsoft.sqlserver.jdbc.internals.TDS.DATA");
    private final boolean isLoggingPackets = packetLogger.isLoggable(Level.FINEST);

    final boolean isLoggingPackets() {
        return isLoggingPackets;
    }

    // Number of TDS messages sent to and received from the server
    int numMsgsSent = 0;
    int numMsgsRcvd = 0;

    // Last SPID received from the server. Used for logging and to tag subsequent outgoing
    // packets to facilitate diagnosing problems from the server side.
    private int spid = 0;

    void setSPID(int spid) {
        this.spid = spid;
    }

    int getSPID() {
        return spid;
    }

    void resetPooledConnection() {
        tdsWriter.resetPooledConnection();
    }

    TDSChannel(SQLServerConnection con) {
        this.con = con;
        traceID = "TDSChannel (" + con.toString() + ")";
        this.tcpSocket = null;
        this.sslSocket = null;
        this.channelSocket = null;
        this.tcpInputStream = null;
        this.tcpOutputStream = null;
        this.inputStream = null;
        this.outputStream = null;
        this.tdsWriter = new TDSWriter(this, con);
    }

    /**
     * Opens the physical communications channel (TCP/IP socket and I/O streams) to the SQL Server.
     */
    final void open(String host, int port, int timeoutMillis, boolean useParallel, boolean useTnir,
            boolean isTnirFirstAttempt, int timeoutMillisForFullTimeout) throws SQLServerException {
        logger.finer(this.toString() + ": Opening TCP socket...");

        SocketFinder socketFinder = new SocketFinder(traceID, con);
        channelSocket = tcpSocket = socketFinder.findSocket(host, port, timeoutMillis, useParallel, useTnir,
                isTnirFirstAttempt, timeoutMillisForFullTimeout);

        try {

            // Set socket options
            tcpSocket.setTcpNoDelay(true);
            tcpSocket.setKeepAlive(true);

            // set SO_TIMEOUT
            int socketTimeout = con.getSocketTimeoutMilliseconds();
            tcpSocket.setSoTimeout(socketTimeout);

            inputStream = tcpInputStream = tcpSocket.getInputStream();
            outputStream = tcpOutputStream = tcpSocket.getOutputStream();
        } catch (IOException ex) {
            SQLServerException.ConvertConnectExceptionToSQLServerException(host, port, con, ex);
        }
    }

    /**
     * Disables SSL on this TDS channel.
     */
    void disableSSL() {
        logger.finer(toString() + " Disabling SSL...");

        /*
         * The mission: To close the SSLSocket and release everything that it is holding onto other than the TCP/IP
         * socket and streams. The challenge: Simply closing the SSLSocket tries to do additional, unnecessary shutdown
         * I/O over the TCP/IP streams that are bound to the socket proxy, resulting in a not responding and confusing
         * SQL Server. Solution: Rewire the ProxySocket's input and output streams (one more time) to closed streams.
         * SSLSocket sees that the streams are already closed and does not attempt to do any further I/O on them before
         * closing itself.
         */

        // Create a couple of cheap closed streams
        InputStream is = new ByteArrayInputStream(new byte[0]);
        try {
            is.close();
        } catch (IOException e) {
            // No reason to expect a brand new ByteArrayInputStream not to close,
            // but just in case...
            logger.fine("Ignored error closing InputStream: " + e.getMessage());
        }

        OutputStream os = new ByteArrayOutputStream();
        try {
            os.close();
        } catch (IOException e) {
            // No reason to expect a brand new ByteArrayOutputStream not to close,
            // but just in case...
            logger.fine("Ignored error closing OutputStream: " + e.getMessage());
        }

        // Rewire the proxy socket to the closed streams
        logger.finest(toString() + " Rewiring proxy streams for SSL socket close");
        proxySocket.setStreams(is, os);

        // Now close the SSL socket. It will see that the proxy socket's streams
        // are closed and not try to do any further I/O over them.
        try {
            logger.finer(toString() + " Closing SSL socket");

            sslSocket.close();
        } catch (IOException e) {
            // Don't care if we can't close the SSL socket. We're done with it anyway.
            logger.fine("Ignored error closing SSLSocket: " + e.getMessage());
        }

        // Do not close the proxy socket. Doing so would close our TCP socket
        // to which the proxy socket is bound. Instead, just null out the reference
        // to free up the few resources it holds onto.
        proxySocket = null;

        // Finally, with all of the SSL support out of the way, put the TDSChannel
        // back to using the TCP/IP socket and streams directly.
        inputStream = tcpInputStream;
        outputStream = tcpOutputStream;
        channelSocket = tcpSocket;
        sslSocket = null;

        logger.finer(toString() + " SSL disabled");
    }

    /**
     * Used during SSL handshake, this class implements an InputStream that reads SSL handshake response data (framed in
     * TDS messages) from the TDS channel.
     */
    private class SSLHandshakeInputStream extends InputStream {
        private final TDSReader tdsReader;
        private final SSLHandshakeOutputStream sslHandshakeOutputStream;

        private final Logger logger;
        private final String logContext;

        SSLHandshakeInputStream(TDSChannel tdsChannel, SSLHandshakeOutputStream sslHandshakeOutputStream) {
            this.tdsReader = tdsChannel.getReader(null);
            this.sslHandshakeOutputStream = sslHandshakeOutputStream;
            this.logger = tdsChannel.getLogger();
            this.logContext = tdsChannel.toString() + " (SSLHandshakeInputStream):";
        }

        /**
         * If there is no handshake response data available to be read from existing packets then this method ensures
         * that the SSL handshake output stream has been flushed to the server, and reads another packet (starting the
         * next TDS response message).
         *
         * Note that simply using TDSReader.ensurePayload isn't sufficient as it does not automatically start the new
         * response message.
         */
        private void ensureSSLPayload() throws IOException {
            if (0 == tdsReader.available()) {
                logger.finest(
                        logContext + " No handshake response bytes available. Flushing SSL handshake output stream.");

                try {
                    sslHandshakeOutputStream.endMessage();
                } catch (SQLServerException e) {
                    logger.finer(logContext + " Ending TDS message threw exception:" + e.getMessage());
                    throw new IOException(e.getMessage());
                }

                logger.finest(logContext + " Reading first packet of SSL handshake response");

                try {
                    tdsReader.readPacket();
                } catch (SQLServerException e) {
                    logger.finer(logContext + " Reading response packet threw exception:" + e.getMessage());
                    throw new IOException(e.getMessage());
                }
            }
        }

        public long skip(long n) throws IOException {
            logger.finest(logContext + " Skipping " + n + " bytes...");

            if (n <= 0)
                return 0;

            if (n > Integer.MAX_VALUE)
                n = Integer.MAX_VALUE;

            ensureSSLPayload();

            try {
                tdsReader.skip((int) n);
            } catch (SQLServerException e) {
                logger.finer(logContext + " Skipping bytes threw exception:" + e.getMessage());
                throw new IOException(e.getMessage());
            }

            return n;
        }

        private final byte oneByte[] = new byte[1];

        public int read() throws IOException {
            int bytesRead;

            while (0 == (bytesRead = readInternal(oneByte, 0, oneByte.length)));

            assert 1 == bytesRead || -1 == bytesRead;
            return 1 == bytesRead ? oneByte[0] : -1;
        }

        public int read(byte[] b) throws IOException {
            return readInternal(b, 0, b.length);
        }

        public int read(byte b[], int offset, int maxBytes) throws IOException {
            return readInternal(b, offset, maxBytes);
        }

        private int readInternal(byte b[], int offset, int maxBytes) throws IOException {
            logger.finest(logContext + " Reading " + maxBytes + " bytes...");

            ensureSSLPayload();

            try {
                tdsReader.readBytes(b, offset, maxBytes);
            } catch (SQLServerException e) {
                logger.finer(logContext + " Reading bytes threw exception:" + e.getMessage());
                throw new IOException(e.getMessage());
            }

            return maxBytes;
        }
    }

    /**
     * Used during SSL handshake, this class implements an OutputStream that writes SSL handshake request data (framed
     * in TDS messages) to the TDS channel.
     */
    private class SSLHandshakeOutputStream extends OutputStream {
        private final TDSWriter tdsWriter;

        /** Flag indicating when it is necessary to start a new prelogin TDS message */
        private boolean messageStarted;

        private final Logger logger;
        private final String logContext;

        SSLHandshakeOutputStream(TDSChannel tdsChannel) {
            this.tdsWriter = tdsChannel.getWriter();
            this.messageStarted = false;
            this.logger = tdsChannel.getLogger();
            this.logContext = tdsChannel.toString() + " (SSLHandshakeOutputStream):";
        }

        public void flush() throws IOException {
            // It seems that the security provider implementation in some JVMs
            // (notably SunJSSE in the 6.0 JVM) likes to add spurious calls to
            // flush the SSL handshake output stream during SSL handshaking.
            // We need to ignore these calls because the SSL handshake payload
            // needs to be completely encapsulated in TDS. The SSL handshake
            // input stream always ensures that this output stream has been flushed
            // before trying to read the response.
            logger.finest(logContext + " Ignored a request to flush the stream");
        }

        void endMessage() throws SQLServerException {
            // We should only be asked to end the message if we have started one
            assert messageStarted;

            logger.finest(logContext + " Finishing TDS message");

            // Flush any remaining bytes through the writer. Since there may be fewer bytes
            // ready to send than a full TDS packet, we end the message here and start a new
            // one later if additional handshake data needs to be sent.
            tdsWriter.endMessage();
            messageStarted = false;
        }

        private final byte singleByte[] = new byte[1];

        public void write(int b) throws IOException {
            singleByte[0] = (byte) (b & 0xFF);
            writeInternal(singleByte, 0, singleByte.length);
        }

        public void write(byte[] b) throws IOException {
            writeInternal(b, 0, b.length);
        }

        public void write(byte[] b, int off, int len) throws IOException {
            writeInternal(b, off, len);
        }

        private void writeInternal(byte[] b, int off, int len) throws IOException {
            try {
                // Start out the handshake request in a new prelogin message. Subsequent
                // writes just add handshake data to the request until flushed.
                if (!messageStarted) {
                    logger.finest(logContext + " Starting new TDS packet...");

                    tdsWriter.startMessage(null, TDS.PKT_PRELOGIN);
                    messageStarted = true;
                }

                logger.finest(logContext + " Writing " + len + " bytes...");

                tdsWriter.writeBytes(b, off, len);
            } catch (SQLServerException e) {
                logger.finer(logContext + " Writing bytes threw exception:" + e.getMessage());
                throw new IOException(e.getMessage());
            }
        }
    }

    /**
     * This class implements an InputStream that just forwards all of its methods to an underlying InputStream.
     *
     * It is more predictable than FilteredInputStream which forwards some of its read methods directly to the
     * underlying stream, but not others.
     */
    private final class ProxyInputStream extends InputStream {
        private InputStream filteredStream;

        ProxyInputStream(InputStream is) {
            filteredStream = is;
        }

        final void setFilteredStream(InputStream is) {
            filteredStream = is;
        }

        public long skip(long n) throws IOException {
            long bytesSkipped;

            logger.finest(toString() + " Skipping " + n + " bytes");

            bytesSkipped = filteredStream.skip(n);

            logger.finest(toString() + " Skipped " + n + " bytes");

            return bytesSkipped;
        }

        public int available() throws IOException {
            int bytesAvailable = filteredStream.available();

            logger.finest(toString() + " " + bytesAvailable + " bytes available");

            return bytesAvailable;
        }

        private final byte oneByte[] = new byte[1];

        public int read() throws IOException {
            int bytesRead;

            while (0 == (bytesRead = readInternal(oneByte, 0, oneByte.length)));

            assert 1 == bytesRead || -1 == bytesRead;
            return 1 == bytesRead ? oneByte[0] : -1;
        }

        public int read(byte[] b) throws IOException {
            return readInternal(b, 0, b.length);
        }

        public int read(byte b[], int offset, int maxBytes) throws IOException {
            return readInternal(b, offset, maxBytes);
        }

        private int readInternal(byte b[], int offset, int maxBytes) throws IOException {
            int bytesRead;

            logger.finest(toString() + " Reading " + maxBytes + " bytes");

            try {
                bytesRead = filteredStream.read(b, offset, maxBytes);
            } catch (IOException e) {
                logger.finer(toString() + " " + e.getMessage());

                logger.finer(toString() + " Reading bytes threw exception:" + e.getMessage());
                throw e;
            }

            logger.finest(toString() + " Read " + bytesRead + " bytes");

            return bytesRead;
        }

        public boolean markSupported() {
            boolean markSupported = filteredStream.markSupported();

            logger.finest(toString() + " Returning markSupported: " + markSupported);

            return markSupported;
        }

        public void mark(int readLimit) {
            logger.finest(toString() + " Marking next " + readLimit + " bytes");

            filteredStream.mark(readLimit);
        }

        public void reset() throws IOException {
            logger.finest(toString() + " Resetting to previous mark");

            filteredStream.reset();
        }

        public void close() throws IOException {
            logger.finest(toString() + " Closing");

            filteredStream.close();
        }
    }

    /**
     * This class implements an OutputStream that just forwards all of its methods to an underlying OutputStream.
     *
     * This class essentially does what FilteredOutputStream does, but is more efficient for our usage.
     * FilteredOutputStream transforms block writes to sequences of single-byte writes.
     */
    final class ProxyOutputStream extends OutputStream {
        private OutputStream filteredStream;

        ProxyOutputStream(OutputStream os) {
            filteredStream = os;
        }

        final void setFilteredStream(OutputStream os) {
            filteredStream = os;
        }

        public void close() throws IOException {
            logger.finest(toString() + " Closing");

            filteredStream.close();
        }

        public void flush() throws IOException {
            logger.finest(toString() + " Flushing");

            filteredStream.flush();
        }

        private final byte singleByte[] = new byte[1];

        public void write(int b) throws IOException {
            singleByte[0] = (byte) (b & 0xFF);
            writeInternal(singleByte, 0, singleByte.length);
        }

        public void write(byte[] b) throws IOException {
            writeInternal(b, 0, b.length);
        }

        public void write(byte[] b, int off, int len) throws IOException {
            writeInternal(b, off, len);
        }

        private void writeInternal(byte[] b, int off, int len) throws IOException {
            logger.finest(toString() + " Writing " + len + " bytes");

            filteredStream.write(b, off, len);
        }
    }

    /**
     * This class implements a Socket whose I/O streams can be switched from using a TDSChannel for I/O to using its
     * underlying TCP/IP socket.
     *
     * The SSL socket binds to a ProxySocket. The initial SSL handshake is done over TDSChannel I/O streams so that the
     * handshake payload is framed in TDS packets. The I/O streams are then switched to TCP/IP I/O streams using
     * setStreams, and SSL communications continue directly over the TCP/IP I/O streams.
     *
     * Most methods other than those for getting the I/O streams are simply forwarded to the TDSChannel's underlying
     * TCP/IP socket. Methods that change the socket binding or provide direct channel access are disallowed.
     */
    private class ProxySocket extends Socket {
        private final TDSChannel tdsChannel;
        private final Logger logger;
        private final String logContext;
        private final ProxyInputStream proxyInputStream;
        private final ProxyOutputStream proxyOutputStream;

        ProxySocket(TDSChannel tdsChannel) {
            this.tdsChannel = tdsChannel;
            this.logger = tdsChannel.getLogger();
            this.logContext = tdsChannel.toString() + " (ProxySocket):";

            // Create the I/O streams
            SSLHandshakeOutputStream sslHandshakeOutputStream = new SSLHandshakeOutputStream(tdsChannel);
            SSLHandshakeInputStream sslHandshakeInputStream = new SSLHandshakeInputStream(tdsChannel,
                    sslHandshakeOutputStream);
            this.proxyOutputStream = new ProxyOutputStream(sslHandshakeOutputStream);
            this.proxyInputStream = new ProxyInputStream(sslHandshakeInputStream);
        }

        void setStreams(InputStream is, OutputStream os) {
            proxyInputStream.setFilteredStream(is);
            proxyOutputStream.setFilteredStream(os);
        }

        public InputStream getInputStream() throws IOException {
            logger.finest(logContext + " Getting input stream");

            return proxyInputStream;
        }

        public OutputStream getOutputStream() throws IOException {
            logger.finest(logContext + " Getting output stream");

            return proxyOutputStream;
        }

        // Allow methods that should just forward to the underlying TCP socket or return fixed values
        public InetAddress getInetAddress() {
            return tdsChannel.tcpSocket.getInetAddress();
        }

        public boolean getKeepAlive() throws SocketException {
            return tdsChannel.tcpSocket.getKeepAlive();
        }

        public InetAddress getLocalAddress() {
            return tdsChannel.tcpSocket.getLocalAddress();
        }

        public int getLocalPort() {
            return tdsChannel.tcpSocket.getLocalPort();
        }

        public SocketAddress getLocalSocketAddress() {
            return tdsChannel.tcpSocket.getLocalSocketAddress();
        }

        public boolean getOOBInline() throws SocketException {
            return tdsChannel.tcpSocket.getOOBInline();
        }

        public int getPort() {
            return tdsChannel.tcpSocket.getPort();
        }

        public int getReceiveBufferSize() throws SocketException {
            return tdsChannel.tcpSocket.getReceiveBufferSize();
        }

        public SocketAddress getRemoteSocketAddress() {
            return tdsChannel.tcpSocket.getRemoteSocketAddress();
        }

        public boolean getReuseAddress() throws SocketException {
            return tdsChannel.tcpSocket.getReuseAddress();
        }

        public int getSendBufferSize() throws SocketException {
            return tdsChannel.tcpSocket.getSendBufferSize();
        }

        public int getSoLinger() throws SocketException {
            return tdsChannel.tcpSocket.getSoLinger();
        }

        public int getSoTimeout() throws SocketException {
            return tdsChannel.tcpSocket.getSoTimeout();
        }

        public boolean getTcpNoDelay() throws SocketException {
            return tdsChannel.tcpSocket.getTcpNoDelay();
        }

        public int getTrafficClass() throws SocketException {
            return tdsChannel.tcpSocket.getTrafficClass();
        }

        public boolean isBound() {
            return true;
        }

        public boolean isClosed() {
            return false;
        }

        public boolean isConnected() {
            return true;
        }

        public boolean isInputShutdown() {
            return false;
        }

        public boolean isOutputShutdown() {
            return false;
        }

        public String toString() {
            return tdsChannel.tcpSocket.toString();
        }

        public SocketChannel getChannel() {
            return null;
        }

        // Disallow calls to methods that would change the underlying TCP socket
        public void bind(SocketAddress bindPoint) throws IOException {
            logger.finer(logContext + " Disallowed call to bind.  Throwing IOException.");
            throw new IOException();
        }

        public void connect(SocketAddress endpoint) throws IOException {
            logger.finer(logContext + " Disallowed call to connect (without timeout).  Throwing IOException.");
            throw new IOException();
        }

        public void connect(SocketAddress endpoint, int timeout) throws IOException {
            logger.finer(logContext + " Disallowed call to connect (with timeout).  Throwing IOException.");
            throw new IOException();
        }

        // Ignore calls to methods that would otherwise allow the SSL socket
        // to directly manipulate the underlying TCP socket
        public void close() throws IOException {
            logger.finer(logContext + " Ignoring close");
        }

        public void setReceiveBufferSize(int size) throws SocketException {
            logger.finer(toString() + " Ignoring setReceiveBufferSize size:" + size);
        }

        public void setSendBufferSize(int size) throws SocketException {
            logger.finer(toString() + " Ignoring setSendBufferSize size:" + size);
        }

        public void setReuseAddress(boolean on) throws SocketException {
            logger.finer(toString() + " Ignoring setReuseAddress");
        }

        public void setSoLinger(boolean on, int linger) throws SocketException {
            logger.finer(toString() + " Ignoring setSoLinger");
        }

        public void setSoTimeout(int timeout) throws SocketException {
            logger.finer(toString() + " Ignoring setSoTimeout");
        }

        public void setTcpNoDelay(boolean on) throws SocketException {
            logger.finer(toString() + " Ignoring setTcpNoDelay");
        }

        public void setTrafficClass(int tc) throws SocketException {
            logger.finer(toString() + " Ignoring setTrafficClass");
        }

        public void shutdownInput() throws IOException {
            logger.finer(toString() + " Ignoring shutdownInput");
        }

        public void shutdownOutput() throws IOException {
            logger.finer(toString() + " Ignoring shutdownOutput");
        }

        public void sendUrgentData(int data) throws IOException {
            logger.finer(toString() + " Ignoring sendUrgentData");
        }

        public void setKeepAlive(boolean on) throws SocketException {
            logger.finer(toString() + " Ignoring setKeepAlive");
        }

        public void setOOBInline(boolean on) throws SocketException {
            logger.finer(toString() + " Ignoring setOOBInline");
        }
    }

    /**
     * This class implements an X509TrustManager that always accepts the X509Certificate chain offered to it.
     *
     * A PermissiveX509TrustManager is used to "verify" the authenticity of the server when the trustServerCertificate
     * connection property is set to true.
     */
    private final class PermissiveX509TrustManager implements X509TrustManager {
        private final TDSChannel tdsChannel;
        private final Logger logger;
        private final String logContext;

        PermissiveX509TrustManager(TDSChannel tdsChannel) {
            this.tdsChannel = tdsChannel;
            this.logger = tdsChannel.getLogger();
            this.logContext = tdsChannel.toString() + " (PermissiveX509TrustManager):";
        }

        public void checkClientTrusted(X509Certificate[] chain, String authType) throws CertificateException {
            logger.finer(logContext + " Trusting client certificate (!)");
        }

        public void checkServerTrusted(X509Certificate[] chain, String authType) throws CertificateException {
            logger.finer(logContext + " Trusting server certificate");
        }

        public X509Certificate[] getAcceptedIssuers() {
            return new X509Certificate[0];
        }
    }

    /**
     * This class implements an X509TrustManager that hostname for validation.
     *
     * This validates the subject name in the certificate with the host name
     */
    private final class HostNameOverrideX509TrustManager implements X509TrustManager {
        private final Logger logger;
        private final String logContext;
        private final X509TrustManager defaultTrustManager;
        private String hostName;

        HostNameOverrideX509TrustManager(TDSChannel tdsChannel, X509TrustManager tm, String hostName) {
            this.logger = tdsChannel.getLogger();
            this.logContext = tdsChannel.toString() + " (HostNameOverrideX509TrustManager):";
            defaultTrustManager = tm;
            // canonical name is in lower case so convert this to lowercase too.
            this.hostName = hostName.toLowerCase(Locale.ENGLISH);
        }

        // Parse name in RFC 2253 format
        // Returns the common name if successful, null if failed to find the common name.
        // The parser tuned to be safe than sorry so if it sees something it cant parse correctly it returns null
        private String parseCommonName(String distinguishedName) {
            int index;
            // canonical name converts entire name to lowercase
            index = distinguishedName.indexOf("cn=");
            if (index == -1) {
                return null;
            }
            distinguishedName = distinguishedName.substring(index + 3);
            // Parse until a comma or end is reached
            // Note the parser will handle gracefully (essentially will return empty string) , inside the quotes (e.g
            // cn="Foo, bar") however
            // RFC 952 says that the hostName cant have commas however the parser should not (and will not) crash if it
            // sees a , within quotes.
            for (index = 0; index < distinguishedName.length(); index++) {
                if (distinguishedName.charAt(index) == ',') {
                    break;
                }
            }
            String commonName = distinguishedName.substring(0, index);
            // strip any quotes
            if (commonName.length() > 1 && ('\"' == commonName.charAt(0))) {
                if ('\"' == commonName.charAt(commonName.length() - 1))
                    commonName = commonName.substring(1, commonName.length() - 1);
                else {
                    // Be safe the name is not ended in " return null so the common Name wont match
                    commonName = null;
                }
            }
            return commonName;
        }

        private boolean validateServerName(String nameInCert) throws CertificateException {
            // Failed to get the common name from DN or empty CN
            if (null == nameInCert) {
                logger.finer(logContext + " Failed to parse the name from the certificate or name is empty.");
                return false;
            }

            // Verify that the name in certificate matches exactly with the host name
            if (!nameInCert.equals(hostName)) {
                logger.finer(logContext + " The name in certificate " + nameInCert
                        + " does not match with the server name " + hostName + ".");
                return false;
            }

            logger.finer(logContext + " The name in certificate:" + nameInCert + " validated against server name "
                    + hostName + ".");

            return true;
        }

        public void checkClientTrusted(X509Certificate[] chain, String authType) throws CertificateException {
            logger.finest(logContext + " Forwarding ClientTrusted.");
            defaultTrustManager.checkClientTrusted(chain, authType);
        }

        public void checkServerTrusted(X509Certificate[] chain, String authType) throws CertificateException {
            logger.finest(logContext + " Forwarding Trusting server certificate");
            defaultTrustManager.checkServerTrusted(chain, authType);
            logger.finest(logContext + " default serverTrusted succeeded proceeding with server name validation");

            validateServerNameInCertificate(chain[0]);
        }

        private void validateServerNameInCertificate(X509Certificate cert) throws CertificateException {
            String nameInCertDN = cert.getSubjectX500Principal().getName("canonical");
            logger.finer(logContext + " Validating the server name:" + hostName);
            logger.finer(logContext + " The DN name in certificate:" + nameInCertDN);

            boolean isServerNameValidated;

            // the name in cert is in RFC2253 format parse it to get the actual subject name
            String subjectCN = parseCommonName(nameInCertDN);

            isServerNameValidated = validateServerName(subjectCN);

            if (!isServerNameValidated) {

                Collection<List<?>> sanCollection = cert.getSubjectAlternativeNames();

                if (sanCollection != null) {
                    // find a subjectAlternateName entry corresponding to DNS Name
                    for (List<?> sanEntry : sanCollection) {

                        if (sanEntry != null && sanEntry.size() >= 2) {
                            Object key = sanEntry.get(0);
                            Object value = sanEntry.get(1);

                            logger.finer(logContext + "Key: " + key + "; KeyClass:"
                                    + (key != null ? key.getClass() : null) + ";value: " + value + "; valueClass:"
                                    + (value != null ? value.getClass() : null));

                            // From
                            // Documentation(http://download.oracle.com/javase/6/docs/api/java/security/cert/X509Certificate.html):
                            // "Note that the Collection returned may contain
                            // more than one name of the same type."
                            // So, more than one entry of dnsNameType can be present.
                            // Java docs guarantee that the first entry in the list will be an integer.
                            // 2 is the sequence no of a dnsName
                            if ((key != null) && (key instanceof Integer) && ((Integer) key == 2)) {
                                // As per RFC2459, the DNSName will be in the
                                // "preferred name syntax" as specified by RFC
                                // 1034 and the name can be in upper or lower case.
                                // And no significance is attached to case.
                                // Java docs guarantee that the second entry in the list
                                // will be a string for dnsName
                                if (value != null && value instanceof String) {
                                    String dnsNameInSANCert = (String) value;

                                    // Use English locale to avoid Turkish i issues.
                                    // Note that, this conversion was not necessary for
                                    // cert.getSubjectX500Principal().getName("canonical");
                                    // as the above API already does this by default as per documentation.
                                    dnsNameInSANCert = dnsNameInSANCert.toLowerCase(Locale.ENGLISH);

                                    isServerNameValidated = validateServerName(dnsNameInSANCert);

                                    if (isServerNameValidated) {
                                        logger.finer(
                                                logContext + " found a valid name in certificate: " + dnsNameInSANCert);
                                        break;
                                    }
                                }

                                logger.finer(logContext
                                        + " the following name in certificate does not match the serverName: " + value);
                            }

                        } else {
                            logger.finer(logContext + " found an invalid san entry: " + sanEntry);
                        }
                    }

                }
            }

            if (!isServerNameValidated) {
                String msg = SQLServerException.getErrString("R_certNameFailed");
                throw new CertificateException(msg);
            }
        }

        public X509Certificate[] getAcceptedIssuers() {
            return defaultTrustManager.getAcceptedIssuers();
        }
    }

    enum SSLHandhsakeState {
        SSL_HANDHSAKE_NOT_STARTED,
        SSL_HANDHSAKE_STARTED,
        SSL_HANDHSAKE_COMPLETE
    }

    /**
     * Enables SSL Handshake.
     * 
     * @param host
     *        Server Host Name for SSL Handshake
     * @param port
     *        Server Port for SSL Handshake
     * @throws SQLServerException
     */
    void enableSSL(String host, int port) throws SQLServerException {
        // If enabling SSL fails, which it can for a number of reasons, the following items
        // are used in logging information to the TDS channel logger to help diagnose the problem.
        Provider tmfProvider = null; // TrustManagerFactory provider
        Provider sslContextProvider = null; // SSLContext provider
        Provider ksProvider = null; // KeyStore provider
        String tmfDefaultAlgorithm = null; // Default algorithm (typically X.509) used by the TrustManagerFactory
        SSLHandhsakeState handshakeState = SSLHandhsakeState.SSL_HANDHSAKE_NOT_STARTED;

        boolean isFips = false;
        String trustStoreType = null;
        String sslProtocol = null;

        // If anything in here fails, terminate the connection and throw an exception
        try {
            logger.finer(toString() + " Enabling SSL...");

            String trustStoreFileName = con.activeConnectionProperties
                    .getProperty(SQLServerDriverStringProperty.TRUST_STORE.toString());
            String trustStorePassword = con.activeConnectionProperties
                    .getProperty(SQLServerDriverStringProperty.TRUST_STORE_PASSWORD.toString());
            String hostNameInCertificate = con.activeConnectionProperties
                    .getProperty(SQLServerDriverStringProperty.HOSTNAME_IN_CERTIFICATE.toString());

            trustStoreType = con.activeConnectionProperties
                    .getProperty(SQLServerDriverStringProperty.TRUST_STORE_TYPE.toString());

            if (StringUtils.isEmpty(trustStoreType)) {
                trustStoreType = SQLServerDriverStringProperty.TRUST_STORE_TYPE.getDefaultValue();
            }

            isFips = Boolean.valueOf(
                    con.activeConnectionProperties.getProperty(SQLServerDriverBooleanProperty.FIPS.toString()));
            sslProtocol = con.activeConnectionProperties
                    .getProperty(SQLServerDriverStringProperty.SSL_PROTOCOL.toString());

            if (isFips) {
                validateFips(trustStoreType, trustStoreFileName);
            }

            assert TDS.ENCRYPT_OFF == con.getRequestedEncryptionLevel() || // Login only SSL
                    TDS.ENCRYPT_ON == con.getRequestedEncryptionLevel(); // Full SSL

            assert TDS.ENCRYPT_OFF == con.getNegotiatedEncryptionLevel() || // Login only SSL
                    TDS.ENCRYPT_ON == con.getNegotiatedEncryptionLevel() || // Full SSL
                    TDS.ENCRYPT_REQ == con.getNegotiatedEncryptionLevel(); // Full SSL

            // If we requested login only SSL or full SSL without server certificate validation,
            // then we'll "validate" the server certificate using a naive TrustManager that trusts
            // everything it sees.
            TrustManager[] tm = null;
            if (TDS.ENCRYPT_OFF == con.getRequestedEncryptionLevel()
                    || (TDS.ENCRYPT_ON == con.getRequestedEncryptionLevel() && con.trustServerCertificate())) {
                logger.finer(toString() + " SSL handshake will trust any certificate");

                tm = new TrustManager[] {new PermissiveX509TrustManager(this)};
            }
            // Otherwise, we'll check if a specific TrustManager implemenation has been requested and
            // if so instantiate it, optionally specifying a constructor argument to customize it.
            else if (con.getTrustManagerClass() != null) {
                Class<?> tmClass = Class.forName(con.getTrustManagerClass());
                if (!TrustManager.class.isAssignableFrom(tmClass)) {
                    throw new IllegalArgumentException(
                            "The class specified by the trustManagerClass property must implement javax.net.ssl.TrustManager");
                }
                String constructorArg = con.getTrustManagerConstructorArg();
                if (constructorArg == null) {
                    tm = new TrustManager[] {(TrustManager) tmClass.getDeclaredConstructor().newInstance()};
                } else {
                    tm = new TrustManager[] {
                            (TrustManager) tmClass.getDeclaredConstructor(String.class).newInstance(constructorArg)};
                }
            }
            // Otherwise, we'll validate the certificate using a real TrustManager obtained
            // from the a security provider that is capable of validating X.509 certificates.
            else {
                logger.finer(toString() + " SSL handshake will validate server certificate");

                KeyStore ks = null;

                // If we are using the system default trustStore and trustStorePassword
                // then we can skip all of the KeyStore loading logic below.
                // The security provider's implementation takes care of everything for us.
                if (null == trustStoreFileName && null == trustStorePassword) {
                    logger.finer(toString() + " Using system default trust store and password");
                }

                // Otherwise either the trustStore, trustStorePassword, or both was specified.
                // In that case, we need to load up a KeyStore ourselves.
                else {
                    // First, obtain an interface to a KeyStore that can load trust material
                    // stored in Java Key Store (JKS) format.
                    logger.finest(toString() + " Finding key store interface");

                    ks = KeyStore.getInstance(trustStoreType);
                    ksProvider = ks.getProvider();

                    // Next, load up the trust store file from the specified location.
                    // Note: This function returns a null InputStream if the trust store cannot
                    // be loaded. This is by design. See the method comment and documentation
                    // for KeyStore.load for details.
                    InputStream is = loadTrustStore(trustStoreFileName);

                    // Finally, load the KeyStore with the trust material (if any) from the
                    // InputStream and close the stream.
                    logger.finest(toString() + " Loading key store");

                    try {
                        ks.load(is, (null == trustStorePassword) ? null : trustStorePassword.toCharArray());
                    } finally {
                        // We are done with the trustStorePassword (if set). Clear it for better security.
                        con.activeConnectionProperties
                                .remove(SQLServerDriverStringProperty.TRUST_STORE_PASSWORD.toString());

                        // We are also done with the trust store input stream.
                        if (null != is) {
                            try {
                                is.close();
                            } catch (IOException e) {
                                logger.fine(toString() + " Ignoring error closing trust material InputStream...");
                            }
                        }
                    }
                }

                // Either we now have a KeyStore populated with trust material or we are using the
                // default source of trust material (cacerts). Either way, we are now ready to
                // use a TrustManagerFactory to create a TrustManager that uses the trust material
                // to validate the server certificate.

                // Next step is to get a TrustManagerFactory that can produce TrustManagers
                // that understands X.509 certificates.
                TrustManagerFactory tmf = null;

                logger.finest(toString() + " Locating X.509 trust manager factory");

                tmfDefaultAlgorithm = TrustManagerFactory.getDefaultAlgorithm();
                tmf = TrustManagerFactory.getInstance(tmfDefaultAlgorithm);
                tmfProvider = tmf.getProvider();

                // Tell the TrustManagerFactory to give us TrustManagers that we can use to
                // validate the server certificate using the trust material in the KeyStore.
                logger.finest(toString() + " Getting trust manager");

                tmf.init(ks);
                tm = tmf.getTrustManagers();

                // if the host name in cert provided use it or use the host name Only if it is not FIPS
                if (!isFips) {
                    if (null != hostNameInCertificate) {
                        tm = new TrustManager[] {new HostNameOverrideX509TrustManager(this, (X509TrustManager) tm[0],
                                hostNameInCertificate)};
                    } else {
                        tm = new TrustManager[] {
                                new HostNameOverrideX509TrustManager(this, (X509TrustManager) tm[0], host)};
                    }
                }
            } // end if (!con.trustServerCertificate())

            // Now, with a real or fake TrustManager in hand, get a context for creating a
            // SSL sockets through a SSL socket factory. We require at least TLS support.
            SSLContext sslContext = null;

            logger.finest(toString() + " Getting TLS or better SSL context");

            sslContext = SSLContext.getInstance(sslProtocol);
            sslContextProvider = sslContext.getProvider();

            logger.finest(toString() + " Initializing SSL context");

            sslContext.init(null, tm, null);

            // Got the SSL context. Now create an SSL socket over our own proxy socket
            // which we can toggle between TDS-encapsulated and raw communications.
            // Initially, the proxy is set to encapsulate the SSL handshake in TDS packets.
            proxySocket = new ProxySocket(this);

            logger.finest(toString() + " Creating SSL socket");

            // don't close proxy when SSL socket is closed
            sslSocket = (SSLSocket) sslContext.getSocketFactory().createSocket(proxySocket, host, port, false);

            // At long last, start the SSL handshake ...
            logger.finer(toString() + " Starting SSL handshake");

            // TLS 1.2 intermittent exception happens here.
            handshakeState = SSLHandhsakeState.SSL_HANDHSAKE_STARTED;
            sslSocket.startHandshake();
            handshakeState = SSLHandhsakeState.SSL_HANDHSAKE_COMPLETE;

            // After SSL handshake is complete, rewire proxy socket to use raw TCP/IP streams ...
            logger.finest(toString() + " Rewiring proxy streams after handshake");

            proxySocket.setStreams(inputStream, outputStream);

            // ... and rewire TDSChannel to use SSL streams.
            logger.finest(toString() + " Getting SSL InputStream");

            inputStream = sslSocket.getInputStream();

            logger.finest(toString() + " Getting SSL OutputStream");

            outputStream = sslSocket.getOutputStream();

            // SSL is now enabled; switch over the channel socket
            channelSocket = sslSocket;

            logger.finer(toString() + " SSL enabled");
        } catch (Exception e) {
            logger.log(Level.FINER, e.getMessage(), e);

            // If enabling SSL fails, the following information may help diagnose the problem.
            // Do not use Level INFO or above which is sent to standard output/error streams.
            // This is because due to an intermittent TLS 1.2 connection issue, we will be retrying the connection and
            // do not want to print this message in console.
<<<<<<< HEAD
            logger.log(Level.FINER, "java.security path: " + JAVA_SECURITY + "\n" + "Security providers: "
                    + Arrays.asList(Security.getProviders()) + "\n"
                    + ((null != sslContextProvider) ? ("SSLContext provider info: " + sslContextProvider.getInfo()
                            + "\n" + "SSLContext provider services:\n" + sslContextProvider.getServices() + "\n") : "")
                    + ((null != tmfProvider) ? ("TrustManagerFactory provider info: " + tmfProvider.getInfo() + "\n")
                                             : "")
                    + ((null != tmfDefaultAlgorithm) ? ("TrustManagerFactory default algorithm: " + tmfDefaultAlgorithm
                            + "\n") : "")
                    + ((null != ksProvider) ? ("KeyStore provider info: " + ksProvider.getInfo() + "\n") : "")
                    + "java.ext.dirs: " + System.getProperty("java.ext.dirs"));
=======
            if (logger.isLoggable(Level.FINER))
                logger.log(Level.FINER, "java.security path: " + JAVA_SECURITY + "\n" + "Security providers: "
                        + Arrays.asList(Security.getProviders()) + "\n"
                        + ((null != sslContextProvider) ? ("SSLContext provider info: " + sslContextProvider.getInfo()
                                + "\n" + "SSLContext provider services:\n" + sslContextProvider.getServices() + "\n")
                                                        : "")
                        + ((null != tmfProvider) ? ("TrustManagerFactory provider info: " + tmfProvider.getInfo()
                                + "\n") : "")
                        + ((null != tmfDefaultAlgorithm) ? ("TrustManagerFactory default algorithm: "
                                + tmfDefaultAlgorithm + "\n") : "")
                        + ((null != ksProvider) ? ("KeyStore provider info: " + ksProvider.getInfo() + "\n") : "")
                        + "java.ext.dirs: " + System.getProperty("java.ext.dirs"));
            // Retrieve the localized error message if possible.
            String localizedMessage = e.getLocalizedMessage();
            String errMsg = (localizedMessage != null) ? localizedMessage : e.getMessage();
            /*
             * Retrieve the error message of the cause too because actual error message can be wrapped into a different
             * message when re-thrown from underlying InputStream.
             */
            String causeErrMsg = null;
            Throwable cause = e.getCause();
            if (cause != null) {
                String causeLocalizedMessage = cause.getLocalizedMessage();
                causeErrMsg = (causeLocalizedMessage != null) ? causeLocalizedMessage : cause.getMessage();
            }
>>>>>>> 1fe25158

            MessageFormat form = new MessageFormat(SQLServerException.getErrString("R_sslFailed"));
            Object[] msgArgs = {errMsg};

            /*
             * The error message may have a connection id appended to it. Extract the message only for comparison. This
             * client connection id is appended in method checkAndAppendClientConnId().
             */
            if (errMsg != null && errMsg.contains(SQLServerException.LOG_CLIENT_CONNECTION_ID_PREFIX)) {
                errMsg = errMsg.substring(0, errMsg.indexOf(SQLServerException.LOG_CLIENT_CONNECTION_ID_PREFIX));
            }

            if (causeErrMsg != null && causeErrMsg.contains(SQLServerException.LOG_CLIENT_CONNECTION_ID_PREFIX)) {
                causeErrMsg = causeErrMsg.substring(0,
                        causeErrMsg.indexOf(SQLServerException.LOG_CLIENT_CONNECTION_ID_PREFIX));
            }

            // Isolate the TLS1.2 intermittent connection error.
            if (e instanceof IOException && (SSLHandhsakeState.SSL_HANDHSAKE_STARTED == handshakeState)
                    && (SQLServerException.getErrString("R_truncatedServerResponse").equals(errMsg)
                            || SQLServerException.getErrString("R_truncatedServerResponse").equals(causeErrMsg))) {
                con.terminate(SQLServerException.DRIVER_ERROR_INTERMITTENT_TLS_FAILED, form.format(msgArgs), e);
            } else {
                con.terminate(SQLServerException.DRIVER_ERROR_SSL_FAILED, form.format(msgArgs), e);
            }
        }
    }

    /**
     * Validate FIPS if fips set as true
     * 
     * Valid FIPS settings:
     * <LI>Encrypt should be true
     * <LI>trustServerCertificate should be false
     * <LI>if certificate is not installed TrustStoreType should be present.
     * 
     * @param trustStoreType
     * @param trustStoreFileName
     * @throws SQLServerException
     * @since 6.1.4
     */
    private void validateFips(final String trustStoreType, final String trustStoreFileName) throws SQLServerException {
        boolean isValid = false;
        boolean isEncryptOn;
        boolean isValidTrustStoreType;
        boolean isValidTrustStore;
        boolean isTrustServerCertificate;

        String strError = SQLServerException.getErrString("R_invalidFipsConfig");

        isEncryptOn = (TDS.ENCRYPT_ON == con.getRequestedEncryptionLevel());

        isValidTrustStoreType = !StringUtils.isEmpty(trustStoreType);
        isValidTrustStore = !StringUtils.isEmpty(trustStoreFileName);
        isTrustServerCertificate = con.trustServerCertificate();

        if (isEncryptOn && !isTrustServerCertificate) {
            isValid = true;
            if (isValidTrustStore && !isValidTrustStoreType) {
                // In case of valid trust store we need to check TrustStoreType.
                isValid = false;
                logger.finer(toString() + "TrustStoreType is required alongside with TrustStore.");
            }
        }

        if (!isValid) {
            throw new SQLServerException(strError, null, 0, null);
        }

    }

    private final static String SEPARATOR = System.getProperty("file.separator");
    private final static String JAVA_HOME = System.getProperty("java.home");
    private final static String JAVA_SECURITY = JAVA_HOME + SEPARATOR + "lib" + SEPARATOR + "security";
    private final static String JSSECACERTS = JAVA_SECURITY + SEPARATOR + "jssecacerts";
    private final static String CACERTS = JAVA_SECURITY + SEPARATOR + "cacerts";

    /**
     * Loads the contents of a trust store into an InputStream.
     *
     * When a location to a trust store is specified, this method attempts to load that store. Otherwise, it looks for
     * and attempts to load the default trust store using essentially the same logic (outlined in the JSSE Reference
     * Guide) as the default X.509 TrustManagerFactory.
     *
     * @return an InputStream containing the contents of the loaded trust store
     * @return null if the trust store cannot be loaded.
     *
     *         Note: It is by design that this function returns null when the trust store cannot be loaded rather than
     *         throwing an exception. The reason is that KeyStore.load, which uses the returned InputStream, interprets
     *         a null InputStream to mean that there are no trusted certificates, which mirrors the behavior of the
     *         default (no trust store, no password specified) path.
     */
    final InputStream loadTrustStore(String trustStoreFileName) {
        FileInputStream is = null;

        // First case: Trust store filename was specified
        if (null != trustStoreFileName) {
            try {
                logger.finest(toString() + " Opening specified trust store: " + trustStoreFileName);

                is = new FileInputStream(trustStoreFileName);
            } catch (FileNotFoundException e) {
                logger.fine(toString() + " Trust store not found: " + e.getMessage());

                // If the trustStoreFileName connection property is set, but the file is not found,
                // then treat it as if the file was empty so that the TrustManager reports
                // that no certificate is found.
            }
        }

        // Second case: Trust store filename derived from javax.net.ssl.trustStore system property
        else if (null != (trustStoreFileName = System.getProperty("javax.net.ssl.trustStore"))) {
            try {
                logger.finest(toString() + " Opening default trust store (from javax.net.ssl.trustStore): "
                        + trustStoreFileName);

                is = new FileInputStream(trustStoreFileName);
            } catch (FileNotFoundException e) {
                logger.fine(toString() + " Trust store not found: " + e.getMessage());

                // If the javax.net.ssl.trustStore property is set, but the file is not found,
                // then treat it as if the file was empty so that the TrustManager reports
                // that no certificate is found.
            }
        }

        // Third case: No trust store specified and no system property set. Use jssecerts/cacerts.
        else {
            try {
                logger.finest(toString() + " Opening default trust store: " + JSSECACERTS);

                is = new FileInputStream(JSSECACERTS);
            } catch (FileNotFoundException e) {
                logger.fine(toString() + " Trust store not found: " + e.getMessage());
            }

            // No jssecerts. Try again with cacerts...
            if (null == is) {
                try {
                    logger.finest(toString() + " Opening default trust store: " + CACERTS);

                    is = new FileInputStream(CACERTS);
                } catch (FileNotFoundException e) {
                    logger.fine(toString() + " Trust store not found: " + e.getMessage());

                    // No jssecerts or cacerts. Treat it as if the trust store is empty so that
                    // the TrustManager reports that no certificate is found.
                }
            }
        }

        return is;
    }

    final int read(byte[] data, int offset, int length) throws SQLServerException {
        try {
            return inputStream.read(data, offset, length);
        } catch (IOException e) {
            logger.fine(toString() + " read failed:" + e.getMessage());

            if (e instanceof SocketTimeoutException) {
                con.terminate(SQLServerException.ERROR_SOCKET_TIMEOUT, e.getMessage(), e);
            } else {
                con.terminate(SQLServerException.DRIVER_ERROR_IO_FAILED, e.getMessage(), e);
            }

            return 0; // Keep the compiler happy.
        }
    }

    final void write(byte[] data, int offset, int length) throws SQLServerException {
        try {
            outputStream.write(data, offset, length);
        } catch (IOException e) {
            logger.finer(toString() + " write failed:" + e.getMessage());

            con.terminate(SQLServerException.DRIVER_ERROR_IO_FAILED, e.getMessage(), e);
        }
    }

    final void flush() throws SQLServerException {
        try {
            outputStream.flush();
        } catch (IOException e) {
            logger.finer(toString() + " flush failed:" + e.getMessage());

            con.terminate(SQLServerException.DRIVER_ERROR_IO_FAILED, e.getMessage(), e);
        }
    }

    final void close() {
        if (null != sslSocket)
            disableSSL();

        if (null != inputStream) {
            logger.finest(this.toString() + ": Closing inputStream...");

            try {
                inputStream.close();
            } catch (IOException e) {
                logger.log(Level.FINE, this.toString() + ": Ignored error closing inputStream", e);
            }
        }

        if (null != outputStream) {
            logger.finest(this.toString() + ": Closing outputStream...");

            try {
                outputStream.close();
            } catch (IOException e) {
                logger.log(Level.FINE, this.toString() + ": Ignored error closing outputStream", e);
            }
        }

        if (null != tcpSocket) {
            logger.finer(this.toString() + ": Closing TCP socket...");

            try {
                tcpSocket.close();
            } catch (IOException e) {
                logger.log(Level.FINE, this.toString() + ": Ignored error closing socket", e);
            }
        }
    }

    /**
     * Logs TDS packet data to the com.microsoft.sqlserver.jdbc.TDS.DATA logger
     *
     * @param data
     *        the buffer containing the TDS packet payload data to log
     * @param nStartOffset
     *        offset into the above buffer from where to start logging
     * @param nLength
     *        length (in bytes) of payload
     * @param messageDetail
     *        other loggable details about the payload
     */
    /* L0 */ void logPacket(byte data[], int nStartOffset, int nLength, String messageDetail) {
        assert 0 <= nLength && nLength <= data.length;
        assert 0 <= nStartOffset && nStartOffset <= data.length;

        final char hexChars[] = {'0', '1', '2', '3', '4', '5', '6', '7', '8', '9', 'A', 'B', 'C', 'D', 'E', 'F'};

        final char printableChars[] = {'.', '.', '.', '.', '.', '.', '.', '.', '.', '.', '.', '.', '.', '.', '.', '.',
                '.', '.', '.', '.', '.', '.', '.', '.', '.', '.', '.', '.', '.', '.', '.', '.', ' ', '!', '\"', '#',
                '$', '%', '&', '\'', '(', ')', '*', '+', ',', '-', '.', '/', '0', '1', '2', '3', '4', '5', '6', '7',
                '8', '9', ':', ';', '<', '=', '>', '?', '@', 'A', 'B', 'C', 'D', 'E', 'F', 'G', 'H', 'I', 'J', 'K', 'L',
                'M', 'N', 'O', 'P', 'Q', 'R', 'S', 'T', 'U', 'V', 'W', 'X', 'Y', 'Z', '[', '\\', ']', '^', '_', '`',
                'a', 'b', 'c', 'd', 'e', 'f', 'g', 'h', 'i', 'j', 'k', 'l', 'm', 'n', 'o', 'p', 'q', 'r', 's', 't', 'u',
                'v', 'w', 'x', 'y', 'z', '{', '|', '}', '~', '.', '.', '.', '.', '.', '.', '.', '.', '.', '.', '.', '.',
                '.', '.', '.', '.', '.', '.', '.', '.', '.', '.', '.', '.', '.', '.', '.', '.', '.', '.', '.', '.', '.',
                '.', '.', '.', '.', '.', '.', '.', '.', '.', '.', '.', '.', '.', '.', '.', '.', '.', '.', '.', '.', '.',
                '.', '.', '.', '.', '.', '.', '.', '.', '.', '.', '.', '.', '.', '.', '.', '.', '.', '.', '.', '.', '.',
                '.', '.', '.', '.', '.', '.', '.', '.', '.', '.', '.', '.', '.', '.', '.', '.', '.', '.', '.', '.', '.',
                '.', '.', '.', '.', '.', '.', '.', '.', '.', '.', '.', '.', '.', '.', '.', '.', '.', '.', '.', '.', '.',
                '.', '.', '.', '.', '.', '.', '.', '.', '.', '.', '.', '.'};

        // Log message body lines have this form:
        //
        // "XX XX XX XX XX XX XX XX XX XX XX XX XX XX XX XX ................"
        // 012345678911111111112222222222333333333344444444445555555555666666
        // 01234567890123456789012345678901234567890123456789012345
        //
        final char lineTemplate[] = {' ', ' ', ' ', ' ', ' ', ' ', ' ', ' ', ' ', ' ', ' ', ' ', ' ', ' ', ' ', ' ',
                ' ', ' ', ' ', ' ', ' ', ' ', ' ', ' ', ' ', ' ', ' ', ' ', ' ', ' ', ' ', ' ', ' ', ' ', ' ', ' ', ' ',
                ' ', ' ', ' ', ' ', ' ', ' ', ' ', ' ', ' ', ' ', ' ',

                ' ', ' ',

                '.', '.', '.', '.', '.', '.', '.', '.', '.', '.', '.', '.', '.', '.', '.', '.'};

        char logLine[] = new char[lineTemplate.length];
        System.arraycopy(lineTemplate, 0, logLine, 0, lineTemplate.length);

        // Logging builds up a string buffer for the entire log trace
        // before writing it out. So use an initial size large enough
        // that the buffer doesn't have to resize itself.
        StringBuilder logMsg = new StringBuilder(messageDetail.length() + // Message detail
                4 * nLength + // 2-digit hex + space + ASCII, per byte
                4 * (1 + nLength / 16) + // 2 extra spaces + CR/LF, per line (16 bytes per line)
                80); // Extra fluff: IP:Port, Connection #, SPID, ...

        // Format the headline like so:
        // /157.55.121.182:2983 Connection 1, SPID 53, Message info here ...
        //
        // Note: the log formatter itself timestamps what we write so we don't have
        // to do it again here.
        logMsg.append(tcpSocket.getLocalAddress().toString()).append(":").append(tcpSocket.getLocalPort())
                .append(" SPID:").append(spid).append(" ").append(messageDetail).append("\r\n");

        // Fill in the body of the log message, line by line, 16 bytes per line.
        int nBytesLogged = 0;
        int nBytesThisLine;
        while (true) {
            // Fill up the line with as many bytes as we can (up to 16 bytes)
            for (nBytesThisLine = 0; nBytesThisLine < 16 && nBytesLogged < nLength; nBytesThisLine++, nBytesLogged++) {
                int nUnsignedByteVal = (data[nStartOffset + nBytesLogged] + 256) % 256;
                logLine[3 * nBytesThisLine] = hexChars[nUnsignedByteVal / 16];
                logLine[3 * nBytesThisLine + 1] = hexChars[nUnsignedByteVal % 16];
                logLine[50 + nBytesThisLine] = printableChars[nUnsignedByteVal];
            }

            // Pad out the remainder with whitespace
            for (int nBytesJustified = nBytesThisLine; nBytesJustified < 16; nBytesJustified++) {
                logLine[3 * nBytesJustified] = ' ';
                logLine[3 * nBytesJustified + 1] = ' ';
            }

            logMsg.append(logLine, 0, 50 + nBytesThisLine);
            if (nBytesLogged == nLength)
                break;

            logMsg.append("\r\n");
        }

        packetLogger.finest(logMsg.toString());
    }

    /**
     * Get the current socket SO_TIMEOUT value.
     *
     * @return the current socket timeout value
     * @throws IOException
     *         thrown if the socket timeout cannot be read
     */
    final int getNetworkTimeout() throws IOException {
        return tcpSocket.getSoTimeout();
    }

    /**
     * Set the socket SO_TIMEOUT value.
     *
     * @param timeout
     *        the socket timeout in milliseconds
     * @throws IOException
     *         thrown if the socket timeout cannot be set
     */
    final void setNetworkTimeout(int timeout) throws IOException {
        tcpSocket.setSoTimeout(timeout);
    }
}


/**
 * SocketFinder is used to find a server socket to which a connection can be made. This class abstracts the logic of
 * finding a socket from TDSChannel class.
 * 
 * In the case when useParallel is set to true, this is achieved by trying to make parallel connections to multiple IP
 * addresses. This class is responsible for spawning multiple threads and keeping track of the search result and the
 * connected socket or exception to be thrown.
 * 
 * In the case where multiSubnetFailover is false, we try our old logic of trying to connect to the first ip address
 * 
 * Typical usage of this class is SocketFinder sf = new SocketFinder(traceId, conn); Socket = sf.getSocket(hostName,
 * port, timeout);
 */
final class SocketFinder {
    /**
     * Indicates the result of a search
     */
    enum Result {
        UNKNOWN, // search is still in progress
        SUCCESS, // found a socket
        FAILURE// failed in finding a socket
    }

    // Thread pool - the values in the constructor are chosen based on the
    // explanation given in design_connection_director_multisubnet.doc
    private static final ThreadPoolExecutor threadPoolExecutor = new ThreadPoolExecutor(0, Integer.MAX_VALUE, 5,
            TimeUnit.SECONDS, new SynchronousQueue<Runnable>());

    // When parallel connections are to be used, use minimum timeout slice of 1500 milliseconds.
    private static final int minTimeoutForParallelConnections = 1500;

    // lock used for synchronization while updating
    // data within a socketFinder object
    private final Object socketFinderlock = new Object();

    // lock on which the parent thread would wait
    // after spawning threads.
    private final Object parentThreadLock = new Object();

    // indicates whether the socketFinder has succeeded or failed
    // in finding a socket or is still trying to find a socket
    private volatile Result result = Result.UNKNOWN;

    // total no of socket connector threads
    // spawned by a socketFinder object
    private int noOfSpawnedThreads = 0;

    // no of threads that finished their socket connection
    // attempts and notified socketFinder about their result
    private int noOfThreadsThatNotified = 0;

    // If a valid connected socket is found, this value would be non-null,
    // else this would be null
    private volatile Socket selectedSocket = null;

    // This would be one of the exceptions returned by the
    // socketConnector threads
    private volatile IOException selectedException = null;

    // Logging variables
    private static final Logger logger = Logger.getLogger("com.microsoft.sqlserver.jdbc.internals.SocketFinder");
    private final String traceID;

    // maximum number of IP Addresses supported
    private static final int ipAddressLimit = 64;

    // necessary for raising exceptions so that the connection pool can be notified
    private final SQLServerConnection conn;

    /**
     * Constructs a new SocketFinder object with appropriate traceId
     * 
     * @param callerTraceID
     *        traceID of the caller
     * @param sqlServerConnection
     *        the SQLServer connection
     */
    SocketFinder(String callerTraceID, SQLServerConnection sqlServerConnection) {
        traceID = "SocketFinder(" + callerTraceID + ")";
        conn = sqlServerConnection;
    }

    /**
     * Used to find a socket to which a connection can be made
     * 
     * @param hostName
     * @param portNumber
     * @param timeoutInMilliSeconds
     * @return connected socket
     * @throws IOException
     */
    Socket findSocket(String hostName, int portNumber, int timeoutInMilliSeconds, boolean useParallel, boolean useTnir,
            boolean isTnirFirstAttempt, int timeoutInMilliSecondsForFullTimeout) throws SQLServerException {
        assert timeoutInMilliSeconds != 0 : "The driver does not allow a time out of 0";

        try {
            InetAddress[] inetAddrs = null;

            // inetAddrs is only used if useParallel is true or TNIR is true. Skip resolving address if that's not the
            // case.
            if (useParallel || useTnir) {
                // Ignore TNIR if host resolves to more than 64 IPs. Make sure we are using original timeout for this.
                inetAddrs = InetAddress.getAllByName(hostName);

                if ((useTnir) && (inetAddrs.length > ipAddressLimit)) {
                    useTnir = false;
                    timeoutInMilliSeconds = timeoutInMilliSecondsForFullTimeout;
                }
            }

            if (!useParallel) {
                // MSF is false. TNIR could be true or false. DBMirroring could be true or false.
                // For TNIR first attempt, we should do existing behavior including how host name is resolved.
                if (useTnir && isTnirFirstAttempt) {
                    return getDefaultSocket(hostName, portNumber, SQLServerConnection.TnirFirstAttemptTimeoutMs);
                } else if (!useTnir) {
                    return getDefaultSocket(hostName, portNumber, timeoutInMilliSeconds);
                }
            }

            // Code reaches here only if MSF = true or (TNIR = true and not TNIR first attempt)

            if (logger.isLoggable(Level.FINER)) {
                StringBuilder loggingString = new StringBuilder(this.toString());
                loggingString.append(" Total no of InetAddresses: ");
                loggingString.append(inetAddrs.length);
                loggingString.append(". They are: ");

                for (InetAddress inetAddr : inetAddrs) {
                    loggingString.append(inetAddr.toString()).append(";");
                }

                logger.finer(loggingString.toString());
            }

            if (inetAddrs.length > ipAddressLimit) {
                MessageFormat form = new MessageFormat(
                        SQLServerException.getErrString("R_ipAddressLimitWithMultiSubnetFailover"));
                Object[] msgArgs = {Integer.toString(ipAddressLimit)};
                String errorStr = form.format(msgArgs);
                // we do not want any retry to happen here. So, terminate the connection
                // as the config is unsupported.
                conn.terminate(SQLServerException.DRIVER_ERROR_UNSUPPORTED_CONFIG, errorStr);
            }

            if (inetAddrs.length == 1) {
                // Single address so do not start any threads
                return getConnectedSocket(inetAddrs[0], portNumber, timeoutInMilliSeconds);
            }
            timeoutInMilliSeconds = Math.max(timeoutInMilliSeconds, minTimeoutForParallelConnections);
            if (Util.isIBM()) {
                logger.finer(this.toString() + "Using Java NIO with timeout:" + timeoutInMilliSeconds);
                findSocketUsingJavaNIO(inetAddrs, portNumber, timeoutInMilliSeconds);
            } else {
                logger.finer(this.toString() + "Using Threading with timeout:" + timeoutInMilliSeconds);
                findSocketUsingThreading(inetAddrs, portNumber, timeoutInMilliSeconds);
            }

            // If the thread continued execution due to timeout, the result may not be known.
            // In that case, update the result to failure. Note that this case is possible
            // for both IPv4 and IPv6.
            // Using double-checked locking for performance reasons.
            if (result.equals(Result.UNKNOWN)) {
                synchronized (socketFinderlock) {
                    if (result.equals(Result.UNKNOWN)) {
                        result = Result.FAILURE;
                        logger.finer(this.toString() + " The parent thread updated the result to failure");
                    }
                }
            }

            // After we reach this point, there is no need for synchronization any more.
            // Because, the result would be known(success/failure).
            // And no threads would update SocketFinder
            // as their function calls would now be no-ops.
            if (result.equals(Result.FAILURE)) {
                if (selectedException == null) {
                    logger.finer(this.toString()
                            + " There is no selectedException. The wait calls timed out before any connect call returned or timed out.");
                    String message = SQLServerException.getErrString("R_connectionTimedOut");
                    selectedException = new IOException(message);
                }
                throw selectedException;
            }

        } catch (InterruptedException ex) {
            // re-interrupt the current thread, in order to restore the thread's interrupt status.
            Thread.currentThread().interrupt();

            close(selectedSocket);
            SQLServerException.ConvertConnectExceptionToSQLServerException(hostName, portNumber, conn, ex);
        } catch (IOException ex) {
            close(selectedSocket);
            // The code below has been moved from connectHelper.
            // If we do not move it, the functions open(caller of findSocket)
            // and findSocket will have to
            // declare both IOException and SQLServerException in the throws clause
            // as we throw custom SQLServerExceptions(eg:IPAddressLimit, wrapping other exceptions
            // like interruptedException) in findSocket.
            // That would be a bit awkward, because connecthelper(the caller of open)
            // just wraps IOException into SQLServerException and throws SQLServerException.
            // Instead, it would be good to wrap all exceptions at one place - Right here, their origin.
            SQLServerException.ConvertConnectExceptionToSQLServerException(hostName, portNumber, conn, ex);

        }

        assert result.equals(Result.SUCCESS);
        assert selectedSocket != null : "Bug in code. Selected Socket cannot be null here.";

        return selectedSocket;
    }

    /**
     * This function uses java NIO to connect to all the addresses in inetAddrs with in a specified timeout. If it
     * succeeds in connecting, it closes all the other open sockets and updates the result to success.
     * 
     * @param inetAddrs
     *        the array of inetAddress to which connection should be made
     * @param portNumber
     *        the port number at which connection should be made
     * @param timeoutInMilliSeconds
     * @throws IOException
     */
    private void findSocketUsingJavaNIO(InetAddress[] inetAddrs, int portNumber,
            int timeoutInMilliSeconds) throws IOException {
        // The driver does not allow a time out of zero.
        // Also, the unit of time the user can specify in the driver is seconds.
        // So, even if the user specifies 1 second(least value), the least possible
        // value that can come here as timeoutInMilliSeconds is 500 milliseconds.
        assert timeoutInMilliSeconds != 0 : "The timeout cannot be zero";
        assert inetAddrs.length != 0 : "Number of inetAddresses should not be zero in this function";

        Selector selector = null;
        LinkedList<SocketChannel> socketChannels = new LinkedList<>();
        SocketChannel selectedChannel = null;

        try {
            selector = Selector.open();

            for (InetAddress inetAddr : inetAddrs) {
                SocketChannel sChannel = SocketChannel.open();
                socketChannels.add(sChannel);

                // make the channel non-blocking
                sChannel.configureBlocking(false);

                // register the channel for connect event
                int ops = SelectionKey.OP_CONNECT;
                SelectionKey key = sChannel.register(selector, ops);

                sChannel.connect(new InetSocketAddress(inetAddr, portNumber));

                logger.finer(this.toString() + " initiated connection to address: " + inetAddr + ", portNumber: "
                        + portNumber);
            }

            long timerNow = System.currentTimeMillis();
            long timerExpire = timerNow + timeoutInMilliSeconds;

            // Denotes the no of channels that still need to processed
            int noOfOutstandingChannels = inetAddrs.length;

            while (true) {
                long timeRemaining = timerExpire - timerNow;
                // if the timeout expired or a channel is selected or there are no more channels left to processes
                if ((timeRemaining <= 0) || (selectedChannel != null) || (noOfOutstandingChannels <= 0))
                    break;

                // denotes the no of channels that are ready to be processed. i.e. they are either connected
                // or encountered an exception while trying to connect
                int readyChannels = selector.select(timeRemaining);

                logger.finer(this.toString() + " no of channels ready: " + readyChannels);

                // There are no real time guarantees on the time out of the select API used above.
                // This check is necessary
                // a) to guard against cases where the select returns faster than expected.
                // b) for cases where no channels could connect with in the time out
                if (readyChannels != 0) {
                    Set<SelectionKey> selectedKeys = selector.selectedKeys();
                    Iterator<SelectionKey> keyIterator = selectedKeys.iterator();

                    while (keyIterator.hasNext()) {

                        SelectionKey key = keyIterator.next();
                        SocketChannel ch = (SocketChannel) key.channel();

                        logger.finer(this.toString() + " processing the channel :" + ch);// this traces the IP by
                                                                                         // default

                        boolean connected = false;
                        try {
                            connected = ch.finishConnect();

                            // ch.finishConnect should either return true or throw an exception
                            // as we have subscribed for OP_CONNECT.
                            assert connected : "finishConnect on channel:" + ch + " cannot be false";

                            selectedChannel = ch;

                            logger.finer(this.toString() + " selected the channel :" + selectedChannel);

                            break;
                        } catch (IOException ex) {
                            logger.finer(this.toString() + " the exception: " + ex.getClass() + " with message: "
                                    + ex.getMessage() + " occurred while processing the channel: " + ch);
                            updateSelectedException(ex, this.toString());
                            // close the channel pro-actively so that we do not
                            // rely to network resources
                            ch.close();
                        }

                        // unregister the key and remove from the selector's selectedKeys
                        key.cancel();
                        keyIterator.remove();
                        noOfOutstandingChannels--;
                    }
                }

                timerNow = System.currentTimeMillis();
            }
        } catch (IOException ex) {
            // in case of an exception, close the selected channel.
            // All other channels will be closed in the finally block,
            // as they need to be closed irrespective of a success/failure
            close(selectedChannel);
            throw ex;
        } finally {
            // close the selector
            // As per java docs, on selector.close(), any uncancelled keys still
            // associated with this
            // selector are invalidated, their channels are deregistered, and any other
            // resources associated with this selector are released.
            // So, its not necessary to cancel each key again
            close(selector);

            // Close all channels except the selected one.
            // As we close channels pro-actively in the try block,
            // its possible that we close a channel twice.
            // Closing a channel second time is a no-op.
            // This code is should be in the finally block to guard against cases where
            // we pre-maturely exit try block due to an exception in selector or other places.
            for (SocketChannel s : socketChannels) {
                if (s != selectedChannel) {
                    close(s);
                }
            }
        }

        // if a channel was selected, make the necessary updates
        if (selectedChannel != null) {
            // Note that this must be done after selector is closed. Otherwise,
            // we would get an illegalBlockingMode exception at run time.
            selectedChannel.configureBlocking(true);
            selectedSocket = selectedChannel.socket();

            result = Result.SUCCESS;
        }
    }

    // This method contains the old logic of connecting to
    // a socket of one of the IPs corresponding to a given host name.
    // In the old code below, the logic around 0 timeout has been removed as
    // 0 timeout is not allowed. The code has been re-factored so that the logic
    // is common for hostName or InetAddress.
    private Socket getDefaultSocket(String hostName, int portNumber, int timeoutInMilliSeconds) throws IOException {
        // Open the socket, with or without a timeout, throwing an UnknownHostException
        // if there is a failure to resolve the host name to an InetSocketAddress.
        //
        // Note that Socket(host, port) throws an UnknownHostException if the host name
        // cannot be resolved, but that InetSocketAddress(host, port) does not - it sets
        // the returned InetSocketAddress as unresolved.
        InetSocketAddress addr = new InetSocketAddress(hostName, portNumber);
        return getConnectedSocket(addr, timeoutInMilliSeconds);
    }

    private Socket getConnectedSocket(InetAddress inetAddr, int portNumber,
            int timeoutInMilliSeconds) throws IOException {
        InetSocketAddress addr = new InetSocketAddress(inetAddr, portNumber);
        return getConnectedSocket(addr, timeoutInMilliSeconds);
    }

    private Socket getConnectedSocket(InetSocketAddress addr, int timeoutInMilliSeconds) throws IOException {
        assert timeoutInMilliSeconds != 0 : "timeout cannot be zero";
        if (addr.isUnresolved())
            throw new java.net.UnknownHostException();
        selectedSocket = new Socket();
        selectedSocket.connect(addr, timeoutInMilliSeconds);
        return selectedSocket;
    }

    private void findSocketUsingThreading(InetAddress[] inetAddrs, int portNumber,
            int timeoutInMilliSeconds) throws IOException, InterruptedException {
        assert timeoutInMilliSeconds != 0 : "The timeout cannot be zero";

        assert inetAddrs.length != 0 : "Number of inetAddresses should not be zero in this function";

        LinkedList<Socket> sockets = new LinkedList<>();
        LinkedList<SocketConnector> socketConnectors = new LinkedList<>();

        try {

            // create a socket, inetSocketAddress and a corresponding socketConnector per inetAddress
            noOfSpawnedThreads = inetAddrs.length;
            for (InetAddress inetAddress : inetAddrs) {
                Socket s = new Socket();
                sockets.add(s);

                InetSocketAddress inetSocketAddress = new InetSocketAddress(inetAddress, portNumber);

                SocketConnector socketConnector = new SocketConnector(s, inetSocketAddress, timeoutInMilliSeconds,
                        this);
                socketConnectors.add(socketConnector);
            }

            // acquire parent lock and spawn all threads
            synchronized (parentThreadLock) {
                for (SocketConnector sc : socketConnectors) {
                    threadPoolExecutor.execute(sc);
                }

                long timerNow = System.currentTimeMillis();
                long timerExpire = timerNow + timeoutInMilliSeconds;

                // The below loop is to guard against the spurious wake up problem
                while (true) {
                    long timeRemaining = timerExpire - timerNow;

                    logger.finer(this.toString() + " TimeRemaining:" + timeRemaining + "; Result:" + result
                            + "; Max. open thread count: " + threadPoolExecutor.getLargestPoolSize()
                            + "; Current open thread count:" + threadPoolExecutor.getActiveCount());

                    // if there is no time left or if the result is determined, break.
                    // Note that a dirty read of result is totally fine here.
                    // Since this thread holds the parentThreadLock, even if we do a dirty
                    // read here, the child thread, after updating the result, would not be
                    // able to call notify on the parentThreadLock
                    // (and thus finish execution) as it would be waiting on parentThreadLock
                    // held by this thread(the parent thread).
                    // So, this thread will wait again and then be notified by the childThread.
                    // On the other hand, if we try to take socketFinderLock here to avoid
                    // dirty read, we would introduce a dead lock due to the
                    // reverse order of locking in updateResult method.
                    if (timeRemaining <= 0 || (!result.equals(Result.UNKNOWN)))
                        break;

                    parentThreadLock.wait(timeRemaining);

                    logger.finer(this.toString() + " The parent thread wokeup.");

                    timerNow = System.currentTimeMillis();
                }

            }

        } finally {
            // Close all sockets except the selected one.
            // As we close sockets pro-actively in the child threads,
            // its possible that we close a socket twice.
            // Closing a socket second time is a no-op.
            // If a child thread is waiting on the connect call on a socket s,
            // closing the socket s here ensures that an exception is thrown
            // in the child thread immediately. This mitigates the problem
            // of thread explosion by ensuring that unnecessary threads die
            // quickly without waiting for "min(timeOut, 21)" seconds
            for (Socket s : sockets) {
                if (s != selectedSocket) {
                    close(s);
                }
            }
        }

        if (selectedSocket != null) {
            result = Result.SUCCESS;
        }
    }

    /**
     * search result
     */
    Result getResult() {
        return result;
    }

    void close(Selector selector) {
        if (null != selector) {
            logger.finer(this.toString() + ": Closing Selector");

            try {
                selector.close();
            } catch (IOException e) {
                logger.log(Level.FINE, this.toString() + ": Ignored the following error while closing Selector", e);
            }
        }
    }

    void close(Socket socket) {
        if (null != socket) {
            logger.finer(this.toString() + ": Closing TCP socket:" + socket);

            try {
                socket.close();
            } catch (IOException e) {
                logger.log(Level.FINE, this.toString() + ": Ignored the following error while closing socket", e);
            }
        }
    }

    void close(SocketChannel socketChannel) {
        if (null != socketChannel) {
            logger.finer(this.toString() + ": Closing TCP socket channel:" + socketChannel);

            try {
                socketChannel.close();
            } catch (IOException e) {
                logger.log(Level.FINE, this.toString() + "Ignored the following error while closing socketChannel", e);
            }
        }
    }

    /**
     * Used by socketConnector threads to notify the socketFinder of their connection attempt result(a connected socket
     * or exception). It updates the result, socket and exception variables of socketFinder object. This method notifies
     * the parent thread if a socket is found or if all the spawned threads have notified. It also closes a socket if it
     * is not selected for use by socketFinder.
     * 
     * @param socket
     *        the SocketConnector's socket
     * @param exception
     *        Exception that occurred in socket connector thread
     * @param threadId
     *        Id of the calling Thread for diagnosis
     */
    void updateResult(Socket socket, IOException exception, String threadId) {
        if (result.equals(Result.UNKNOWN)) {
            logger.finer("The following child thread is waiting for socketFinderLock:" + threadId);

            synchronized (socketFinderlock) {
                logger.finer("The following child thread acquired socketFinderLock:" + threadId);

                if (result.equals(Result.UNKNOWN)) {
                    // if the connection was successful and no socket has been
                    // selected yet
                    if (exception == null && selectedSocket == null) {
                        selectedSocket = socket;
                        result = Result.SUCCESS;
                        logger.finer("The socket of the following thread has been chosen:" + threadId);
                    }

                    // if an exception occurred
                    if (exception != null) {
                        updateSelectedException(exception, threadId);
                    }
                }

                noOfThreadsThatNotified++;

                // if all threads notified, but the result is still unknown,
                // update the result to failure
                if ((noOfThreadsThatNotified >= noOfSpawnedThreads) && result.equals(Result.UNKNOWN)) {
                    result = Result.FAILURE;
                }

                if (!result.equals(Result.UNKNOWN)) {
                    // 1) Note that at any point of time, there is only one
                    // thread(parent/child thread) competing for parentThreadLock.
                    // 2) The only time where a child thread could be waiting on
                    // parentThreadLock is before the wait call in the parentThread
                    // 3) After the above happens, the parent thread waits to be
                    // notified on parentThreadLock. After being notified,
                    // it would be the ONLY thread competing for the lock.
                    // for the following reasons
                    // a) The parentThreadLock is taken while holding the socketFinderLock.
                    // So, all child threads, except one, block on socketFinderLock
                    // (not parentThreadLock)
                    // b) After parentThreadLock is notified by a child thread, the result
                    // would be known(Refer the double-checked locking done at the
                    // start of this method). So, all child threads would exit
                    // as no-ops and would never compete with parent thread
                    // for acquiring parentThreadLock
                    // 4) As the parent thread is the only thread that competes for the
                    // parentThreadLock, it need not wait to acquire the lock once it wakes
                    // up and gets scheduled.
                    // This results in better performance as it would close unnecessary
                    // sockets and thus help child threads die quickly.

                    logger.finer("The following child thread is waiting for parentThreadLock:" + threadId);

                    synchronized (parentThreadLock) {
                        logger.finer("The following child thread acquired parentThreadLock:" + threadId);

                        parentThreadLock.notify();
                    }

                    logger.finer("The following child thread released parentThreadLock and notified the parent thread:"
                            + threadId);
                }
            }

            logger.finer("The following child thread released socketFinderLock:" + threadId);
        }

    }

    /**
     * Updates the selectedException if
     * <p>
     * a) selectedException is null
     * <p>
     * b) ex is a non-socketTimeoutException and selectedException is a socketTimeoutException
     * <p>
     * If there are multiple exceptions, that are not related to socketTimeout the first non-socketTimeout exception is
     * picked. If all exceptions are related to socketTimeout, the first exception is picked. Note: This method is not
     * thread safe. The caller should ensure thread safety.
     * 
     * @param ex
     *        the IOException
     * @param traceId
     *        the traceId of the thread
     */
    public void updateSelectedException(IOException ex, String traceId) {
        boolean updatedException = false;
        if (selectedException == null
                || (!(ex instanceof SocketTimeoutException)) && (selectedException instanceof SocketTimeoutException)) {
            selectedException = ex;
            updatedException = true;
        }

        if (updatedException) {
            logger.finer("The selected exception is updated to the following: ExceptionType:" + ex.getClass()
                    + "; ExceptionMessage:" + ex.getMessage() + "; by the following thread:" + traceId);
        }
    }

    /**
     * Used fof tracing
     * 
     * @return traceID string
     */
    public String toString() {
        return traceID;
    }
}


/**
 * This is used to connect a socket in a separate thread
 */
final class SocketConnector implements Runnable {
    // socket on which connection attempt would be made
    private final Socket socket;

    // the socketFinder associated with this connector
    private final SocketFinder socketFinder;

    // inetSocketAddress to connect to
    private final InetSocketAddress inetSocketAddress;

    // timeout in milliseconds
    private final int timeoutInMilliseconds;

    // Logging variables
    private static final Logger logger = Logger.getLogger("com.microsoft.sqlserver.jdbc.internals.SocketConnector");
    private final String traceID;

    // Id of the thread. used for diagnosis
    private final String threadID;

    // a counter used to give unique IDs to each connector thread.
    // this will have the id of the thread that was last created.
    private static long lastThreadID = 0;

    /**
     * Constructs a new SocketConnector object with the associated socket and socketFinder
     */
    SocketConnector(Socket socket, InetSocketAddress inetSocketAddress, int timeOutInMilliSeconds,
            SocketFinder socketFinder) {
        this.socket = socket;
        this.inetSocketAddress = inetSocketAddress;
        this.timeoutInMilliseconds = timeOutInMilliSeconds;
        this.socketFinder = socketFinder;
        this.threadID = Long.toString(nextThreadID());
        this.traceID = "SocketConnector:" + this.threadID + "(" + socketFinder.toString() + ")";
    }

    /**
     * If search for socket has not finished, this function tries to connect a socket(with a timeout) synchronously. It
     * further notifies the socketFinder the result of the connection attempt
     */
    public void run() {
        IOException exception = null;
        // Note that we do not need socketFinder lock here
        // as we update nothing in socketFinder based on the condition.
        // So, its perfectly fine to make a dirty read.
        SocketFinder.Result result = socketFinder.getResult();
        if (result.equals(SocketFinder.Result.UNKNOWN)) {
            try {
                logger.finer(this.toString() + " connecting to InetSocketAddress:" + inetSocketAddress
                        + " with timeout:" + timeoutInMilliseconds);

                socket.connect(inetSocketAddress, timeoutInMilliseconds);
            } catch (IOException ex) {
                logger.finer(this.toString() + " exception:" + ex.getClass() + " with message:" + ex.getMessage()
                        + " occurred while connecting to InetSocketAddress:" + inetSocketAddress);
                exception = ex;
            }

            socketFinder.updateResult(socket, exception, this.toString());
        }

    }

    /**
     * Used for tracing
     * 
     * @return traceID string
     */
    public String toString() {
        return traceID;
    }

    /**
     * Generates the next unique thread id.
     */
    private static synchronized long nextThreadID() {
        if (lastThreadID == Long.MAX_VALUE) {
            logger.finer("Resetting the Id count");
            lastThreadID = 1;
        } else {
            lastThreadID++;
        }
        return lastThreadID;
    }
}


/**
 * TDSWriter implements the client to server TDS data pipe.
 */
final class TDSWriter {
    private static Logger logger = Logger.getLogger("com.microsoft.sqlserver.jdbc.internals.TDS.Writer");
    private final String traceID;

    final public String toString() {
        return traceID;
    }

    private final TDSChannel tdsChannel;
    private final SQLServerConnection con;

    // Flag to indicate whether data written via writeXXX() calls
    // is loggable. Data is normally loggable. But sensitive
    // data, such as user credentials, should never be logged for
    // security reasons.
    private boolean dataIsLoggable = true;

    void setDataLoggable(boolean value) {
        dataIsLoggable = value;
    }

    private TDSCommand command = null;

    // TDS message type (Query, RPC, DTC, etc.) sent at the beginning
    // of every TDS message header. Value is set when starting a new
    // TDS message of the specified type.
    private byte tdsMessageType;

    private volatile int sendResetConnection = 0;

    // Size (in bytes) of the TDS packets to/from the server.
    // This size is normally fixed for the life of the connection,
    // but it can change once after the logon packet because packet
    // size negotiation happens at logon time.
    private int currentPacketSize = 0;

    // Size of the TDS packet header, which is:
    // byte type
    // byte status
    // short length
    // short SPID
    // byte packet
    // byte window
    private final static int TDS_PACKET_HEADER_SIZE = 8;
    private final static byte[] placeholderHeader = new byte[TDS_PACKET_HEADER_SIZE];

    // Intermediate array used to convert typically "small" values such as fixed-length types
    // (byte, int, long, etc.) and Strings from their native form to bytes for sending to
    // the channel buffers.
    private byte valueBytes[] = new byte[256];

    // Monotonically increasing packet number associated with the current message
    private int packetNum = 0;

    // Bytes for sending decimal/numeric data
    private final static int BYTES4 = 4;
    private final static int BYTES8 = 8;
    private final static int BYTES12 = 12;
    private final static int BYTES16 = 16;
    public final static int BIGDECIMAL_MAX_LENGTH = 0x11;

    // is set to true when EOM is sent for the current message.
    // Note that this variable will never be accessed from multiple threads
    // simultaneously and so it need not be volatile
    private boolean isEOMSent = false;

    boolean isEOMSent() {
        return isEOMSent;
    }

    // Packet data buffers
    private ByteBuffer stagingBuffer;
    private ByteBuffer socketBuffer;
    private ByteBuffer logBuffer;

    private CryptoMetadata cryptoMeta = null;

    TDSWriter(TDSChannel tdsChannel, SQLServerConnection con) {
        this.tdsChannel = tdsChannel;
        this.con = con;
        traceID = "TDSWriter@" + Integer.toHexString(hashCode()) + " (" + con.toString() + ")";
    }

    // TDS message start/end operations

    void preparePacket() throws SQLServerException {
        if (tdsChannel.isLoggingPackets()) {
            Arrays.fill(logBuffer.array(), (byte) 0xFE);
            ((Buffer) logBuffer).clear();
        }

        // Write a placeholder packet header. This will be replaced
        // with the real packet header when the packet is flushed.
        writeBytes(placeholderHeader);
    }

    /**
     * Start a new TDS message.
     */
    void writeMessageHeader() throws SQLServerException {
        // TDS 7.2 & later:
        // Include ALL_Headers/MARS header in message's first packet
        // Note: The PKT_BULK message does not nees this ALL_HEADERS
        if ((TDS.PKT_QUERY == tdsMessageType || TDS.PKT_DTC == tdsMessageType || TDS.PKT_RPC == tdsMessageType)) {
            boolean includeTraceHeader = false;
            int totalHeaderLength = TDS.MESSAGE_HEADER_LENGTH;
            if (TDS.PKT_QUERY == tdsMessageType || TDS.PKT_RPC == tdsMessageType) {
                if (con.isDenaliOrLater() && !ActivityCorrelator.getCurrent().IsSentToServer()
                        && Util.IsActivityTraceOn()) {
                    includeTraceHeader = true;
                    totalHeaderLength += TDS.TRACE_HEADER_LENGTH;
                }
            }
            writeInt(totalHeaderLength); // allHeaders.TotalLength (DWORD)
            writeInt(TDS.MARS_HEADER_LENGTH); // MARS header length (DWORD)
            writeShort((short) 2); // allHeaders.HeaderType(MARS header) (USHORT)
            writeBytes(con.getTransactionDescriptor());
            writeInt(1); // marsHeader.OutstandingRequestCount
            if (includeTraceHeader) {
                writeInt(TDS.TRACE_HEADER_LENGTH); // trace header length (DWORD)
                writeTraceHeaderData();
                ActivityCorrelator.setCurrentActivityIdSentFlag(); // set the flag to indicate this ActivityId is sent
            }
        }
    }

    void writeTraceHeaderData() throws SQLServerException {
        ActivityId activityId = ActivityCorrelator.getCurrent();
        final byte[] actIdByteArray = Util.asGuidByteArray(activityId.getId());
        long seqNum = activityId.getSequence();
        writeShort(TDS.HEADERTYPE_TRACE); // trace header type
        writeBytes(actIdByteArray, 0, actIdByteArray.length); // guid part of ActivityId
        writeInt((int) seqNum); // sequence number of ActivityId

        logger.finer("Send Trace Header - ActivityID: " + activityId.toString());
    }

    /**
     * Convenience method to prepare the TDS channel for writing and start a new TDS message.
     *
     * @param command
     *        The TDS command
     * @param tdsMessageType
     *        The TDS message type (PKT_QUERY, PKT_RPC, etc.)
     */
    void startMessage(TDSCommand command, byte tdsMessageType) throws SQLServerException {
        this.command = command;
        this.tdsMessageType = tdsMessageType;
        this.packetNum = 0;
        this.isEOMSent = false;
        this.dataIsLoggable = true;

        // If the TDS packet size has changed since the last request
        // (which should really only happen after the login packet)
        // then allocate new buffers that are the correct size.
        int negotiatedPacketSize = con.getTDSPacketSize();
        if (currentPacketSize != negotiatedPacketSize) {
            socketBuffer = ByteBuffer.allocate(negotiatedPacketSize).order(ByteOrder.LITTLE_ENDIAN);
            stagingBuffer = ByteBuffer.allocate(negotiatedPacketSize).order(ByteOrder.LITTLE_ENDIAN);
            logBuffer = ByteBuffer.allocate(negotiatedPacketSize).order(ByteOrder.LITTLE_ENDIAN);
            currentPacketSize = negotiatedPacketSize;
        }

        ((Buffer) socketBuffer).position(((Buffer) socketBuffer).limit());
        ((Buffer) stagingBuffer).clear();

        preparePacket();
        writeMessageHeader();
    }

    final void endMessage() throws SQLServerException {
        logger.finest(toString() + " Finishing TDS message");
        writePacket(TDS.STATUS_BIT_EOM);
    }

    // If a complete request has not been sent to the server,
    // the client MUST send the next packet with both ignore bit (0x02) and EOM bit (0x01)
    // set in the status to cancel the request.
    final boolean ignoreMessage() throws SQLServerException {
        if (packetNum > 0 || TDS.PKT_BULK == this.tdsMessageType) {
            assert !isEOMSent;

            logger.finest(toString() + " Finishing TDS message by sending ignore bit and end of message");
            writePacket(TDS.STATUS_BIT_EOM | TDS.STATUS_BIT_ATTENTION);
            return true;
        }
        return false;
    }

    final void resetPooledConnection() {
        logger.finest(toString() + " resetPooledConnection");
        sendResetConnection = TDS.STATUS_BIT_RESET_CONN;
    }

    // Primitive write operations

    void writeByte(byte value) throws SQLServerException {
        if (stagingBuffer.remaining() >= 1) {
            stagingBuffer.put(value);
            if (tdsChannel.isLoggingPackets()) {
                if (dataIsLoggable)
                    logBuffer.put(value);
                else
                    ((Buffer) logBuffer).position(((Buffer) logBuffer).position() + 1);
            }
        } else {
            valueBytes[0] = value;
            writeWrappedBytes(valueBytes, 1);
        }
    }

    /**
     * writing sqlCollation information for sqlVariant type when sending character types.
     * 
     * @param variantType
     * @throws SQLServerException
     */
    void writeCollationForSqlVariant(SqlVariant variantType) throws SQLServerException {
        writeInt(variantType.getCollation().getCollationInfo());
        writeByte((byte) (variantType.getCollation().getCollationSortID() & 0xFF));
    }

    void writeChar(char value) throws SQLServerException {
        if (stagingBuffer.remaining() >= 2) {
            stagingBuffer.putChar(value);
            if (tdsChannel.isLoggingPackets()) {
                if (dataIsLoggable)
                    logBuffer.putChar(value);
                else
                    ((Buffer) logBuffer).position(((Buffer) logBuffer).position() + 2);
            }
        } else {
            Util.writeShort((short) value, valueBytes, 0);
            writeWrappedBytes(valueBytes, 2);
        }
    }

    void writeShort(short value) throws SQLServerException {
        if (stagingBuffer.remaining() >= 2) {
            stagingBuffer.putShort(value);
            if (tdsChannel.isLoggingPackets()) {
                if (dataIsLoggable)
                    logBuffer.putShort(value);
                else
                    ((Buffer) logBuffer).position(((Buffer) logBuffer).position() + 2);
            }
        } else {
            Util.writeShort(value, valueBytes, 0);
            writeWrappedBytes(valueBytes, 2);
        }
    }

    void writeInt(int value) throws SQLServerException {
        if (stagingBuffer.remaining() >= 4) {
            stagingBuffer.putInt(value);
            if (tdsChannel.isLoggingPackets()) {
                if (dataIsLoggable)
                    logBuffer.putInt(value);
                else
                    ((Buffer) logBuffer).position(((Buffer) logBuffer).position() + 4);
            }
        } else {
            Util.writeInt(value, valueBytes, 0);
            writeWrappedBytes(valueBytes, 4);
        }
    }

    /**
     * Append a real value in the TDS stream.
     * 
     * @param value
     *        the data value
     */
    void writeReal(Float value) throws SQLServerException {
        writeInt(Float.floatToRawIntBits(value));
    }

    /**
     * Append a double value in the TDS stream.
     * 
     * @param value
     *        the data value
     */
    void writeDouble(double value) throws SQLServerException {
        if (stagingBuffer.remaining() >= 8) {
            stagingBuffer.putDouble(value);
            if (tdsChannel.isLoggingPackets()) {
                if (dataIsLoggable)
                    logBuffer.putDouble(value);
                else
                    ((Buffer) logBuffer).position(((Buffer) logBuffer).position() + 8);
            }
        } else {
            long bits = Double.doubleToLongBits(value);
            long mask = 0xFF;
            int nShift = 0;
            for (int i = 0; i < 8; i++) {
                writeByte((byte) ((bits & mask) >> nShift));
                nShift += 8;
                mask = mask << 8;
            }
        }
    }

    /**
     * Append a big decimal in the TDS stream.
     * 
     * @param bigDecimalVal
     *        the big decimal data value
     * @param srcJdbcType
     *        the source JDBCType
     * @param precision
     *        the precision of the data value
     * @param scale
     *        the scale of the column
     * @throws SQLServerException
     */
    void writeBigDecimal(BigDecimal bigDecimalVal, int srcJdbcType, int precision,
            int scale) throws SQLServerException {
        /*
         * Length including sign byte One 1-byte unsigned integer that represents the sign of the decimal value (0 =>
         * Negative, 1 => positive) One 4-, 8-, 12-, or 16-byte signed integer that represents the decimal value
         * multiplied by 10^scale.
         */

        /*
         * setScale of all BigDecimal value based on metadata as scale is not sent separately for individual value. Use
         * the rounding used in Server. Say, for BigDecimal("0.1"), if scale in metdadata is 0, then ArithmeticException
         * would be thrown if RoundingMode is not set
         */
        bigDecimalVal = bigDecimalVal.setScale(scale, RoundingMode.HALF_UP);

        // data length + 1 byte for sign
        int bLength = BYTES16 + 1;
        writeByte((byte) (bLength));

        // Byte array to hold all the data and padding bytes.
        byte[] bytes = new byte[bLength];

        byte[] valueBytes = DDC.convertBigDecimalToBytes(bigDecimalVal, scale);
        // removing the precision and scale information from the valueBytes array
        System.arraycopy(valueBytes, 2, bytes, 0, valueBytes.length - 2);
        writeBytes(bytes);
    }

    /**
     * Append a big decimal inside sql_variant in the TDS stream.
     * 
     * @param bigDecimalVal
     *        the big decimal data value
     * @param srcJdbcType
     *        the source JDBCType
     */
    void writeSqlVariantInternalBigDecimal(BigDecimal bigDecimalVal, int srcJdbcType) throws SQLServerException {
        /*
         * Length including sign byte One 1-byte unsigned integer that represents the sign of the decimal value (0 =>
         * Negative, 1 => positive) One 16-byte signed integer that represents the decimal value multiplied by 10^scale.
         * In sql_variant, we send the bigdecimal with precision 38, therefore we use 16 bytes for the maximum size of
         * this integer.
         */

        boolean isNegative = (bigDecimalVal.signum() < 0);
        BigInteger bi = bigDecimalVal.unscaledValue();
        if (isNegative) {
            bi = bi.negate();
        }
        int bLength;
        bLength = BYTES16;

        writeByte((byte) (isNegative ? 0 : 1));

        // Get the bytes of the BigInteger value. It is in reverse order, with
        // most significant byte in 0-th element. We need to reverse it first before sending over TDS.
        byte[] unscaledBytes = bi.toByteArray();

        if (unscaledBytes.length > bLength) {
            // If precession of input is greater than maximum allowed (p><= 38) throw Exception
            MessageFormat form = new MessageFormat(SQLServerException.getErrString("R_valueOutOfRange"));
            Object[] msgArgs = {JDBCType.of(srcJdbcType)};
            throw new SQLServerException(form.format(msgArgs), SQLState.DATA_EXCEPTION_LENGTH_MISMATCH,
                    DriverError.NOT_SET, null);
        }

        // Byte array to hold all the reversed and padding bytes.
        byte[] bytes = new byte[bLength];

        // We need to fill up the rest of the array with zeros, as unscaledBytes may have less bytes
        // than the required size for TDS.
        int remaining = bLength - unscaledBytes.length;

        // Reverse the bytes.
        int i, j;
        for (i = 0, j = unscaledBytes.length - 1; i < unscaledBytes.length;)
            bytes[i++] = unscaledBytes[j--];

        // Fill the rest of the array with zeros.
        for (; i < remaining; i++) {
            bytes[i] = (byte) 0x00;
        }
        writeBytes(bytes);
    }

    void writeSmalldatetime(String value) throws SQLServerException {
        GregorianCalendar calendar = initializeCalender(TimeZone.getDefault());
        long utcMillis; // Value to which the calendar is to be set (in milliseconds 1/1/1970 00:00:00 GMT)
        java.sql.Timestamp timestampValue = java.sql.Timestamp.valueOf(value);
        utcMillis = timestampValue.getTime();

        // Load the calendar with the desired value
        calendar.setTimeInMillis(utcMillis);

        // Number of days since the SQL Server Base Date (January 1, 1900)
        int daysSinceSQLBaseDate = DDC.daysSinceBaseDate(calendar.get(Calendar.YEAR),
                calendar.get(Calendar.DAY_OF_YEAR), TDS.BASE_YEAR_1900);

        // Next, figure out the number of milliseconds since midnight of the current day.
        int millisSinceMidnight = 1000 * calendar.get(Calendar.SECOND) + // Seconds into the current minute
                60 * 1000 * calendar.get(Calendar.MINUTE) + // Minutes into the current hour
                60 * 60 * 1000 * calendar.get(Calendar.HOUR_OF_DAY); // Hours into the current day

        // The last millisecond of the current day is always rounded to the first millisecond
        // of the next day because DATETIME is only accurate to 1/300th of a second.
        if (1000 * 60 * 60 * 24 - 1 <= millisSinceMidnight) {
            ++daysSinceSQLBaseDate;
            millisSinceMidnight = 0;
        }

        // Number of days since the SQL Server Base Date (January 1, 1900)
        writeShort((short) daysSinceSQLBaseDate);

        int secondsSinceMidnight = (millisSinceMidnight / 1000);
        int minutesSinceMidnight = (secondsSinceMidnight / 60);

        // Values that are 29.998 seconds or less are rounded down to the nearest minute
        minutesSinceMidnight = ((secondsSinceMidnight % 60) > 29.998) ? minutesSinceMidnight + 1 : minutesSinceMidnight;

        // Minutes since midnight
        writeShort((short) minutesSinceMidnight);
    }

    void writeDatetime(String value) throws SQLServerException {
        GregorianCalendar calendar = initializeCalender(TimeZone.getDefault());
        long utcMillis; // Value to which the calendar is to be set (in milliseconds 1/1/1970 00:00:00 GMT)
        int subSecondNanos;
        java.sql.Timestamp timestampValue = java.sql.Timestamp.valueOf(value);
        utcMillis = timestampValue.getTime();
        subSecondNanos = timestampValue.getNanos();

        // Load the calendar with the desired value
        calendar.setTimeInMillis(utcMillis);

        // Number of days there have been since the SQL Base Date.
        // These are based on SQL Server algorithms
        int daysSinceSQLBaseDate = DDC.daysSinceBaseDate(calendar.get(Calendar.YEAR),
                calendar.get(Calendar.DAY_OF_YEAR), TDS.BASE_YEAR_1900);

        // Number of milliseconds since midnight of the current day.
        int millisSinceMidnight = (subSecondNanos + Nanos.PER_MILLISECOND / 2) / Nanos.PER_MILLISECOND + // Millis into
                                                                                                         // the current
                                                                                                         // second
                1000 * calendar.get(Calendar.SECOND) + // Seconds into the current minute
                60 * 1000 * calendar.get(Calendar.MINUTE) + // Minutes into the current hour
                60 * 60 * 1000 * calendar.get(Calendar.HOUR_OF_DAY); // Hours into the current day

        // The last millisecond of the current day is always rounded to the first millisecond
        // of the next day because DATETIME is only accurate to 1/300th of a second.
        if (1000 * 60 * 60 * 24 - 1 <= millisSinceMidnight) {
            ++daysSinceSQLBaseDate;
            millisSinceMidnight = 0;
        }

        // Last-ditch verification that the value is in the valid range for the
        // DATETIMEN TDS data type (1/1/1753 to 12/31/9999). If it's not, then
        // throw an exception now so that statement execution is safely canceled.
        // Attempting to put an invalid value on the wire would result in a TDS
        // exception, which would close the connection.
        // These are based on SQL Server algorithms
        if (daysSinceSQLBaseDate < DDC.daysSinceBaseDate(1753, 1, TDS.BASE_YEAR_1900)
                || daysSinceSQLBaseDate >= DDC.daysSinceBaseDate(10000, 1, TDS.BASE_YEAR_1900)) {
            MessageFormat form = new MessageFormat(SQLServerException.getErrString("R_valueOutOfRange"));
            Object[] msgArgs = {SSType.DATETIME};
            throw new SQLServerException(form.format(msgArgs), SQLState.DATA_EXCEPTION_DATETIME_FIELD_OVERFLOW,
                    DriverError.NOT_SET, null);
        }

        // Number of days since the SQL Server Base Date (January 1, 1900)
        writeInt(daysSinceSQLBaseDate);

        // Milliseconds since midnight (at a resolution of three hundredths of a second)
        writeInt((3 * millisSinceMidnight + 5) / 10);
    }

    void writeDate(String value) throws SQLServerException {
        GregorianCalendar calendar = initializeCalender(TimeZone.getDefault());
        long utcMillis;
        java.sql.Date dateValue = java.sql.Date.valueOf(value);
        utcMillis = dateValue.getTime();

        // Load the calendar with the desired value
        calendar.setTimeInMillis(utcMillis);

        writeScaledTemporal(calendar, 0, // subsecond nanos (none for a date value)
                0, // scale (dates are not scaled)
                SSType.DATE);
    }

    void writeTime(java.sql.Timestamp value, int scale) throws SQLServerException {
        GregorianCalendar calendar = initializeCalender(TimeZone.getDefault());
        long utcMillis; // Value to which the calendar is to be set (in milliseconds 1/1/1970 00:00:00 GMT)
        int subSecondNanos;
        utcMillis = value.getTime();
        subSecondNanos = value.getNanos();

        // Load the calendar with the desired value
        calendar.setTimeInMillis(utcMillis);

        writeScaledTemporal(calendar, subSecondNanos, scale, SSType.TIME);
    }

    void writeDateTimeOffset(Object value, int scale, SSType destSSType) throws SQLServerException {
        GregorianCalendar calendar;
        TimeZone timeZone; // Time zone to associate with the value in the Gregorian calendar
        long utcMillis; // Value to which the calendar is to be set (in milliseconds 1/1/1970 00:00:00 GMT)
        int subSecondNanos;
        int minutesOffset;

        microsoft.sql.DateTimeOffset dtoValue = (microsoft.sql.DateTimeOffset) value;
        utcMillis = dtoValue.getTimestamp().getTime();
        subSecondNanos = dtoValue.getTimestamp().getNanos();
        minutesOffset = dtoValue.getMinutesOffset();

        // If the target data type is DATETIMEOFFSET, then use UTC for the calendar that
        // will hold the value, since writeRPCDateTimeOffset expects a UTC calendar.
        // Otherwise, when converting from DATETIMEOFFSET to other temporal data types,
        // use a local time zone determined by the minutes offset of the value, since
        // the writers for those types expect local calendars.
        timeZone = (SSType.DATETIMEOFFSET == destSSType) ? UTC.timeZone
                                                         : new SimpleTimeZone(minutesOffset * 60 * 1000, "");

        calendar = new GregorianCalendar(timeZone, Locale.US);
        calendar.setLenient(true);
        calendar.clear();
        calendar.setTimeInMillis(utcMillis);

        writeScaledTemporal(calendar, subSecondNanos, scale, SSType.DATETIMEOFFSET);

        writeShort((short) minutesOffset);
    }

    void writeOffsetDateTimeWithTimezone(OffsetDateTime offsetDateTimeValue, int scale) throws SQLServerException {
        GregorianCalendar calendar;
        TimeZone timeZone;
        long utcMillis;
        int subSecondNanos;
        int minutesOffset = 0;

        try {
            // offsetTimeValue.getOffset() returns a ZoneOffset object which has only hours and minutes
            // components. So the result of the division will be an integer always. SQL Server also supports
            // offsets in minutes precision.
            minutesOffset = offsetDateTimeValue.getOffset().getTotalSeconds() / 60;
        } catch (Exception e) {
            throw new SQLServerException(SQLServerException.getErrString("R_zoneOffsetError"), null, // SQLState is null
                                                                                                     // as this error is
                                                                                                     // generated in
                                                                                                     // the driver
                    0, // Use 0 instead of DriverError.NOT_SET to use the correct constructor
                    e);
        }
        subSecondNanos = offsetDateTimeValue.getNano();

        // writeScaledTemporal() expects subSecondNanos in 9 digits precssion
        // but getNano() used in OffsetDateTime returns precession based on nanoseconds read from csv
        // padding zeros to match the expectation of writeScaledTemporal()
        int padding = 9 - String.valueOf(subSecondNanos).length();
        while (padding > 0) {
            subSecondNanos = subSecondNanos * 10;
            padding--;
        }

        // For TIME_WITH_TIMEZONE, use UTC for the calendar that will hold the value
        timeZone = UTC.timeZone;

        // The behavior is similar to microsoft.sql.DateTimeOffset
        // In Timestamp format, only YEAR needs to have 4 digits. The leading zeros for the rest of the fields can be
        // omitted.
        String offDateTimeStr = String.format("%04d", offsetDateTimeValue.getYear()) + '-'
                + offsetDateTimeValue.getMonthValue() + '-' + offsetDateTimeValue.getDayOfMonth() + ' '
                + offsetDateTimeValue.getHour() + ':' + offsetDateTimeValue.getMinute() + ':'
                + offsetDateTimeValue.getSecond();
        utcMillis = Timestamp.valueOf(offDateTimeStr).getTime();
        calendar = initializeCalender(timeZone);
        calendar.setTimeInMillis(utcMillis);

        // Local timezone value in minutes
        int minuteAdjustment = ((TimeZone.getDefault().getRawOffset()) / (60 * 1000));
        // check if date is in day light savings and add daylight saving minutes
        if (TimeZone.getDefault().inDaylightTime(calendar.getTime()))
            minuteAdjustment += (TimeZone.getDefault().getDSTSavings()) / (60 * 1000);
        // If the local time is negative then positive minutesOffset must be subtracted from calender
        minuteAdjustment += (minuteAdjustment < 0) ? (minutesOffset * (-1)) : minutesOffset;
        calendar.add(Calendar.MINUTE, minuteAdjustment);

        writeScaledTemporal(calendar, subSecondNanos, scale, SSType.DATETIMEOFFSET);
        writeShort((short) minutesOffset);
    }

    void writeOffsetTimeWithTimezone(OffsetTime offsetTimeValue, int scale) throws SQLServerException {
        GregorianCalendar calendar;
        TimeZone timeZone;
        long utcMillis;
        int subSecondNanos;
        int minutesOffset = 0;

        try {
            // offsetTimeValue.getOffset() returns a ZoneOffset object which has only hours and minutes
            // components. So the result of the division will be an integer always. SQL Server also supports
            // offsets in minutes precision.
            minutesOffset = offsetTimeValue.getOffset().getTotalSeconds() / 60;
        } catch (Exception e) {
            throw new SQLServerException(SQLServerException.getErrString("R_zoneOffsetError"), null, // SQLState is null
                                                                                                     // as this error is
                                                                                                     // generated in
                                                                                                     // the driver
                    0, // Use 0 instead of DriverError.NOT_SET to use the correct constructor
                    e);
        }
        subSecondNanos = offsetTimeValue.getNano();

        // writeScaledTemporal() expects subSecondNanos in 9 digits precssion
        // but getNano() used in OffsetDateTime returns precession based on nanoseconds read from csv
        // padding zeros to match the expectation of writeScaledTemporal()
        int padding = 9 - String.valueOf(subSecondNanos).length();
        while (padding > 0) {
            subSecondNanos = subSecondNanos * 10;
            padding--;
        }

        // For TIME_WITH_TIMEZONE, use UTC for the calendar that will hold the value
        timeZone = UTC.timeZone;

        // Using TDS.BASE_YEAR_1900, based on SQL server behavious
        // If date only contains a time part, the return value is 1900, the base year.
        // https://msdn.microsoft.com/en-us/library/ms186313.aspx
        // In Timestamp format, leading zeros for the fields can be omitted.
        String offsetTimeStr = TDS.BASE_YEAR_1900 + "-01-01" + ' ' + offsetTimeValue.getHour() + ':'
                + offsetTimeValue.getMinute() + ':' + offsetTimeValue.getSecond();
        utcMillis = Timestamp.valueOf(offsetTimeStr).getTime();

        calendar = initializeCalender(timeZone);
        calendar.setTimeInMillis(utcMillis);

        int minuteAdjustment = (TimeZone.getDefault().getRawOffset()) / (60 * 1000);
        // check if date is in day light savings and add daylight saving minutes to Local timezone(in minutes)
        if (TimeZone.getDefault().inDaylightTime(calendar.getTime()))
            minuteAdjustment += ((TimeZone.getDefault().getDSTSavings()) / (60 * 1000));
        // If the local time is negative then positive minutesOffset must be subtracted from calender
        minuteAdjustment += (minuteAdjustment < 0) ? (minutesOffset * (-1)) : minutesOffset;
        calendar.add(Calendar.MINUTE, minuteAdjustment);

        writeScaledTemporal(calendar, subSecondNanos, scale, SSType.DATETIMEOFFSET);
        writeShort((short) minutesOffset);
    }

    void writeLong(long value) throws SQLServerException {
        if (stagingBuffer.remaining() >= 8) {
            stagingBuffer.putLong(value);
            if (tdsChannel.isLoggingPackets()) {
                if (dataIsLoggable)
                    logBuffer.putLong(value);
                else
                    ((Buffer) logBuffer).position(((Buffer) logBuffer).position() + 8);
            }
        } else {
            Util.writeLong(value, valueBytes, 0);
            writeWrappedBytes(valueBytes, 8);
        }
    }

    void writeBytes(byte[] value) throws SQLServerException {
        writeBytes(value, 0, value.length);
    }

    void writeBytes(byte[] value, int offset, int length) throws SQLServerException {
        assert length <= value.length;

        int bytesWritten = 0;
        int bytesToWrite;

        logger.finest(toString() + " Writing " + length + " bytes");

        while ((bytesToWrite = length - bytesWritten) > 0) {
            if (0 == stagingBuffer.remaining())
                writePacket(TDS.STATUS_NORMAL);

            if (bytesToWrite > stagingBuffer.remaining())
                bytesToWrite = stagingBuffer.remaining();

            stagingBuffer.put(value, offset + bytesWritten, bytesToWrite);
            if (tdsChannel.isLoggingPackets()) {
                if (dataIsLoggable)
                    logBuffer.put(value, offset + bytesWritten, bytesToWrite);
                else
                    ((Buffer) logBuffer).position(((Buffer) logBuffer).position() + bytesToWrite);
            }

            bytesWritten += bytesToWrite;
        }
    }

    void writeWrappedBytes(byte value[], int valueLength) throws SQLServerException {
        // This function should only be used to write a value that is longer than
        // what remains in the current staging buffer. However, the value must
        // be short enough to fit in an empty buffer.
        assert valueLength <= value.length;

        int remaining = stagingBuffer.remaining();
        assert remaining < valueLength;

        assert valueLength <= stagingBuffer.capacity();

        // Fill any remaining space in the staging buffer
        remaining = stagingBuffer.remaining();
        if (remaining > 0) {
            stagingBuffer.put(value, 0, remaining);
            if (tdsChannel.isLoggingPackets()) {
                if (dataIsLoggable)
                    logBuffer.put(value, 0, remaining);
                else
                    ((Buffer) logBuffer).position(((Buffer) logBuffer).position() + remaining);
            }
        }

        writePacket(TDS.STATUS_NORMAL);

        // After swapping, the staging buffer should once again be empty, so the
        // remainder of the value can be written to it.
        stagingBuffer.put(value, remaining, valueLength - remaining);
        if (tdsChannel.isLoggingPackets()) {
            if (dataIsLoggable)
                logBuffer.put(value, remaining, valueLength - remaining);
            else
                ((Buffer) logBuffer).position(((Buffer) logBuffer).position() + remaining);
        }
    }

    void writeString(String value) throws SQLServerException {
        int charsCopied = 0;
        int length = value.length();
        while (charsCopied < length) {
            int bytesToCopy = 2 * (length - charsCopied);

            if (bytesToCopy > valueBytes.length)
                bytesToCopy = valueBytes.length;

            int bytesCopied = 0;
            while (bytesCopied < bytesToCopy) {
                char ch = value.charAt(charsCopied++);
                valueBytes[bytesCopied++] = (byte) ((ch >> 0) & 0xFF);
                valueBytes[bytesCopied++] = (byte) ((ch >> 8) & 0xFF);
            }

            writeBytes(valueBytes, 0, bytesCopied);
        }
    }

    void writeStream(InputStream inputStream, long advertisedLength,
            boolean writeChunkSizes) throws SQLServerException {
        assert DataTypes.UNKNOWN_STREAM_LENGTH == advertisedLength || advertisedLength >= 0;

        long actualLength = 0;
        final byte[] streamByteBuffer = new byte[4 * currentPacketSize];
        int bytesRead = 0;
        int bytesToWrite;
        do {
            // Read in next chunk
            for (bytesToWrite = 0; -1 != bytesRead && bytesToWrite < streamByteBuffer.length;
                    bytesToWrite += bytesRead) {
                try {
                    bytesRead = inputStream.read(streamByteBuffer, bytesToWrite,
                            streamByteBuffer.length - bytesToWrite);
                } catch (IOException e) {
                    MessageFormat form = new MessageFormat(SQLServerException.getErrString("R_errorReadingStream"));
                    Object[] msgArgs = {e.toString()};
                    error(form.format(msgArgs), SQLState.DATA_EXCEPTION_NOT_SPECIFIC, DriverError.NOT_SET);
                }

                if (-1 == bytesRead)
                    break;

                // Check for invalid bytesRead returned from InputStream.read
                if (bytesRead < 0 || bytesRead > streamByteBuffer.length - bytesToWrite) {
                    MessageFormat form = new MessageFormat(SQLServerException.getErrString("R_errorReadingStream"));
                    Object[] msgArgs = {SQLServerException.getErrString("R_streamReadReturnedInvalidValue")};
                    error(form.format(msgArgs), SQLState.DATA_EXCEPTION_NOT_SPECIFIC, DriverError.NOT_SET);
                }
            }

            // Write it out
            if (writeChunkSizes)
                writeInt(bytesToWrite);

            writeBytes(streamByteBuffer, 0, bytesToWrite);
            actualLength += bytesToWrite;
        } while (-1 != bytesRead || bytesToWrite > 0);

        // If we were given an input stream length that we had to match and
        // the actual stream length did not match then cancel the request.
        if (DataTypes.UNKNOWN_STREAM_LENGTH != advertisedLength && actualLength != advertisedLength) {
            MessageFormat form = new MessageFormat(SQLServerException.getErrString("R_mismatchedStreamLength"));
            Object[] msgArgs = {advertisedLength, actualLength};
            error(form.format(msgArgs), SQLState.DATA_EXCEPTION_LENGTH_MISMATCH, DriverError.NOT_SET);
        }
    }

    /*
     * Adding another function for writing non-unicode reader instead of re-factoring the writeReader() for performance
     * efficiency. As this method will only be used in bulk copy, it needs to be efficient. Note: Any changes in
     * algorithm/logic should propagate to both writeReader() and writeNonUnicodeReader().
     */

    void writeNonUnicodeReader(Reader reader, long advertisedLength, boolean isDestBinary,
            Charset charSet) throws SQLServerException {
        assert DataTypes.UNKNOWN_STREAM_LENGTH == advertisedLength || advertisedLength >= 0;

        long actualLength = 0;
        char[] streamCharBuffer = new char[currentPacketSize];
        // The unicode version, writeReader() allocates a byte buffer that is 4 times the currentPacketSize, not sure
        // why.
        byte[] streamByteBuffer = new byte[currentPacketSize];
        int charsRead = 0;
        int charsToWrite;
        int bytesToWrite;
        String streamString;

        do {
            // Read in next chunk
            for (charsToWrite = 0; -1 != charsRead && charsToWrite < streamCharBuffer.length;
                    charsToWrite += charsRead) {
                try {
                    charsRead = reader.read(streamCharBuffer, charsToWrite, streamCharBuffer.length - charsToWrite);
                } catch (IOException e) {
                    MessageFormat form = new MessageFormat(SQLServerException.getErrString("R_errorReadingStream"));
                    Object[] msgArgs = {e.toString()};
                    error(form.format(msgArgs), SQLState.DATA_EXCEPTION_NOT_SPECIFIC, DriverError.NOT_SET);
                }

                if (-1 == charsRead)
                    break;

                // Check for invalid bytesRead returned from Reader.read
                if (charsRead < 0 || charsRead > streamCharBuffer.length - charsToWrite) {
                    MessageFormat form = new MessageFormat(SQLServerException.getErrString("R_errorReadingStream"));
                    Object[] msgArgs = {SQLServerException.getErrString("R_streamReadReturnedInvalidValue")};
                    error(form.format(msgArgs), SQLState.DATA_EXCEPTION_NOT_SPECIFIC, DriverError.NOT_SET);
                }
            }

            if (!isDestBinary) {
                // Write it out
                // This also writes the PLP_TERMINATOR token after all the data in the the stream are sent.
                // The Do-While loop goes on one more time as charsToWrite is greater than 0 for the last chunk, and
                // in this last round the only thing that is written is an int value of 0, which is the PLP Terminator
                // token(0x00000000).
                writeInt(charsToWrite);

                for (int charsCopied = 0; charsCopied < charsToWrite; ++charsCopied) {
                    if (null == charSet) {
                        streamByteBuffer[charsCopied] = (byte) (streamCharBuffer[charsCopied] & 0xFF);
                    } else {
                        // encoding as per collation
                        streamByteBuffer[charsCopied] = new String(streamCharBuffer[charsCopied] + "")
                                .getBytes(charSet)[0];
                    }
                }
                writeBytes(streamByteBuffer, 0, charsToWrite);
            } else {
                bytesToWrite = charsToWrite;
                if (0 != charsToWrite)
                    bytesToWrite = charsToWrite / 2;

                streamString = new String(streamCharBuffer);
                byte[] bytes = ParameterUtils.HexToBin(streamString.trim());
                writeInt(bytesToWrite);
                writeBytes(bytes, 0, bytesToWrite);
            }
            actualLength += charsToWrite;
        } while (-1 != charsRead || charsToWrite > 0);

        // If we were given an input stream length that we had to match and
        // the actual stream length did not match then cancel the request.
        if (DataTypes.UNKNOWN_STREAM_LENGTH != advertisedLength && actualLength != advertisedLength) {
            MessageFormat form = new MessageFormat(SQLServerException.getErrString("R_mismatchedStreamLength"));
            Object[] msgArgs = {advertisedLength, actualLength};
            error(form.format(msgArgs), SQLState.DATA_EXCEPTION_LENGTH_MISMATCH, DriverError.NOT_SET);
        }
    }

    /*
     * Note: There is another method with same code logic for non unicode reader, writeNonUnicodeReader(), implemented
     * for performance efficiency. Any changes in algorithm/logic should propagate to both writeReader() and
     * writeNonUnicodeReader().
     */
    void writeReader(Reader reader, long advertisedLength, boolean writeChunkSizes) throws SQLServerException {
        assert DataTypes.UNKNOWN_STREAM_LENGTH == advertisedLength || advertisedLength >= 0;

        long actualLength = 0;
        char[] streamCharBuffer = new char[2 * currentPacketSize];
        byte[] streamByteBuffer = new byte[4 * currentPacketSize];
        int charsRead = 0;
        int charsToWrite;
        do {
            // Read in next chunk
            for (charsToWrite = 0; -1 != charsRead && charsToWrite < streamCharBuffer.length;
                    charsToWrite += charsRead) {
                try {
                    charsRead = reader.read(streamCharBuffer, charsToWrite, streamCharBuffer.length - charsToWrite);
                } catch (IOException e) {
                    MessageFormat form = new MessageFormat(SQLServerException.getErrString("R_errorReadingStream"));
                    Object[] msgArgs = {e.toString()};
                    error(form.format(msgArgs), SQLState.DATA_EXCEPTION_NOT_SPECIFIC, DriverError.NOT_SET);
                }

                if (-1 == charsRead)
                    break;

                // Check for invalid bytesRead returned from Reader.read
                if (charsRead < 0 || charsRead > streamCharBuffer.length - charsToWrite) {
                    MessageFormat form = new MessageFormat(SQLServerException.getErrString("R_errorReadingStream"));
                    Object[] msgArgs = {SQLServerException.getErrString("R_streamReadReturnedInvalidValue")};
                    error(form.format(msgArgs), SQLState.DATA_EXCEPTION_NOT_SPECIFIC, DriverError.NOT_SET);
                }
            }

            // Write it out
            if (writeChunkSizes)
                writeInt(2 * charsToWrite);

            // Convert from Unicode characters to bytes
            //
            // Note: The following inlined code is much faster than the equivalent
            // call to (new String(streamCharBuffer)).getBytes("UTF-16LE") because it
            // saves a conversion to String and use of Charset in that conversion.
            for (int charsCopied = 0; charsCopied < charsToWrite; ++charsCopied) {
                streamByteBuffer[2 * charsCopied] = (byte) ((streamCharBuffer[charsCopied] >> 0) & 0xFF);
                streamByteBuffer[2 * charsCopied + 1] = (byte) ((streamCharBuffer[charsCopied] >> 8) & 0xFF);
            }

            writeBytes(streamByteBuffer, 0, 2 * charsToWrite);
            actualLength += charsToWrite;
        } while (-1 != charsRead || charsToWrite > 0);

        // If we were given an input stream length that we had to match and
        // the actual stream length did not match then cancel the request.
        if (DataTypes.UNKNOWN_STREAM_LENGTH != advertisedLength && actualLength != advertisedLength) {
            MessageFormat form = new MessageFormat(SQLServerException.getErrString("R_mismatchedStreamLength"));
            Object[] msgArgs = {advertisedLength, actualLength};
            error(form.format(msgArgs), SQLState.DATA_EXCEPTION_LENGTH_MISMATCH, DriverError.NOT_SET);
        }
    }

    GregorianCalendar initializeCalender(TimeZone timeZone) {
        GregorianCalendar calendar;

        // Create the calendar that will hold the value. For DateTimeOffset values, the calendar's
        // time zone is UTC. For other values, the calendar's time zone is a local time zone.
        calendar = new GregorianCalendar(timeZone, Locale.US);

        // Set the calendar lenient to allow setting the DAY_OF_YEAR and MILLISECOND fields
        // to roll other fields to their correct values.
        calendar.setLenient(true);

        // Clear the calendar of any existing state. The state of a new Calendar object always
        // reflects the current date, time, DST offset, etc.
        calendar.clear();

        return calendar;
    }

    final void error(String reason, SQLState sqlState, DriverError driverError) throws SQLServerException {
        assert null != command;
        command.interrupt(reason);
        throw new SQLServerException(reason, sqlState, driverError, null);
    }

    /**
     * Sends an attention signal to the server, if necessary, to tell it to stop processing the current command on this
     * connection.
     *
     * If no packets of the command's request have yet been sent to the server, then no attention signal needs to be
     * sent. The interrupt will be handled entirely by the driver.
     *
     * This method does not need synchronization as it does not manipulate interrupt state and writing is guaranteed to
     * occur only from one thread at a time.
     */
    final boolean sendAttention() throws SQLServerException {
        // If any request packets were already written to the server then send an
        // attention signal to the server to tell it to ignore the request or
        // cancel its execution.
        if (packetNum > 0) {
            // Ideally, we would want to add the following assert here.
            // But to add that the variable isEOMSent would have to be made
            // volatile as this piece of code would be reached from multiple
            // threads. So, not doing it to avoid perf hit. Note that
            // isEOMSent would be updated in writePacket everytime an EOM is sent
            // assert isEOMSent;

            logger.fine(this + ": sending attention...");

            ++tdsChannel.numMsgsSent;

            startMessage(command, TDS.PKT_CANCEL_REQ);
            endMessage();

            return true;
        }

        return false;
    }

    private void writePacket(int tdsMessageStatus) throws SQLServerException {
        final boolean atEOM = (TDS.STATUS_BIT_EOM == (TDS.STATUS_BIT_EOM & tdsMessageStatus));
        final boolean isCancelled = ((TDS.PKT_CANCEL_REQ == tdsMessageType)
                || ((tdsMessageStatus & TDS.STATUS_BIT_ATTENTION) == TDS.STATUS_BIT_ATTENTION));
        // Before writing each packet to the channel, check if an interrupt has occurred.
        if (null != command && (!isCancelled))
            command.checkForInterrupt();

        writePacketHeader(tdsMessageStatus | sendResetConnection);
        sendResetConnection = 0;

        flush(atEOM);

        // If this is the last packet then flush the remainder of the request
        // through the socket. The first flush() call ensured that data currently
        // waiting in the socket buffer was sent, flipped the buffers, and started
        // sending data from the staging buffer (flipped to be the new socket buffer).
        // This flush() call ensures that all remaining data in the socket buffer is sent.
        if (atEOM) {
            flush(atEOM);
            isEOMSent = true;
            ++tdsChannel.numMsgsSent;
        }

        // If we just sent the first login request packet and SSL encryption was enabled
        // for login only, then disable SSL now.
        if (TDS.PKT_LOGON70 == tdsMessageType && 1 == packetNum
                && TDS.ENCRYPT_OFF == con.getNegotiatedEncryptionLevel()) {
            tdsChannel.disableSSL();
        }

        // Notify the currently associated command (if any) that we have written the last
        // of the response packets to the channel.
        if (null != command && (!isCancelled) && atEOM)
            command.onRequestComplete();
    }

    private void writePacketHeader(int tdsMessageStatus) {
        int tdsMessageLength = ((Buffer) stagingBuffer).position();
        ++packetNum;

        // Write the TDS packet header back at the start of the staging buffer
        stagingBuffer.put(TDS.PACKET_HEADER_MESSAGE_TYPE, tdsMessageType);
        stagingBuffer.put(TDS.PACKET_HEADER_MESSAGE_STATUS, (byte) tdsMessageStatus);
        stagingBuffer.put(TDS.PACKET_HEADER_MESSAGE_LENGTH, (byte) ((tdsMessageLength >> 8) & 0xFF)); // Note: message
                                                                                                      // length is 16
                                                                                                      // bits,
        stagingBuffer.put(TDS.PACKET_HEADER_MESSAGE_LENGTH + 1, (byte) ((tdsMessageLength >> 0) & 0xFF)); // written BIG
                                                                                                          // ENDIAN
        stagingBuffer.put(TDS.PACKET_HEADER_SPID, (byte) ((tdsChannel.getSPID() >> 8) & 0xFF)); // Note: SPID is 16
                                                                                                // bits,
        stagingBuffer.put(TDS.PACKET_HEADER_SPID + 1, (byte) ((tdsChannel.getSPID() >> 0) & 0xFF)); // written BIG
                                                                                                    // ENDIAN
        stagingBuffer.put(TDS.PACKET_HEADER_SEQUENCE_NUM, (byte) (packetNum % 256));
        stagingBuffer.put(TDS.PACKET_HEADER_WINDOW, (byte) 0); // Window (Reserved/Not used)

        // Write the header to the log buffer too if logging.
        if (tdsChannel.isLoggingPackets()) {
            logBuffer.put(TDS.PACKET_HEADER_MESSAGE_TYPE, tdsMessageType);
            logBuffer.put(TDS.PACKET_HEADER_MESSAGE_STATUS, (byte) tdsMessageStatus);
            logBuffer.put(TDS.PACKET_HEADER_MESSAGE_LENGTH, (byte) ((tdsMessageLength >> 8) & 0xFF)); // Note: message
                                                                                                      // length is 16
                                                                                                      // bits,
            logBuffer.put(TDS.PACKET_HEADER_MESSAGE_LENGTH + 1, (byte) ((tdsMessageLength >> 0) & 0xFF)); // written BIG
                                                                                                          // ENDIAN
            logBuffer.put(TDS.PACKET_HEADER_SPID, (byte) ((tdsChannel.getSPID() >> 8) & 0xFF)); // Note: SPID is 16
                                                                                                // bits,
            logBuffer.put(TDS.PACKET_HEADER_SPID + 1, (byte) ((tdsChannel.getSPID() >> 0) & 0xFF)); // written BIG
                                                                                                    // ENDIAN
            logBuffer.put(TDS.PACKET_HEADER_SEQUENCE_NUM, (byte) (packetNum % 256));
            logBuffer.put(TDS.PACKET_HEADER_WINDOW, (byte) 0); // Window (Reserved/Not used);
        }
    }

    void flush(boolean atEOM) throws SQLServerException {
        // First, flush any data left in the socket buffer.
        tdsChannel.write(socketBuffer.array(), ((Buffer) socketBuffer).position(), socketBuffer.remaining());
        ((Buffer) socketBuffer).position(((Buffer) socketBuffer).limit());

        // If there is data in the staging buffer that needs to be written
        // to the socket, the socket buffer is now empty, so swap buffers
        // and start writing data from the staging buffer.
        if (((Buffer) stagingBuffer).position() >= TDS_PACKET_HEADER_SIZE) {
            // Swap the packet buffers ...
            ByteBuffer swapBuffer = stagingBuffer;
            stagingBuffer = socketBuffer;
            socketBuffer = swapBuffer;

            // ... and prepare to send data from the from the new socket
            // buffer (the old staging buffer).
            //
            // We need to use flip() rather than rewind() here so that
            // the socket buffer's limit is properly set for the last
            // packet, which may be shorter than the other packets.
            ((Buffer) socketBuffer).flip();
            ((Buffer) stagingBuffer).clear();

            // If we are logging TDS packets then log the packet we're about
            // to send over the wire now.
            if (tdsChannel.isLoggingPackets()) {
                tdsChannel.logPacket(logBuffer.array(), 0, ((Buffer) socketBuffer).limit(),
                        this.toString() + " sending packet (" + ((Buffer) socketBuffer).limit() + " bytes)");
            }

            // Prepare for the next packet
            if (!atEOM)
                preparePacket();

            // Finally, start sending data from the new socket buffer.
            tdsChannel.write(socketBuffer.array(), ((Buffer) socketBuffer).position(), socketBuffer.remaining());
            ((Buffer) socketBuffer).position(((Buffer) socketBuffer).limit());
        }
    }

    // Composite write operations

    /**
     * Write out elements common to all RPC values.
     * 
     * @param sName
     *        the optional parameter name
     * @param bOut
     *        boolean true if the value that follows is being registered as an output parameter
     * @param tdsType
     *        TDS type of the value that follows
     */
    void writeRPCNameValType(String sName, boolean bOut, TDSType tdsType) throws SQLServerException {
        int nNameLen = 0;

        if (null != sName)
            nNameLen = sName.length() + 1; // The @ prefix is required for the param

        writeByte((byte) nNameLen); // param name len
        if (nNameLen > 0) {
            writeChar('@');
            writeString(sName);
        }

        if (null != cryptoMeta)
            writeByte((byte) (bOut ? 1 | TDS.AE_METADATA : 0 | TDS.AE_METADATA)); // status
        else
            writeByte((byte) (bOut ? 1 : 0)); // status
        writeByte(tdsType.byteValue()); // type
    }

    /**
     * Append a boolean value in RPC transmission format.
     * 
     * @param sName
     *        the optional parameter name
     * @param booleanValue
     *        the data value
     * @param bOut
     *        boolean true if the data value is being registered as an output parameter
     */
    void writeRPCBit(String sName, Boolean booleanValue, boolean bOut) throws SQLServerException {
        writeRPCNameValType(sName, bOut, TDSType.BITN);
        writeByte((byte) 1); // max length of datatype
        if (null == booleanValue) {
            writeByte((byte) 0); // len of data bytes
        } else {
            writeByte((byte) 1); // length of datatype
            writeByte((byte) (booleanValue ? 1 : 0));
        }
    }

    /**
     * Append a short value in RPC transmission format.
     * 
     * @param sName
     *        the optional parameter name
     * @param shortValue
     *        the data value
     * @param bOut
     *        boolean true if the data value is being registered as an output parameter
     */
    void writeRPCByte(String sName, Byte byteValue, boolean bOut) throws SQLServerException {
        writeRPCNameValType(sName, bOut, TDSType.INTN);
        writeByte((byte) 1); // max length of datatype
        if (null == byteValue) {
            writeByte((byte) 0); // len of data bytes
        } else {
            writeByte((byte) 1); // length of datatype
            writeByte(byteValue);
        }
    }

    /**
     * Append a short value in RPC transmission format.
     * 
     * @param sName
     *        the optional parameter name
     * @param shortValue
     *        the data value
     * @param bOut
     *        boolean true if the data value is being registered as an output parameter
     */
    void writeRPCShort(String sName, Short shortValue, boolean bOut) throws SQLServerException {
        writeRPCNameValType(sName, bOut, TDSType.INTN);
        writeByte((byte) 2); // max length of datatype
        if (null == shortValue) {
            writeByte((byte) 0); // len of data bytes
        } else {
            writeByte((byte) 2); // length of datatype
            writeShort(shortValue);
        }
    }

    /**
     * Append an int value in RPC transmission format.
     * 
     * @param sName
     *        the optional parameter name
     * @param intValue
     *        the data value
     * @param bOut
     *        boolean true if the data value is being registered as an output parameter
     */
    void writeRPCInt(String sName, Integer intValue, boolean bOut) throws SQLServerException {
        writeRPCNameValType(sName, bOut, TDSType.INTN);
        writeByte((byte) 4); // max length of datatype
        if (null == intValue) {
            writeByte((byte) 0); // len of data bytes
        } else {
            writeByte((byte) 4); // length of datatype
            writeInt(intValue);
        }
    }

    /**
     * Append a long value in RPC transmission format.
     * 
     * @param sName
     *        the optional parameter name
     * @param longValue
     *        the data value
     * @param bOut
     *        boolean true if the data value is being registered as an output parameter
     */
    void writeRPCLong(String sName, Long longValue, boolean bOut) throws SQLServerException {
        writeRPCNameValType(sName, bOut, TDSType.INTN);
        writeByte((byte) 8); // max length of datatype
        if (null == longValue) {
            writeByte((byte) 0); // len of data bytes
        } else {
            writeByte((byte) 8); // length of datatype
            writeLong(longValue);
        }
    }

    /**
     * Append a real value in RPC transmission format.
     * 
     * @param sName
     *        the optional parameter name
     * @param floatValue
     *        the data value
     * @param bOut
     *        boolean true if the data value is being registered as an output parameter
     */
    void writeRPCReal(String sName, Float floatValue, boolean bOut) throws SQLServerException {
        writeRPCNameValType(sName, bOut, TDSType.FLOATN);

        // Data and length
        if (null == floatValue) {
            writeByte((byte) 4); // max length
            writeByte((byte) 0); // actual length (0 == null)
        } else {
            writeByte((byte) 4); // max length
            writeByte((byte) 4); // actual length
            writeInt(Float.floatToRawIntBits(floatValue));
        }
    }

    void writeRPCSqlVariant(String sName, SqlVariant sqlVariantValue, boolean bOut) throws SQLServerException {
        writeRPCNameValType(sName, bOut, TDSType.SQL_VARIANT);

        // Data and length
        if (null == sqlVariantValue) {
            writeInt(0); // max length
            writeInt(0); // actual length
        }
    }

    /**
     * Append a double value in RPC transmission format.
     * 
     * @param sName
     *        the optional parameter name
     * @param doubleValue
     *        the data value
     * @param bOut
     *        boolean true if the data value is being registered as an output parameter
     */
    void writeRPCDouble(String sName, Double doubleValue, boolean bOut) throws SQLServerException {
        writeRPCNameValType(sName, bOut, TDSType.FLOATN);

        int l = 8;
        writeByte((byte) l); // max length of datatype

        // Data and length
        if (null == doubleValue) {
            writeByte((byte) 0); // len of data bytes
        } else {
            writeByte((byte) l); // len of data bytes
            long bits = Double.doubleToLongBits(doubleValue);
            long mask = 0xFF;
            int nShift = 0;
            for (int i = 0; i < 8; i++) {
                writeByte((byte) ((bits & mask) >> nShift));
                nShift += 8;
                mask = mask << 8;
            }
        }
    }

    /**
     * Append a big decimal in RPC transmission format.
     * 
     * @param sName
     *        the optional parameter name
     * @param bdValue
     *        the data value
     * @param nScale
     *        the desired scale
     * @param bOut
     *        boolean true if the data value is being registered as an output parameter
     */
    void writeRPCBigDecimal(String sName, BigDecimal bdValue, int nScale, boolean bOut) throws SQLServerException {
        writeRPCNameValType(sName, bOut, TDSType.DECIMALN);
        writeByte((byte) 0x11); // maximum length
        writeByte((byte) SQLServerConnection.maxDecimalPrecision); // precision

        byte[] valueBytes = DDC.convertBigDecimalToBytes(bdValue, nScale);
        writeBytes(valueBytes, 0, valueBytes.length);
    }

    /**
     * Appends a standard v*max header for RPC parameter transmission.
     * 
     * @param headerLength
     *        the total length of the PLP data block.
     * @param isNull
     *        true if the value is NULL.
     * @param collation
     *        The SQL collation associated with the value that follows the v*max header. Null for non-textual types.
     */
    void writeVMaxHeader(long headerLength, boolean isNull, SQLCollation collation) throws SQLServerException {
        // Send v*max length indicator 0xFFFF.
        writeShort((short) 0xFFFF);

        // Send collation if requested.
        if (null != collation)
            collation.writeCollation(this);

        // Handle null here and return, we're done here if it's null.
        if (isNull) {
            // Null header for v*max types is 0xFFFFFFFFFFFFFFFF.
            writeLong(0xFFFFFFFFFFFFFFFFL);
        } else if (DataTypes.UNKNOWN_STREAM_LENGTH == headerLength) {
            // Append v*max length.
            // UNKNOWN_PLP_LEN is 0xFFFFFFFFFFFFFFFE
            writeLong(0xFFFFFFFFFFFFFFFEL);

            // NOTE: Don't send the first chunk length, this will be calculated by caller.
        } else {
            // For v*max types with known length, length is <totallength8><chunklength4>
            // We're sending same total length as chunk length (as we're sending 1 chunk).
            writeLong(headerLength);
        }
    }

    /**
     * Utility for internal writeRPCString calls
     */
    void writeRPCStringUnicode(String sValue) throws SQLServerException {
        writeRPCStringUnicode(null, sValue, false, null);
    }

    /**
     * Writes a string value as Unicode for RPC
     * 
     * @param sName
     *        the optional parameter name
     * @param sValue
     *        the data value
     * @param bOut
     *        boolean true if the data value is being registered as an output parameter
     * @param collation
     *        the collation of the data value
     */
    void writeRPCStringUnicode(String sName, String sValue, boolean bOut,
            SQLCollation collation) throws SQLServerException {
        boolean bValueNull = (sValue == null);
        int nValueLen = bValueNull ? 0 : (2 * sValue.length());
        boolean isShortValue = nValueLen <= DataTypes.SHORT_VARTYPE_MAX_BYTES;

        // Textual RPC requires a collation. If none is provided, as is the case when
        // the SSType is non-textual, then use the database collation by default.
        if (null == collation)
            collation = con.getDatabaseCollation();

        // Use PLP encoding on Yukon and later with long values and OUT parameters
        boolean usePLP = (!isShortValue || bOut);
        if (usePLP) {
            writeRPCNameValType(sName, bOut, TDSType.NVARCHAR);

            // Handle Yukon v*max type header here.
            writeVMaxHeader(nValueLen, // Length
                    bValueNull, // Is null?
                    collation);

            // Send the data.
            if (!bValueNull) {
                if (nValueLen > 0) {
                    writeInt(nValueLen);
                    writeString(sValue);
                }

                // Send the terminator PLP chunk.
                writeInt(0);
            }
        } else // non-PLP type
        {
            // Write maximum length of data
            if (isShortValue) {
                writeRPCNameValType(sName, bOut, TDSType.NVARCHAR);
                writeShort((short) DataTypes.SHORT_VARTYPE_MAX_BYTES);
            } else {
                writeRPCNameValType(sName, bOut, TDSType.NTEXT);
                writeInt(DataTypes.IMAGE_TEXT_MAX_BYTES);
            }

            collation.writeCollation(this);

            // Data and length
            if (bValueNull) {
                writeShort((short) -1); // actual len
            } else {
                // Write actual length of data
                if (isShortValue)
                    writeShort((short) nValueLen);
                else
                    writeInt(nValueLen);

                // If length is zero, we're done.
                if (0 != nValueLen)
                    writeString(sValue); // data
            }
        }
    }

    void writeTVP(TVP value) throws SQLServerException {
        if (!value.isNull()) {
            writeByte((byte) 0); // status
        } else {
            // Default TVP
            writeByte((byte) TDS.TVP_STATUS_DEFAULT); // default TVP
        }

        writeByte((byte) TDS.TDS_TVP);

        /*
         * TVP_TYPENAME = DbName OwningSchema TypeName
         */
        // Database where TVP type resides
        if (null != value.getDbNameTVP()) {
            writeByte((byte) value.getDbNameTVP().length());
            writeString(value.getDbNameTVP());
        } else
            writeByte((byte) 0x00); // empty DB name

        // Schema where TVP type resides
        if (null != value.getOwningSchemaNameTVP()) {
            writeByte((byte) value.getOwningSchemaNameTVP().length());
            writeString(value.getOwningSchemaNameTVP());
        } else
            writeByte((byte) 0x00); // empty Schema name

        // TVP type name
        if (null != value.getTVPName()) {
            writeByte((byte) value.getTVPName().length());
            writeString(value.getTVPName());
        } else
            writeByte((byte) 0x00); // empty TVP name

        if (!value.isNull()) {
            writeTVPColumnMetaData(value);

            // optional OrderUnique metadata
            writeTvpOrderUnique(value);
        } else {
            writeShort((short) TDS.TVP_NULL_TOKEN);
        }

        // TVP_END_TOKEN
        writeByte((byte) 0x00);

        try {
            writeTVPRows(value);
        } catch (NumberFormatException e) {
            throw new SQLServerException(SQLServerException.getErrString("R_TVPInvalidColumnValue"), e);
        } catch (ClassCastException e) {
            throw new SQLServerException(SQLServerException.getErrString("R_TVPInvalidColumnValue"), e);
        }
    }

    void writeTVPRows(TVP value) throws SQLServerException {
        boolean tdsWritterCached = false;
        ByteBuffer cachedTVPHeaders = null;
        TDSCommand cachedCommand = null;

        boolean cachedRequestComplete = false;
        boolean cachedInterruptsEnabled = false;
        boolean cachedProcessedResponse = false;

        if (!value.isNull()) {

            // If the preparedStatement and the ResultSet are created by the same connection, and TVP is set with
            // ResultSet and Server Cursor
            // is used, the tdsWriter of the calling preparedStatement is overwritten by the SQLServerResultSet#next()
            // method when fetching new rows.
            // Therefore, we need to send TVP data row by row before fetching new row.
            if (TVPType.ResultSet == value.tvpType) {
                if ((null != value.sourceResultSet) && (value.sourceResultSet instanceof SQLServerResultSet)) {
                    SQLServerResultSet sourceResultSet = (SQLServerResultSet) value.sourceResultSet;
                    SQLServerStatement src_stmt = (SQLServerStatement) sourceResultSet.getStatement();
                    int resultSetServerCursorId = sourceResultSet.getServerCursorId();

                    if (con.equals(src_stmt.getConnection()) && 0 != resultSetServerCursorId) {
                        cachedTVPHeaders = ByteBuffer.allocate(stagingBuffer.capacity()).order(stagingBuffer.order());
                        cachedTVPHeaders.put(stagingBuffer.array(), 0, ((Buffer) stagingBuffer).position());

                        cachedCommand = this.command;

                        cachedRequestComplete = command.getRequestComplete();
                        cachedInterruptsEnabled = command.getInterruptsEnabled();
                        cachedProcessedResponse = command.getProcessedResponse();

                        tdsWritterCached = true;

                        if (sourceResultSet.isForwardOnly()) {
                            sourceResultSet.setFetchSize(1);
                        }
                    }
                }
            }

            Map<Integer, SQLServerMetaData> columnMetadata = value.getColumnMetadata();
            Iterator<Entry<Integer, SQLServerMetaData>> columnsIterator;

            while (value.next()) {

                // restore command and TDS header, which have been overwritten by value.next()
                if (tdsWritterCached) {
                    command = cachedCommand;

                    ((Buffer) stagingBuffer).clear();
                    ((Buffer) logBuffer).clear();
                    writeBytes(cachedTVPHeaders.array(), 0, ((Buffer) cachedTVPHeaders).position());
                }

                Object[] rowData = value.getRowData();

                // ROW
                writeByte((byte) TDS.TVP_ROW);
                columnsIterator = columnMetadata.entrySet().iterator();
                int currentColumn = 0;
                while (columnsIterator.hasNext()) {
                    Map.Entry<Integer, SQLServerMetaData> columnPair = columnsIterator.next();

                    // If useServerDefault is set, client MUST NOT emit TvpColumnData for the associated column
                    if (columnPair.getValue().useServerDefault) {
                        currentColumn++;
                        continue;
                    }

                    JDBCType jdbcType = JDBCType.of(columnPair.getValue().javaSqlType);
                    String currentColumnStringValue = null;

                    Object currentObject = null;
                    if (null != rowData) {
                        // if rowData has value for the current column, retrieve it. If not, current column will stay
                        // null.
                        if (rowData.length > currentColumn) {
                            currentObject = rowData[currentColumn];
                            if (null != currentObject) {
                                currentColumnStringValue = String.valueOf(currentObject);
                            }
                        }
                    }
                    writeInternalTVPRowValues(jdbcType, currentColumnStringValue, currentObject, columnPair, false);
                    currentColumn++;
                }

                // send this row, read its response (throw exception in case of errors) and reset command status
                if (tdsWritterCached) {
                    // TVP_END_TOKEN
                    writeByte((byte) 0x00);

                    writePacket(TDS.STATUS_BIT_EOM);

                    TDSReader tdsReader = tdsChannel.getReader(command);
                    int tokenType = tdsReader.peekTokenType();

                    if (TDS.TDS_ERR == tokenType) {
                        StreamError databaseError = new StreamError();
                        databaseError.setFromTDS(tdsReader);

                        SQLServerException.makeFromDatabaseError(con, null, databaseError.getMessage(), databaseError,
                                false);
                    }

                    command.setInterruptsEnabled(true);
                    command.setRequestComplete(false);
                }
            }
        }

        // reset command status which have been overwritten
        if (tdsWritterCached) {
            command.setRequestComplete(cachedRequestComplete);
            command.setInterruptsEnabled(cachedInterruptsEnabled);
            command.setProcessedResponse(cachedProcessedResponse);
        } else {
            // TVP_END_TOKEN
            writeByte((byte) 0x00);
        }
    }

    private void writeInternalTVPRowValues(JDBCType jdbcType, String currentColumnStringValue, Object currentObject,
            Map.Entry<Integer, SQLServerMetaData> columnPair, boolean isSqlVariant) throws SQLServerException {
        boolean isShortValue, isNull;
        int dataLength;
        switch (jdbcType) {
            case BIGINT:
                if (null == currentColumnStringValue)
                    writeByte((byte) 0);
                else {
                    if (isSqlVariant) {
                        writeTVPSqlVariantHeader(10, TDSType.INT8.byteValue(), (byte) 0);
                    } else {
                        writeByte((byte) 8);
                    }
                    writeLong(Long.valueOf(currentColumnStringValue).longValue());
                }
                break;

            case BIT:
                if (null == currentColumnStringValue)
                    writeByte((byte) 0);
                else {
                    if (isSqlVariant)
                        writeTVPSqlVariantHeader(3, TDSType.BIT1.byteValue(), (byte) 0);
                    else
                        writeByte((byte) 1);
                    writeByte((byte) (Boolean.valueOf(currentColumnStringValue).booleanValue() ? 1 : 0));
                }
                break;

            case INTEGER:
                if (null == currentColumnStringValue)
                    writeByte((byte) 0);
                else {
                    if (!isSqlVariant)
                        writeByte((byte) 4);
                    else
                        writeTVPSqlVariantHeader(6, TDSType.INT4.byteValue(), (byte) 0);
                    writeInt(Integer.valueOf(currentColumnStringValue).intValue());
                }
                break;

            case SMALLINT:
            case TINYINT:
                if (null == currentColumnStringValue)
                    writeByte((byte) 0);
                else {
                    if (isSqlVariant) {
                        writeTVPSqlVariantHeader(6, TDSType.INT4.byteValue(), (byte) 0);
                        writeInt(Integer.valueOf(currentColumnStringValue));
                    } else {
                        writeByte((byte) 2); // length of datatype
                        writeShort(Short.valueOf(currentColumnStringValue).shortValue());
                    }
                }
                break;

            case DECIMAL:
            case NUMERIC:
                if (null == currentColumnStringValue)
                    writeByte((byte) 0);
                else {
                    if (isSqlVariant) {
                        writeTVPSqlVariantHeader(21, TDSType.DECIMALN.byteValue(), (byte) 2);
                        writeByte((byte) 38); // scale (byte)variantType.getScale()
                        writeByte((byte) 4); // scale (byte)variantType.getScale()
                    } else {
                        writeByte((byte) TDSWriter.BIGDECIMAL_MAX_LENGTH); // maximum length
                    }
                    BigDecimal bdValue = new BigDecimal(currentColumnStringValue);

                    /*
                     * setScale of all BigDecimal value based on metadata as scale is not sent separately for individual
                     * value. Use the rounding used in Server. Say, for BigDecimal("0.1"), if scale in metdadata is 0,
                     * then ArithmeticException would be thrown if RoundingMode is not set
                     */
                    bdValue = bdValue.setScale(columnPair.getValue().scale, RoundingMode.HALF_UP);

                    byte[] valueBytes = DDC.convertBigDecimalToBytes(bdValue, bdValue.scale());

                    // 1-byte for sign and 16-byte for integer
                    byte[] byteValue = new byte[17];

                    // removing the precision and scale information from the valueBytes array
                    System.arraycopy(valueBytes, 2, byteValue, 0, valueBytes.length - 2);
                    writeBytes(byteValue);
                }
                break;

            case DOUBLE:
                if (null == currentColumnStringValue)
                    writeByte((byte) 0); // len of data bytes
                else {
                    if (isSqlVariant) {
                        writeTVPSqlVariantHeader(10, TDSType.FLOAT8.byteValue(), (byte) 0);
                        writeDouble(Double.valueOf(currentColumnStringValue));
                        break;
                    }
                    writeByte((byte) 8); // len of data bytes
                    long bits = Double.doubleToLongBits(Double.valueOf(currentColumnStringValue).doubleValue());
                    long mask = 0xFF;
                    int nShift = 0;
                    for (int i = 0; i < 8; i++) {
                        writeByte((byte) ((bits & mask) >> nShift));
                        nShift += 8;
                        mask = mask << 8;
                    }
                }
                break;

            case FLOAT:
            case REAL:
                if (null == currentColumnStringValue)
                    writeByte((byte) 0);
                else {
                    if (isSqlVariant) {
                        writeTVPSqlVariantHeader(6, TDSType.FLOAT4.byteValue(), (byte) 0);
                        writeInt(Float.floatToRawIntBits(Float.valueOf(currentColumnStringValue).floatValue()));
                    } else {
                        writeByte((byte) 4);
                        writeInt(Float.floatToRawIntBits(Float.valueOf(currentColumnStringValue).floatValue()));
                    }
                }
                break;

            case DATE:
            case TIME:
            case TIMESTAMP:
            case DATETIMEOFFSET:
            case DATETIME:
            case SMALLDATETIME:
            case TIMESTAMP_WITH_TIMEZONE:
            case TIME_WITH_TIMEZONE:
            case CHAR:
            case VARCHAR:
            case NCHAR:
            case NVARCHAR:
            case LONGVARCHAR:
            case LONGNVARCHAR:
            case SQLXML:
                isShortValue = (2L * columnPair.getValue().precision) <= DataTypes.SHORT_VARTYPE_MAX_BYTES;
                isNull = (null == currentColumnStringValue);
                dataLength = isNull ? 0 : currentColumnStringValue.length() * 2;
                if (!isShortValue) {
                    // check null
                    if (isNull) {
                        // Null header for v*max types is 0xFFFFFFFFFFFFFFFF.
                        writeLong(0xFFFFFFFFFFFFFFFFL);
                    } else if (isSqlVariant) {
                        // for now we send as bigger type, but is sendStringParameterAsUnicoe is set to false we can't
                        // send nvarchar
                        // since we are writing as nvarchar we need to write as tdstype.bigvarchar value because if we
                        // want to supprot varchar(8000) it becomes as nvarchar, 8000*2 therefore we should send as
                        // longvarchar,
                        // but we cannot send more than 8000 cause sql_variant datatype in sql server does not support
                        // it.
                        // then throw exception if user is sending more than that
                        if (dataLength > 2 * DataTypes.SHORT_VARTYPE_MAX_BYTES) {
                            MessageFormat form = new MessageFormat(
                                    SQLServerException.getErrString("R_invalidStringValue"));
                            throw new SQLServerException(null, form.format(new Object[] {}), null, 0, false);
                        }
                        int length = currentColumnStringValue.length();
                        writeTVPSqlVariantHeader(9 + length, TDSType.BIGVARCHAR.byteValue(), (byte) 0x07);
                        SQLCollation col = con.getDatabaseCollation();
                        // write collation for sql variant
                        writeInt(col.getCollationInfo());
                        writeByte((byte) col.getCollationSortID());
                        writeShort((short) (length));
                        writeBytes(currentColumnStringValue.getBytes());
                        break;
                    }

                    else if (DataTypes.UNKNOWN_STREAM_LENGTH == dataLength)
                        // Append v*max length.
                        // UNKNOWN_PLP_LEN is 0xFFFFFFFFFFFFFFFE
                        writeLong(0xFFFFFFFFFFFFFFFEL);
                    else
                        // For v*max types with known length, length is <totallength8><chunklength4>
                        writeLong(dataLength);
                    if (!isNull) {
                        if (dataLength > 0) {
                            writeInt(dataLength);
                            writeString(currentColumnStringValue);
                        }
                        // Send the terminator PLP chunk.
                        writeInt(0);
                    }
                } else {
                    if (isNull)
                        writeShort((short) -1); // actual len
                    else {
                        if (isSqlVariant) {
                            // for now we send as bigger type, but is sendStringParameterAsUnicoe is set to false we
                            // can't send nvarchar
                            // check for this
                            int length = currentColumnStringValue.length() * 2;
                            writeTVPSqlVariantHeader(9 + length, TDSType.NVARCHAR.byteValue(), (byte) 7);
                            SQLCollation col = con.getDatabaseCollation();
                            // write collation for sql variant
                            writeInt(col.getCollationInfo());
                            writeByte((byte) col.getCollationSortID());
                            int stringLength = currentColumnStringValue.length();
                            byte[] typevarlen = new byte[2];
                            typevarlen[0] = (byte) (2 * stringLength & 0xFF);
                            typevarlen[1] = (byte) ((2 * stringLength >> 8) & 0xFF);
                            writeBytes(typevarlen);
                            writeString(currentColumnStringValue);
                            break;
                        } else {
                            writeShort((short) dataLength);
                            writeString(currentColumnStringValue);
                        }
                    }
                }
                break;

            case BINARY:
            case VARBINARY:
            case LONGVARBINARY:
                // Handle conversions as done in other types.
                isShortValue = columnPair.getValue().precision <= DataTypes.SHORT_VARTYPE_MAX_BYTES;
                isNull = (null == currentObject);
                if (currentObject instanceof String)
                    dataLength = isNull ? 0 : (ParameterUtils.HexToBin(currentObject.toString())).length;
                else
                    dataLength = isNull ? 0 : ((byte[]) currentObject).length;
                if (!isShortValue) {
                    // check null
                    if (isNull)
                        // Null header for v*max types is 0xFFFFFFFFFFFFFFFF.
                        writeLong(0xFFFFFFFFFFFFFFFFL);
                    else if (DataTypes.UNKNOWN_STREAM_LENGTH == dataLength)
                        // Append v*max length.
                        // UNKNOWN_PLP_LEN is 0xFFFFFFFFFFFFFFFE
                        writeLong(0xFFFFFFFFFFFFFFFEL);
                    else
                        // For v*max types with known length, length is <totallength8><chunklength4>
                        writeLong(dataLength);
                    if (!isNull) {
                        if (dataLength > 0) {
                            writeInt(dataLength);
                            if (currentObject instanceof String)
                                writeBytes(ParameterUtils.HexToBin(currentObject.toString()));
                            else
                                writeBytes((byte[]) currentObject);
                        }
                        // Send the terminator PLP chunk.
                        writeInt(0);
                    }
                } else {
                    if (isNull)
                        writeShort((short) -1); // actual len
                    else {
                        writeShort((short) dataLength);
                        if (currentObject instanceof String)
                            writeBytes(ParameterUtils.HexToBin(currentObject.toString()));
                        else
                            writeBytes((byte[]) currentObject);
                    }
                }
                break;
            case SQL_VARIANT:
                boolean isShiloh = (8 >= con.getServerMajorVersion());
                if (isShiloh) {
                    MessageFormat form = new MessageFormat(SQLServerException.getErrString("R_SQLVariantSupport"));
                    throw new SQLServerException(null, form.format(new Object[] {}), null, 0, false);
                }
                JDBCType internalJDBCType;
                JavaType javaType = JavaType.of(currentObject);
                internalJDBCType = javaType.getJDBCType(SSType.UNKNOWN, jdbcType);
                writeInternalTVPRowValues(internalJDBCType, currentColumnStringValue, currentObject, columnPair, true);
                break;
            default:
                assert false : "Unexpected JDBC type " + jdbcType.toString();
        }
    }

    /**
     * writes Header for sql_variant for TVP
     * 
     * @param length
     * @param tdsType
     * @param probBytes
     * @throws SQLServerException
     */
    private void writeTVPSqlVariantHeader(int length, byte tdsType, byte probBytes) throws SQLServerException {
        writeInt(length);
        writeByte(tdsType);
        writeByte(probBytes);
    }

    void writeTVPColumnMetaData(TVP value) throws SQLServerException {
        boolean isShortValue;

        // TVP_COLMETADATA
        writeShort((short) value.getTVPColumnCount());

        Map<Integer, SQLServerMetaData> columnMetadata = value.getColumnMetadata();
        /*
         * TypeColumnMetaData = UserType Flags TYPE_INFO ColName ;
         */

        for (Entry<Integer, SQLServerMetaData> pair : columnMetadata.entrySet()) {
            JDBCType jdbcType = JDBCType.of(pair.getValue().javaSqlType);
            boolean useServerDefault = pair.getValue().useServerDefault;
            // ULONG ; UserType of column
            // The value will be 0x0000 with the exceptions of TIMESTAMP (0x0050) and alias types (greater than 0x00FF).
            writeInt(0);
            /*
             * Flags = fNullable ; Column is nullable - %x01 fCaseSen -- Ignored ; usUpdateable -- Ignored ; fIdentity ;
             * Column is identity column - %x10 fComputed ; Column is computed - %x20 usReservedODBC -- Ignored ;
             * fFixedLenCLRType-- Ignored ; fDefault ; Column is default value - %x200 usReserved -- Ignored ;
             */

            short flags = TDS.FLAG_NULLABLE;
            if (useServerDefault) {
                flags |= TDS.FLAG_TVP_DEFAULT_COLUMN;
            }
            writeShort(flags);

            // Type info
            switch (jdbcType) {
                case BIGINT:
                    writeByte(TDSType.INTN.byteValue());
                    writeByte((byte) 8); // max length of datatype
                    break;
                case BIT:
                    writeByte(TDSType.BITN.byteValue());
                    writeByte((byte) 1); // max length of datatype
                    break;
                case INTEGER:
                    writeByte(TDSType.INTN.byteValue());
                    writeByte((byte) 4); // max length of datatype
                    break;
                case SMALLINT:
                case TINYINT:
                    writeByte(TDSType.INTN.byteValue());
                    writeByte((byte) 2); // max length of datatype
                    break;

                case DECIMAL:
                case NUMERIC:
                    writeByte(TDSType.NUMERICN.byteValue());
                    writeByte((byte) 0x11); // maximum length
                    writeByte((byte) pair.getValue().precision);
                    writeByte((byte) pair.getValue().scale);
                    break;

                case DOUBLE:
                    writeByte(TDSType.FLOATN.byteValue());
                    writeByte((byte) 8); // max length of datatype
                    break;

                case FLOAT:
                case REAL:
                    writeByte(TDSType.FLOATN.byteValue());
                    writeByte((byte) 4); // max length of datatype
                    break;

                case DATE:
                case TIME:
                case TIMESTAMP:
                case DATETIMEOFFSET:
                case DATETIME:
                case SMALLDATETIME:
                case TIMESTAMP_WITH_TIMEZONE:
                case TIME_WITH_TIMEZONE:
                case CHAR:
                case VARCHAR:
                case NCHAR:
                case NVARCHAR:
                case LONGVARCHAR:
                case LONGNVARCHAR:
                case SQLXML:
                    writeByte(TDSType.NVARCHAR.byteValue());
                    isShortValue = (2L * pair.getValue().precision) <= DataTypes.SHORT_VARTYPE_MAX_BYTES;
                    // Use PLP encoding on Yukon and later with long values
                    if (!isShortValue) // PLP
                    {
                        // Handle Yukon v*max type header here.
                        writeShort((short) 0xFFFF);
                        con.getDatabaseCollation().writeCollation(this);
                    } else // non PLP
                    {
                        writeShort((short) DataTypes.SHORT_VARTYPE_MAX_BYTES);
                        con.getDatabaseCollation().writeCollation(this);
                    }

                    break;

                case BINARY:
                case VARBINARY:
                case LONGVARBINARY:
                    writeByte(TDSType.BIGVARBINARY.byteValue());
                    isShortValue = pair.getValue().precision <= DataTypes.SHORT_VARTYPE_MAX_BYTES;
                    // Use PLP encoding on Yukon and later with long values
                    if (!isShortValue) // PLP
                        // Handle Yukon v*max type header here.
                        writeShort((short) 0xFFFF);
                    else // non PLP
                        writeShort((short) DataTypes.SHORT_VARTYPE_MAX_BYTES);
                    break;
                case SQL_VARIANT:
                    writeByte(TDSType.SQL_VARIANT.byteValue());
                    writeInt(TDS.SQL_VARIANT_LENGTH);// write length of sql variant 8009

                    break;

                default:
                    assert false : "Unexpected JDBC type " + jdbcType.toString();
            }
            // Column name - must be null (from TDS - TVP_COLMETADATA)
            writeByte((byte) 0x00);

            // [TVP_ORDER_UNIQUE]
            // [TVP_COLUMN_ORDERING]
        }
    }

    void writeTvpOrderUnique(TVP value) throws SQLServerException {
        /*
         * TVP_ORDER_UNIQUE = TVP_ORDER_UNIQUE_TOKEN (Count <Count>(ColNum OrderUniqueFlags))
         */

        Map<Integer, SQLServerMetaData> columnMetadata = value.getColumnMetadata();
        Iterator<Entry<Integer, SQLServerMetaData>> columnsIterator = columnMetadata.entrySet().iterator();
        LinkedList<TdsOrderUnique> columnList = new LinkedList<>();

        while (columnsIterator.hasNext()) {
            byte flags = 0;
            Map.Entry<Integer, SQLServerMetaData> pair = columnsIterator.next();
            SQLServerMetaData metaData = pair.getValue();

            if (SQLServerSortOrder.Ascending == metaData.sortOrder)
                flags = TDS.TVP_ORDERASC_FLAG;
            else if (SQLServerSortOrder.Descending == metaData.sortOrder)
                flags = TDS.TVP_ORDERDESC_FLAG;
            if (metaData.isUniqueKey)
                flags |= TDS.TVP_UNIQUE_FLAG;

            // Remember this column if any flags were set
            if (0 != flags)
                columnList.add(new TdsOrderUnique(pair.getKey(), flags));
        }

        // Write flagged columns
        if (!columnList.isEmpty()) {
            writeByte((byte) TDS.TVP_ORDER_UNIQUE_TOKEN);
            writeShort((short) columnList.size());
            for (TdsOrderUnique column : columnList) {
                writeShort((short) (column.columnOrdinal + 1));
                writeByte(column.flags);
            }
        }
    }

    private class TdsOrderUnique {
        int columnOrdinal;
        byte flags;

        TdsOrderUnique(int ordinal, byte flags) {
            this.columnOrdinal = ordinal;
            this.flags = flags;
        }
    }

    void setCryptoMetaData(CryptoMetadata cryptoMetaForBulk) {
        this.cryptoMeta = cryptoMetaForBulk;
    }

    CryptoMetadata getCryptoMetaData() {
        return cryptoMeta;
    }

    void writeEncryptedRPCByteArray(byte bValue[]) throws SQLServerException {
        boolean bValueNull = (bValue == null);
        long nValueLen = bValueNull ? 0 : bValue.length;
        boolean isShortValue = (nValueLen <= DataTypes.SHORT_VARTYPE_MAX_BYTES);

        boolean isPLP = (!isShortValue) && (nValueLen <= DataTypes.MAX_VARTYPE_MAX_BYTES);

        // Handle Shiloh types here.
        if (isShortValue) {
            writeShort((short) DataTypes.SHORT_VARTYPE_MAX_BYTES);
        } else if (isPLP) {
            writeShort((short) DataTypes.SQL_USHORTVARMAXLEN);
        } else {
            writeInt(DataTypes.IMAGE_TEXT_MAX_BYTES);
        }

        // Data and length
        if (bValueNull) {
            writeShort((short) -1); // actual len
        } else {
            if (isShortValue) {
                writeShort((short) nValueLen); // actual len
            } else if (isPLP) {
                writeLong(nValueLen); // actual length
            } else {
                writeInt((int) nValueLen); // actual len
            }

            // If length is zero, we're done.
            if (0 != nValueLen) {
                if (isPLP) {
                    writeInt((int) nValueLen);
                }
                writeBytes(bValue);
            }

            if (isPLP) {
                writeInt(0); // PLP_TERMINATOR, 0x00000000
            }
        }
    }

    void writeEncryptedRPCPLP() throws SQLServerException {
        writeShort((short) DataTypes.SQL_USHORTVARMAXLEN);
        writeLong((long) 0); // actual length
        writeInt(0); // PLP_TERMINATOR, 0x00000000
    }

    void writeCryptoMetaData() throws SQLServerException {
        writeByte(cryptoMeta.cipherAlgorithmId);
        writeByte(cryptoMeta.encryptionType.getValue());
        writeInt(cryptoMeta.cekTableEntry.getColumnEncryptionKeyValues().get(0).databaseId);
        writeInt(cryptoMeta.cekTableEntry.getColumnEncryptionKeyValues().get(0).cekId);
        writeInt(cryptoMeta.cekTableEntry.getColumnEncryptionKeyValues().get(0).cekVersion);
        writeBytes(cryptoMeta.cekTableEntry.getColumnEncryptionKeyValues().get(0).cekMdVersion);
        writeByte(cryptoMeta.normalizationRuleVersion);
    }

    void writeRPCByteArray(String sName, byte bValue[], boolean bOut, JDBCType jdbcType,
            SQLCollation collation) throws SQLServerException {
        boolean bValueNull = (bValue == null);
        int nValueLen = bValueNull ? 0 : bValue.length;
        boolean isShortValue = (nValueLen <= DataTypes.SHORT_VARTYPE_MAX_BYTES);

        // Use PLP encoding on Yukon and later with long values and OUT parameters
        boolean usePLP = (!isShortValue || bOut);

        TDSType tdsType;

        if (null != cryptoMeta) {
            // send encrypted data as BIGVARBINARY
            tdsType = (isShortValue || usePLP) ? TDSType.BIGVARBINARY : TDSType.IMAGE;
            collation = null;
        } else
            switch (jdbcType) {
                case BINARY:
                case VARBINARY:
                case LONGVARBINARY:
                case BLOB:
                default:
                    tdsType = (isShortValue || usePLP) ? TDSType.BIGVARBINARY : TDSType.IMAGE;
                    collation = null;
                    break;

                case CHAR:
                case VARCHAR:
                case LONGVARCHAR:
                case CLOB:
                    tdsType = (isShortValue || usePLP) ? TDSType.BIGVARCHAR : TDSType.TEXT;
                    if (null == collation)
                        collation = con.getDatabaseCollation();
                    break;

                case NCHAR:
                case NVARCHAR:
                case LONGNVARCHAR:
                case NCLOB:
                    tdsType = (isShortValue || usePLP) ? TDSType.NVARCHAR : TDSType.NTEXT;
                    if (null == collation)
                        collation = con.getDatabaseCollation();
                    break;
            }

        writeRPCNameValType(sName, bOut, tdsType);

        if (usePLP) {
            // Handle Yukon v*max type header here.
            writeVMaxHeader(nValueLen, bValueNull, collation);

            // Send the data.
            if (!bValueNull) {
                if (nValueLen > 0) {
                    writeInt(nValueLen);
                    writeBytes(bValue);
                }

                // Send the terminator PLP chunk.
                writeInt(0);
            }
        } else // non-PLP type
        {
            // Handle Shiloh types here.
            if (isShortValue) {
                writeShort((short) DataTypes.SHORT_VARTYPE_MAX_BYTES);
            } else {
                writeInt(DataTypes.IMAGE_TEXT_MAX_BYTES);
            }

            if (null != collation)
                collation.writeCollation(this);

            // Data and length
            if (bValueNull) {
                writeShort((short) -1); // actual len
            } else {
                if (isShortValue)
                    writeShort((short) nValueLen); // actual len
                else
                    writeInt(nValueLen); // actual len

                // If length is zero, we're done.
                if (0 != nValueLen)
                    writeBytes(bValue);
            }
        }
    }

    /**
     * Append a timestamp in RPC transmission format as a SQL Server DATETIME data type
     * 
     * @param sName
     *        the optional parameter name
     * @param cal
     *        Pure Gregorian calendar containing the timestamp, including its associated time zone
     * @param subSecondNanos
     *        the sub-second nanoseconds (0 - 999,999,999)
     * @param bOut
     *        boolean true if the data value is being registered as an output parameter
     *
     */
    void writeRPCDateTime(String sName, GregorianCalendar cal, int subSecondNanos,
            boolean bOut) throws SQLServerException {
        assert (subSecondNanos >= 0) && (subSecondNanos < Nanos.PER_SECOND) : "Invalid subNanoSeconds value: "
                + subSecondNanos;
        assert (cal != null) || (subSecondNanos == 0) : "Invalid subNanoSeconds value when calendar is null: "
                + subSecondNanos;

        writeRPCNameValType(sName, bOut, TDSType.DATETIMEN);
        writeByte((byte) 8); // max length of datatype

        if (null == cal) {
            writeByte((byte) 0); // len of data bytes
            return;
        }

        writeByte((byte) 8); // len of data bytes

        // We need to extract the Calendar's current date & time in terms
        // of the number of days since the SQL Base Date (1/1/1900) plus
        // the number of milliseconds since midnight in the current day.
        //
        // We cannot rely on any pre-calculated value for the number of
        // milliseconds in a day or the number of milliseconds since the
        // base date to do this because days with DST changes are shorter
        // or longer than "normal" days.
        //
        // ASSUMPTION: We assume we are dealing with a GregorianCalendar here.
        // If not, we have no basis in which to compare dates. E.g. if we
        // are dealing with a Chinese Calendar implementation which does not
        // use the same value for Calendar.YEAR as the GregorianCalendar,
        // we cannot meaningfully compute a value relative to 1/1/1900.

        // First, figure out how many days there have been since the SQL Base Date.
        // These are based on SQL Server algorithms
        int daysSinceSQLBaseDate = DDC.daysSinceBaseDate(cal.get(Calendar.YEAR), cal.get(Calendar.DAY_OF_YEAR),
                TDS.BASE_YEAR_1900);

        // Next, figure out the number of milliseconds since midnight of the current day.
        int millisSinceMidnight = (subSecondNanos + Nanos.PER_MILLISECOND / 2) / Nanos.PER_MILLISECOND + // Millis into
                                                                                                         // the current
                                                                                                         // second
                1000 * cal.get(Calendar.SECOND) + // Seconds into the current minute
                60 * 1000 * cal.get(Calendar.MINUTE) + // Minutes into the current hour
                60 * 60 * 1000 * cal.get(Calendar.HOUR_OF_DAY); // Hours into the current day

        // The last millisecond of the current day is always rounded to the first millisecond
        // of the next day because DATETIME is only accurate to 1/300th of a second.
        if (millisSinceMidnight >= 1000 * 60 * 60 * 24 - 1) {
            ++daysSinceSQLBaseDate;
            millisSinceMidnight = 0;
        }

        // Last-ditch verification that the value is in the valid range for the
        // DATETIMEN TDS data type (1/1/1753 to 12/31/9999). If it's not, then
        // throw an exception now so that statement execution is safely canceled.
        // Attempting to put an invalid value on the wire would result in a TDS
        // exception, which would close the connection.
        // These are based on SQL Server algorithms
        if (daysSinceSQLBaseDate < DDC.daysSinceBaseDate(1753, 1, TDS.BASE_YEAR_1900)
                || daysSinceSQLBaseDate >= DDC.daysSinceBaseDate(10000, 1, TDS.BASE_YEAR_1900)) {
            MessageFormat form = new MessageFormat(SQLServerException.getErrString("R_valueOutOfRange"));
            Object[] msgArgs = {SSType.DATETIME};
            throw new SQLServerException(form.format(msgArgs), SQLState.DATA_EXCEPTION_DATETIME_FIELD_OVERFLOW,
                    DriverError.NOT_SET, null);
        }

        // And put it all on the wire...

        // Number of days since the SQL Server Base Date (January 1, 1900)
        writeInt(daysSinceSQLBaseDate);

        // Milliseconds since midnight (at a resolution of three hundredths of a second)
        writeInt((3 * millisSinceMidnight + 5) / 10);
    }

    void writeRPCTime(String sName, GregorianCalendar localCalendar, int subSecondNanos, int scale,
            boolean bOut) throws SQLServerException {
        writeRPCNameValType(sName, bOut, TDSType.TIMEN);
        writeByte((byte) scale);

        if (null == localCalendar) {
            writeByte((byte) 0);
            return;
        }

        writeByte((byte) TDS.timeValueLength(scale));
        writeScaledTemporal(localCalendar, subSecondNanos, scale, SSType.TIME);
    }

    void writeRPCDate(String sName, GregorianCalendar localCalendar, boolean bOut) throws SQLServerException {
        writeRPCNameValType(sName, bOut, TDSType.DATEN);
        if (null == localCalendar) {
            writeByte((byte) 0);
            return;
        }

        writeByte((byte) TDS.DAYS_INTO_CE_LENGTH);
        writeScaledTemporal(localCalendar, 0, // subsecond nanos (none for a date value)
                0, // scale (dates are not scaled)
                SSType.DATE);
    }

    void writeEncryptedRPCTime(String sName, GregorianCalendar localCalendar, int subSecondNanos, int scale,
            boolean bOut) throws SQLServerException {
        if (con.getSendTimeAsDatetime()) {
            throw new SQLServerException(SQLServerException.getErrString("R_sendTimeAsDateTimeForAE"), null);
        }
        writeRPCNameValType(sName, bOut, TDSType.BIGVARBINARY);

        if (null == localCalendar)
            writeEncryptedRPCByteArray(null);
        else
            writeEncryptedRPCByteArray(
                    writeEncryptedScaledTemporal(localCalendar, subSecondNanos, scale, SSType.TIME, (short) 0));

        writeByte(TDSType.TIMEN.byteValue());
        writeByte((byte) scale);
        writeCryptoMetaData();
    }

    void writeEncryptedRPCDate(String sName, GregorianCalendar localCalendar, boolean bOut) throws SQLServerException {
        writeRPCNameValType(sName, bOut, TDSType.BIGVARBINARY);

        if (null == localCalendar)
            writeEncryptedRPCByteArray(null);
        else
            writeEncryptedRPCByteArray(writeEncryptedScaledTemporal(localCalendar, 0, // subsecond nanos (none for a
                                                                                      // date value)
                    0, // scale (dates are not scaled)
                    SSType.DATE, (short) 0));

        writeByte(TDSType.DATEN.byteValue());
        writeCryptoMetaData();
    }

    void writeEncryptedRPCDateTime(String sName, GregorianCalendar cal, int subSecondNanos, boolean bOut,
            JDBCType jdbcType) throws SQLServerException {
        assert (subSecondNanos >= 0) && (subSecondNanos < Nanos.PER_SECOND) : "Invalid subNanoSeconds value: "
                + subSecondNanos;
        assert (cal != null) || (subSecondNanos == 0) : "Invalid subNanoSeconds value when calendar is null: "
                + subSecondNanos;

        writeRPCNameValType(sName, bOut, TDSType.BIGVARBINARY);

        if (null == cal)
            writeEncryptedRPCByteArray(null);
        else
            writeEncryptedRPCByteArray(getEncryptedDateTimeAsBytes(cal, subSecondNanos, jdbcType));

        if (JDBCType.SMALLDATETIME == jdbcType) {
            writeByte(TDSType.DATETIMEN.byteValue());
            writeByte((byte) 4);
        } else {
            writeByte(TDSType.DATETIMEN.byteValue());
            writeByte((byte) 8);
        }
        writeCryptoMetaData();
    }

    // getEncryptedDateTimeAsBytes is called if jdbcType/ssType is SMALLDATETIME or DATETIME
    byte[] getEncryptedDateTimeAsBytes(GregorianCalendar cal, int subSecondNanos,
            JDBCType jdbcType) throws SQLServerException {
        int daysSinceSQLBaseDate = DDC.daysSinceBaseDate(cal.get(Calendar.YEAR), cal.get(Calendar.DAY_OF_YEAR),
                TDS.BASE_YEAR_1900);

        // Next, figure out the number of milliseconds since midnight of the current day.
        int millisSinceMidnight = (subSecondNanos + Nanos.PER_MILLISECOND / 2) / Nanos.PER_MILLISECOND + // Millis into
                                                                                                         // the current
                                                                                                         // second
                1000 * cal.get(Calendar.SECOND) + // Seconds into the current minute
                60 * 1000 * cal.get(Calendar.MINUTE) + // Minutes into the current hour
                60 * 60 * 1000 * cal.get(Calendar.HOUR_OF_DAY); // Hours into the current day

        // The last millisecond of the current day is always rounded to the first millisecond
        // of the next day because DATETIME is only accurate to 1/300th of a second.
        if (millisSinceMidnight >= 1000 * 60 * 60 * 24 - 1) {
            ++daysSinceSQLBaseDate;
            millisSinceMidnight = 0;
        }

        if (JDBCType.SMALLDATETIME == jdbcType) {

            int secondsSinceMidnight = (millisSinceMidnight / 1000);
            int minutesSinceMidnight = (secondsSinceMidnight / 60);

            // Values that are 29.998 seconds or less are rounded down to the nearest minute
            minutesSinceMidnight = ((secondsSinceMidnight % 60) > 29.998) ? minutesSinceMidnight + 1
                                                                          : minutesSinceMidnight;

            // minutesSinceMidnight for (23:59:30)
            int maxMinutesSinceMidnight_SmallDateTime = 1440;
            // Verification for smalldatetime to be within valid range of (1900.01.01) to (2079.06.06)
            // smalldatetime for unencrypted does not allow insertion of 2079.06.06 23:59:59 and it is rounded up
            // to 2079.06.07 00:00:00, therefore, we are checking minutesSinceMidnight for that condition. If it's not
            // within valid range, then
            // throw an exception now so that statement execution is safely canceled.
            // 157 is the calculated day of year from 06-06 , 1440 is minutesince midnight for (23:59:30)
            if ((daysSinceSQLBaseDate < DDC.daysSinceBaseDate(1900, 1, TDS.BASE_YEAR_1900)
                    || daysSinceSQLBaseDate > DDC.daysSinceBaseDate(2079, 157, TDS.BASE_YEAR_1900))
                    || (daysSinceSQLBaseDate == DDC.daysSinceBaseDate(2079, 157, TDS.BASE_YEAR_1900)
                            && minutesSinceMidnight >= maxMinutesSinceMidnight_SmallDateTime)) {
                MessageFormat form = new MessageFormat(SQLServerException.getErrString("R_valueOutOfRange"));
                Object[] msgArgs = {SSType.SMALLDATETIME};
                throw new SQLServerException(form.format(msgArgs), SQLState.DATA_EXCEPTION_DATETIME_FIELD_OVERFLOW,
                        DriverError.NOT_SET, null);
            }

            ByteBuffer days = ByteBuffer.allocate(2).order(ByteOrder.LITTLE_ENDIAN);
            days.putShort((short) daysSinceSQLBaseDate);
            ByteBuffer seconds = ByteBuffer.allocate(2).order(ByteOrder.LITTLE_ENDIAN);
            seconds.putShort((short) minutesSinceMidnight);

            byte[] value = new byte[4];
            System.arraycopy(days.array(), 0, value, 0, 2);
            System.arraycopy(seconds.array(), 0, value, 2, 2);
            return SQLServerSecurityUtility.encryptWithKey(value, cryptoMeta, con);
        } else if (JDBCType.DATETIME == jdbcType) {
            // Last-ditch verification that the value is in the valid range for the
            // DATETIMEN TDS data type (1/1/1753 to 12/31/9999). If it's not, then
            // throw an exception now so that statement execution is safely canceled.
            // Attempting to put an invalid value on the wire would result in a TDS
            // exception, which would close the connection.
            // These are based on SQL Server algorithms
            // And put it all on the wire...
            if (daysSinceSQLBaseDate < DDC.daysSinceBaseDate(1753, 1, TDS.BASE_YEAR_1900)
                    || daysSinceSQLBaseDate >= DDC.daysSinceBaseDate(10000, 1, TDS.BASE_YEAR_1900)) {
                MessageFormat form = new MessageFormat(SQLServerException.getErrString("R_valueOutOfRange"));
                Object[] msgArgs = {SSType.DATETIME};
                throw new SQLServerException(form.format(msgArgs), SQLState.DATA_EXCEPTION_DATETIME_FIELD_OVERFLOW,
                        DriverError.NOT_SET, null);
            }

            // Number of days since the SQL Server Base Date (January 1, 1900)
            ByteBuffer days = ByteBuffer.allocate(4).order(ByteOrder.LITTLE_ENDIAN);
            days.putInt(daysSinceSQLBaseDate);
            ByteBuffer seconds = ByteBuffer.allocate(4).order(ByteOrder.LITTLE_ENDIAN);
            seconds.putInt((3 * millisSinceMidnight + 5) / 10);

            byte[] value = new byte[8];
            System.arraycopy(days.array(), 0, value, 0, 4);
            System.arraycopy(seconds.array(), 0, value, 4, 4);
            return SQLServerSecurityUtility.encryptWithKey(value, cryptoMeta, con);
        }

        assert false : "Unexpected JDBCType type " + jdbcType;
        return null;
    }

    void writeEncryptedRPCDateTime2(String sName, GregorianCalendar localCalendar, int subSecondNanos, int scale,
            boolean bOut) throws SQLServerException {
        writeRPCNameValType(sName, bOut, TDSType.BIGVARBINARY);

        if (null == localCalendar)
            writeEncryptedRPCByteArray(null);
        else
            writeEncryptedRPCByteArray(
                    writeEncryptedScaledTemporal(localCalendar, subSecondNanos, scale, SSType.DATETIME2, (short) 0));

        writeByte(TDSType.DATETIME2N.byteValue());
        writeByte((byte) (scale));
        writeCryptoMetaData();
    }

    void writeEncryptedRPCDateTimeOffset(String sName, GregorianCalendar utcCalendar, int minutesOffset,
            int subSecondNanos, int scale, boolean bOut) throws SQLServerException {
        writeRPCNameValType(sName, bOut, TDSType.BIGVARBINARY);

        if (null == utcCalendar)
            writeEncryptedRPCByteArray(null);
        else {
            assert 0 == utcCalendar.get(Calendar.ZONE_OFFSET);
            writeEncryptedRPCByteArray(writeEncryptedScaledTemporal(utcCalendar, subSecondNanos, scale,
                    SSType.DATETIMEOFFSET, (short) minutesOffset));
        }

        writeByte(TDSType.DATETIMEOFFSETN.byteValue());
        writeByte((byte) (scale));
        writeCryptoMetaData();

    }

    void writeRPCDateTime2(String sName, GregorianCalendar localCalendar, int subSecondNanos, int scale,
            boolean bOut) throws SQLServerException {
        writeRPCNameValType(sName, bOut, TDSType.DATETIME2N);
        writeByte((byte) scale);

        if (null == localCalendar) {
            writeByte((byte) 0);
            return;
        }

        writeByte((byte) TDS.datetime2ValueLength(scale));
        writeScaledTemporal(localCalendar, subSecondNanos, scale, SSType.DATETIME2);
    }

    void writeRPCDateTimeOffset(String sName, GregorianCalendar utcCalendar, int minutesOffset, int subSecondNanos,
            int scale, boolean bOut) throws SQLServerException {
        writeRPCNameValType(sName, bOut, TDSType.DATETIMEOFFSETN);
        writeByte((byte) scale);

        if (null == utcCalendar) {
            writeByte((byte) 0);
            return;
        }

        assert 0 == utcCalendar.get(Calendar.ZONE_OFFSET);

        writeByte((byte) TDS.datetimeoffsetValueLength(scale));
        writeScaledTemporal(utcCalendar, subSecondNanos, scale, SSType.DATETIMEOFFSET);

        writeShort((short) minutesOffset);
    }

    /**
     * Returns subSecondNanos rounded to the maximum precision supported. The maximum fractional scale is
     * MAX_FRACTIONAL_SECONDS_SCALE(7). Eg1: if you pass 456,790,123 the function would return 456,790,100 Eg2: if you
     * pass 456,790,150 the function would return 456,790,200 Eg3: if you pass 999,999,951 the function would return
     * 1,000,000,000 This is done to ensure that we have consistent rounding behaviour in setters and getters. Bug
     * #507919
     */
    private int getRoundedSubSecondNanos(int subSecondNanos) {
        int roundedNanos = ((subSecondNanos + (Nanos.PER_MAX_SCALE_INTERVAL / 2)) / Nanos.PER_MAX_SCALE_INTERVAL)
                * Nanos.PER_MAX_SCALE_INTERVAL;
        return roundedNanos;
    }

    /**
     * Writes to the TDS channel a temporal value as an instance instance of one of the scaled temporal SQL types: DATE,
     * TIME, DATETIME2, or DATETIMEOFFSET.
     *
     * @param cal
     *        Calendar representing the value to write, except for any sub-second nanoseconds
     * @param subSecondNanos
     *        the sub-second nanoseconds (0 - 999,999,999)
     * @param scale
     *        the scale (in digits: 0 - 7) to use for the sub-second nanos component
     * @param ssType
     *        the SQL Server data type (DATE, TIME, DATETIME2, or DATETIMEOFFSET)
     *
     * @throws SQLServerException
     *         if an I/O error occurs or if the value is not in the valid range
     */
    private void writeScaledTemporal(GregorianCalendar cal, int subSecondNanos, int scale,
            SSType ssType) throws SQLServerException {

        assert con.isKatmaiOrLater();

        assert SSType.DATE == ssType || SSType.TIME == ssType || SSType.DATETIME2 == ssType
                || SSType.DATETIMEOFFSET == ssType : "Unexpected SSType: " + ssType;

        // First, for types with a time component, write the scaled nanos since midnight
        if (SSType.TIME == ssType || SSType.DATETIME2 == ssType || SSType.DATETIMEOFFSET == ssType) {
            assert subSecondNanos >= 0;
            assert subSecondNanos < Nanos.PER_SECOND;
            assert scale >= 0;
            assert scale <= TDS.MAX_FRACTIONAL_SECONDS_SCALE;

            int secondsSinceMidnight = cal.get(Calendar.SECOND) + 60 * cal.get(Calendar.MINUTE)
                    + 60 * 60 * cal.get(Calendar.HOUR_OF_DAY);

            // Scale nanos since midnight to the desired scale, rounding the value as necessary
            long divisor = Nanos.PER_MAX_SCALE_INTERVAL * (long) Math.pow(10, TDS.MAX_FRACTIONAL_SECONDS_SCALE - scale);

            // The scaledNanos variable represents the fractional seconds of the value at the scale
            // indicated by the scale variable. So, for example, scaledNanos = 3 means 300 nanoseconds
            // at scale TDS.MAX_FRACTIONAL_SECONDS_SCALE, but 3000 nanoseconds at
            // TDS.MAX_FRACTIONAL_SECONDS_SCALE - 1
            long scaledNanos = ((long) Nanos.PER_SECOND * secondsSinceMidnight
                    + getRoundedSubSecondNanos(subSecondNanos) + divisor / 2) / divisor;

            // SQL Server rounding behavior indicates that it always rounds up unless
            // we are at the max value of the type(NOT every day), in which case it truncates.
            // Side effect on Calendar date:
            // If rounding nanos to the specified scale rolls the value to the next day ...
            if (Nanos.PER_DAY / divisor == scaledNanos) {

                // If the type is time, always truncate
                if (SSType.TIME == ssType) {
                    --scaledNanos;
                }
                // If the type is datetime2 or datetimeoffset, truncate only if its the max value supported
                else {
                    assert SSType.DATETIME2 == ssType || SSType.DATETIMEOFFSET == ssType : "Unexpected SSType: "
                            + ssType;

                    // ... then bump the date, provided that the resulting date is still within
                    // the valid date range.
                    //
                    // Extreme edge case (literally, the VERY edge...):
                    // If nanos overflow rolls the date value out of range (that is, we have a value
                    // a few nanoseconds later than 9999-12-31 23:59:59) then truncate the nanos
                    // instead of rolling.
                    //
                    // This case is very likely never hit by "real world" applications, but exists
                    // here as a security measure to ensure that such values don't result in a
                    // connection-closing TDS exception.
                    cal.add(Calendar.SECOND, 1);

                    if (cal.get(Calendar.YEAR) <= 9999) {
                        scaledNanos = 0;
                    } else {
                        cal.add(Calendar.SECOND, -1);
                        --scaledNanos;
                    }
                }
            }

            // Encode the scaled nanos to TDS
            int encodedLength = TDS.nanosSinceMidnightLength(scale);
            byte[] encodedBytes = scaledNanosToEncodedBytes(scaledNanos, encodedLength);

            writeBytes(encodedBytes);
        }

        // Second, for types with a date component, write the days into the Common Era
        if (SSType.DATE == ssType || SSType.DATETIME2 == ssType || SSType.DATETIMEOFFSET == ssType) {
            // Computation of the number of days into the Common Era assumes that
            // the DAY_OF_YEAR field reflects a pure Gregorian calendar - one that
            // uses Gregorian leap year rules across the entire range of dates.
            //
            // For the DAY_OF_YEAR field to accurately reflect pure Gregorian behavior,
            // we need to use a pure Gregorian calendar for dates that are Julian dates
            // under a standard Gregorian calendar and for (Gregorian) dates later than
            // the cutover date in the cutover year.
            if (cal.getTimeInMillis() < GregorianChange.STANDARD_CHANGE_DATE.getTime()
                    || cal.getActualMaximum(Calendar.DAY_OF_YEAR) < TDS.DAYS_PER_YEAR) {
                int year = cal.get(Calendar.YEAR);
                int month = cal.get(Calendar.MONTH);
                int date = cal.get(Calendar.DATE);

                // Set the cutover as early as possible (pure Gregorian behavior)
                cal.setGregorianChange(GregorianChange.PURE_CHANGE_DATE);

                // Initialize the date field by field (preserving the "wall calendar" value)
                cal.set(year, month, date);
            }

            int daysIntoCE = DDC.daysSinceBaseDate(cal.get(Calendar.YEAR), cal.get(Calendar.DAY_OF_YEAR), 1);

            // Last-ditch verification that the value is in the valid range for the
            // DATE/DATETIME2/DATETIMEOFFSET TDS data type (1/1/0001 to 12/31/9999).
            // If it's not, then throw an exception now so that statement execution
            // is safely canceled. Attempting to put an invalid value on the wire
            // would result in a TDS exception, which would close the connection.
            if (daysIntoCE < 0 || daysIntoCE >= DDC.daysSinceBaseDate(10000, 1, 1)) {
                MessageFormat form = new MessageFormat(SQLServerException.getErrString("R_valueOutOfRange"));
                Object[] msgArgs = {ssType};
                throw new SQLServerException(form.format(msgArgs), SQLState.DATA_EXCEPTION_DATETIME_FIELD_OVERFLOW,
                        DriverError.NOT_SET, null);
            }

            byte encodedBytes[] = new byte[3];
            encodedBytes[0] = (byte) ((daysIntoCE >> 0) & 0xFF);
            encodedBytes[1] = (byte) ((daysIntoCE >> 8) & 0xFF);
            encodedBytes[2] = (byte) ((daysIntoCE >> 16) & 0xFF);
            writeBytes(encodedBytes);
        }
    }

    /**
     * Writes to the TDS channel a temporal value as an instance instance of one of the scaled temporal SQL types: DATE,
     * TIME, DATETIME2, or DATETIMEOFFSET.
     *
     * @param cal
     *        Calendar representing the value to write, except for any sub-second nanoseconds
     * @param subSecondNanos
     *        the sub-second nanoseconds (0 - 999,999,999)
     * @param scale
     *        the scale (in digits: 0 - 7) to use for the sub-second nanos component
     * @param ssType
     *        the SQL Server data type (DATE, TIME, DATETIME2, or DATETIMEOFFSET)
     * @param minutesOffset
     *        the offset value for DATETIMEOFFSET
     * @throws SQLServerException
     *         if an I/O error occurs or if the value is not in the valid range
     */
    byte[] writeEncryptedScaledTemporal(GregorianCalendar cal, int subSecondNanos, int scale, SSType ssType,
            short minutesOffset) throws SQLServerException {
        assert con.isKatmaiOrLater();

        assert SSType.DATE == ssType || SSType.TIME == ssType || SSType.DATETIME2 == ssType
                || SSType.DATETIMEOFFSET == ssType : "Unexpected SSType: " + ssType;

        // store the time and minutesOffset portion of DATETIME2 and DATETIMEOFFSET to be used with date portion
        byte encodedBytesForEncryption[] = null;

        int secondsSinceMidnight = 0;
        long divisor = 0;
        long scaledNanos = 0;

        // First, for types with a time component, write the scaled nanos since midnight
        if (SSType.TIME == ssType || SSType.DATETIME2 == ssType || SSType.DATETIMEOFFSET == ssType) {
            assert subSecondNanos >= 0;
            assert subSecondNanos < Nanos.PER_SECOND;
            assert scale >= 0;
            assert scale <= TDS.MAX_FRACTIONAL_SECONDS_SCALE;

            secondsSinceMidnight = cal.get(Calendar.SECOND) + 60 * cal.get(Calendar.MINUTE)
                    + 60 * 60 * cal.get(Calendar.HOUR_OF_DAY);

            // Scale nanos since midnight to the desired scale, rounding the value as necessary
            divisor = Nanos.PER_MAX_SCALE_INTERVAL * (long) Math.pow(10, TDS.MAX_FRACTIONAL_SECONDS_SCALE - scale);

            // The scaledNanos variable represents the fractional seconds of the value at the scale
            // indicated by the scale variable. So, for example, scaledNanos = 3 means 300 nanoseconds
            // at scale TDS.MAX_FRACTIONAL_SECONDS_SCALE, but 3000 nanoseconds at
            // TDS.MAX_FRACTIONAL_SECONDS_SCALE - 1
            scaledNanos = (((long) Nanos.PER_SECOND * secondsSinceMidnight + getRoundedSubSecondNanos(subSecondNanos)
                    + divisor / 2) / divisor) * divisor / 100;

            // for encrypted time value, SQL server cannot do rounding or casting,
            // So, driver needs to cast it before encryption.
            if (SSType.TIME == ssType && 864000000000L <= scaledNanos) {
                scaledNanos = (((long) Nanos.PER_SECOND * secondsSinceMidnight
                        + getRoundedSubSecondNanos(subSecondNanos)) / divisor) * divisor / 100;
            }

            // SQL Server rounding behavior indicates that it always rounds up unless
            // we are at the max value of the type(NOT every day), in which case it truncates.
            // Side effect on Calendar date:
            // If rounding nanos to the specified scale rolls the value to the next day ...
            if (Nanos.PER_DAY / divisor == scaledNanos) {

                // If the type is time, always truncate
                if (SSType.TIME == ssType) {
                    --scaledNanos;
                }
                // If the type is datetime2 or datetimeoffset, truncate only if its the max value supported
                else {
                    assert SSType.DATETIME2 == ssType || SSType.DATETIMEOFFSET == ssType : "Unexpected SSType: "
                            + ssType;

                    // ... then bump the date, provided that the resulting date is still within
                    // the valid date range.
                    //
                    // Extreme edge case (literally, the VERY edge...):
                    // If nanos overflow rolls the date value out of range (that is, we have a value
                    // a few nanoseconds later than 9999-12-31 23:59:59) then truncate the nanos
                    // instead of rolling.
                    //
                    // This case is very likely never hit by "real world" applications, but exists
                    // here as a security measure to ensure that such values don't result in a
                    // connection-closing TDS exception.
                    cal.add(Calendar.SECOND, 1);

                    if (cal.get(Calendar.YEAR) <= 9999) {
                        scaledNanos = 0;
                    } else {
                        cal.add(Calendar.SECOND, -1);
                        --scaledNanos;
                    }
                }
            }

            // Encode the scaled nanos to TDS
            int encodedLength = TDS.nanosSinceMidnightLength(TDS.MAX_FRACTIONAL_SECONDS_SCALE);
            byte[] encodedBytes = scaledNanosToEncodedBytes(scaledNanos, encodedLength);

            if (SSType.TIME == ssType) {
                byte[] cipherText = SQLServerSecurityUtility.encryptWithKey(encodedBytes, cryptoMeta, con);
                return cipherText;
            } else if (SSType.DATETIME2 == ssType) {
                // for DATETIME2 sends both date and time part together for encryption
                encodedBytesForEncryption = new byte[encodedLength + 3];
                System.arraycopy(encodedBytes, 0, encodedBytesForEncryption, 0, encodedBytes.length);
            } else if (SSType.DATETIMEOFFSET == ssType) {
                // for DATETIMEOFFSET sends date, time and offset part together for encryption
                encodedBytesForEncryption = new byte[encodedLength + 5];
                System.arraycopy(encodedBytes, 0, encodedBytesForEncryption, 0, encodedBytes.length);
            }
        }

        // Second, for types with a date component, write the days into the Common Era
        if (SSType.DATE == ssType || SSType.DATETIME2 == ssType || SSType.DATETIMEOFFSET == ssType) {
            // Computation of the number of days into the Common Era assumes that
            // the DAY_OF_YEAR field reflects a pure Gregorian calendar - one that
            // uses Gregorian leap year rules across the entire range of dates.
            //
            // For the DAY_OF_YEAR field to accurately reflect pure Gregorian behavior,
            // we need to use a pure Gregorian calendar for dates that are Julian dates
            // under a standard Gregorian calendar and for (Gregorian) dates later than
            // the cutover date in the cutover year.
            if (cal.getTimeInMillis() < GregorianChange.STANDARD_CHANGE_DATE.getTime()
                    || cal.getActualMaximum(Calendar.DAY_OF_YEAR) < TDS.DAYS_PER_YEAR) {
                int year = cal.get(Calendar.YEAR);
                int month = cal.get(Calendar.MONTH);
                int date = cal.get(Calendar.DATE);

                // Set the cutover as early as possible (pure Gregorian behavior)
                cal.setGregorianChange(GregorianChange.PURE_CHANGE_DATE);

                // Initialize the date field by field (preserving the "wall calendar" value)
                cal.set(year, month, date);
            }

            int daysIntoCE = DDC.daysSinceBaseDate(cal.get(Calendar.YEAR), cal.get(Calendar.DAY_OF_YEAR), 1);

            // Last-ditch verification that the value is in the valid range for the
            // DATE/DATETIME2/DATETIMEOFFSET TDS data type (1/1/0001 to 12/31/9999).
            // If it's not, then throw an exception now so that statement execution
            // is safely canceled. Attempting to put an invalid value on the wire
            // would result in a TDS exception, which would close the connection.
            if (daysIntoCE < 0 || daysIntoCE >= DDC.daysSinceBaseDate(10000, 1, 1)) {
                MessageFormat form = new MessageFormat(SQLServerException.getErrString("R_valueOutOfRange"));
                Object[] msgArgs = {ssType};
                throw new SQLServerException(form.format(msgArgs), SQLState.DATA_EXCEPTION_DATETIME_FIELD_OVERFLOW,
                        DriverError.NOT_SET, null);
            }

            byte encodedBytes[] = new byte[3];
            encodedBytes[0] = (byte) ((daysIntoCE >> 0) & 0xFF);
            encodedBytes[1] = (byte) ((daysIntoCE >> 8) & 0xFF);
            encodedBytes[2] = (byte) ((daysIntoCE >> 16) & 0xFF);

            byte[] cipherText;
            if (SSType.DATE == ssType) {
                cipherText = SQLServerSecurityUtility.encryptWithKey(encodedBytes, cryptoMeta, con);
            } else if (SSType.DATETIME2 == ssType) {
                // for Max value, does not round up, do casting instead.
                if (3652058 == daysIntoCE) { // 9999-12-31
                    if (864000000000L == scaledNanos) { // 24:00:00 in nanoseconds
                        // does not round up
                        scaledNanos = (((long) Nanos.PER_SECOND * secondsSinceMidnight
                                + getRoundedSubSecondNanos(subSecondNanos)) / divisor) * divisor / 100;

                        int encodedLength = TDS.nanosSinceMidnightLength(TDS.MAX_FRACTIONAL_SECONDS_SCALE);
                        byte[] encodedNanoBytes = scaledNanosToEncodedBytes(scaledNanos, encodedLength);

                        // for DATETIME2 sends both date and time part together for encryption
                        encodedBytesForEncryption = new byte[encodedLength + 3];
                        System.arraycopy(encodedNanoBytes, 0, encodedBytesForEncryption, 0, encodedNanoBytes.length);
                    }
                }
                // Copy the 3 byte date value
                System.arraycopy(encodedBytes, 0, encodedBytesForEncryption, (encodedBytesForEncryption.length - 3), 3);

                cipherText = SQLServerSecurityUtility.encryptWithKey(encodedBytesForEncryption, cryptoMeta, con);
            } else {
                // for Max value, does not round up, do casting instead.
                if (3652058 == daysIntoCE) { // 9999-12-31
                    if (864000000000L == scaledNanos) { // 24:00:00 in nanoseconds
                        // does not round up
                        scaledNanos = (((long) Nanos.PER_SECOND * secondsSinceMidnight
                                + getRoundedSubSecondNanos(subSecondNanos)) / divisor) * divisor / 100;

                        int encodedLength = TDS.nanosSinceMidnightLength(TDS.MAX_FRACTIONAL_SECONDS_SCALE);
                        byte[] encodedNanoBytes = scaledNanosToEncodedBytes(scaledNanos, encodedLength);

                        // for DATETIMEOFFSET sends date, time and offset part together for encryption
                        encodedBytesForEncryption = new byte[encodedLength + 5];
                        System.arraycopy(encodedNanoBytes, 0, encodedBytesForEncryption, 0, encodedNanoBytes.length);
                    }
                }

                // Copy the 3 byte date value
                System.arraycopy(encodedBytes, 0, encodedBytesForEncryption, (encodedBytesForEncryption.length - 5), 3);
                // Copy the 2 byte minutesOffset value
                System.arraycopy(
                        ByteBuffer.allocate(Short.SIZE / Byte.SIZE).order(ByteOrder.LITTLE_ENDIAN)
                                .putShort(minutesOffset).array(),
                        0, encodedBytesForEncryption, (encodedBytesForEncryption.length - 2), 2);

                cipherText = SQLServerSecurityUtility.encryptWithKey(encodedBytesForEncryption, cryptoMeta, con);
            }
            return cipherText;
        }

        // Invalid type ssType. This condition should never happen.
        MessageFormat form = new MessageFormat(SQLServerException.getErrString("R_unknownSSType"));
        Object[] msgArgs = {ssType};
        SQLServerException.makeFromDriverError(null, null, form.format(msgArgs), null, true);

        return null;
    }

    private byte[] scaledNanosToEncodedBytes(long scaledNanos, int encodedLength) {
        byte encodedBytes[] = new byte[encodedLength];
        for (int i = 0; i < encodedLength; i++)
            encodedBytes[i] = (byte) ((scaledNanos >> (8 * i)) & 0xFF);
        return encodedBytes;
    }

    /**
     * Append the data in a stream in RPC transmission format.
     * 
     * @param sName
     *        the optional parameter name
     * @param stream
     *        is the stream
     * @param streamLength
     *        length of the stream (may be unknown)
     * @param bOut
     *        boolean true if the data value is being registered as an output parameter
     * @param jdbcType
     *        The JDBC type used to determine whether the value is textual or non-textual.
     * @param collation
     *        The SQL collation associated with the value. Null for non-textual SQL Server types.
     * @throws SQLServerException
     */
    void writeRPCInputStream(String sName, InputStream stream, long streamLength, boolean bOut, JDBCType jdbcType,
            SQLCollation collation) throws SQLServerException {
        assert null != stream;
        assert DataTypes.UNKNOWN_STREAM_LENGTH == streamLength || streamLength >= 0;

        // Send long values and values with unknown length
        // using PLP chunking on Yukon and later.
        boolean usePLP = (DataTypes.UNKNOWN_STREAM_LENGTH == streamLength
                || streamLength > DataTypes.SHORT_VARTYPE_MAX_BYTES);
        if (usePLP) {
            assert DataTypes.UNKNOWN_STREAM_LENGTH == streamLength || streamLength <= DataTypes.MAX_VARTYPE_MAX_BYTES;

            writeRPCNameValType(sName, bOut, jdbcType.isTextual() ? TDSType.BIGVARCHAR : TDSType.BIGVARBINARY);

            // Handle Yukon v*max type header here.
            writeVMaxHeader(streamLength, false, jdbcType.isTextual() ? collation : null);
        }

        // Send non-PLP in all other cases
        else {
            // If the length of the InputStream is unknown then we need to buffer the entire stream
            // in memory so that we can determine its length and send that length to the server
            // before the stream data itself.
            if (DataTypes.UNKNOWN_STREAM_LENGTH == streamLength) {
                // Create ByteArrayOutputStream with initial buffer size of 8K to handle typical
                // binary field sizes more efficiently. Note we can grow beyond 8000 bytes.
                ByteArrayOutputStream baos = new ByteArrayOutputStream(8000);
                streamLength = 0L;

                // Since Shiloh is limited to 64K TDS packets, that's a good upper bound on the maximum
                // length of InputStream we should try to handle before throwing an exception.
                long maxStreamLength = 65535L * con.getTDSPacketSize();

                try {
                    byte buff[] = new byte[8000];
                    int bytesRead;

                    while (streamLength < maxStreamLength && -1 != (bytesRead = stream.read(buff, 0, buff.length))) {
                        baos.write(buff);
                        streamLength += bytesRead;
                    }
                } catch (IOException e) {
                    throw new SQLServerException(e.getMessage(), SQLState.DATA_EXCEPTION_NOT_SPECIFIC,
                            DriverError.NOT_SET, e);
                }

                if (streamLength >= maxStreamLength) {
                    MessageFormat form = new MessageFormat(SQLServerException.getErrString("R_invalidLength"));
                    Object[] msgArgs = {streamLength};
                    SQLServerException.makeFromDriverError(null, null, form.format(msgArgs), "", true);
                }

                assert streamLength <= Integer.MAX_VALUE;
                stream = new ByteArrayInputStream(baos.toByteArray(), 0, (int) streamLength);
            }

            assert 0 <= streamLength && streamLength <= DataTypes.IMAGE_TEXT_MAX_BYTES;

            boolean useVarType = streamLength <= DataTypes.SHORT_VARTYPE_MAX_BYTES;

            writeRPCNameValType(sName, bOut,
                    jdbcType.isTextual() ? (useVarType ? TDSType.BIGVARCHAR : TDSType.TEXT)
                                         : (useVarType ? TDSType.BIGVARBINARY : TDSType.IMAGE));

            // Write maximum length, optional collation, and actual length
            if (useVarType) {
                writeShort((short) DataTypes.SHORT_VARTYPE_MAX_BYTES);
                if (jdbcType.isTextual())
                    collation.writeCollation(this);
                writeShort((short) streamLength);
            } else {
                writeInt(DataTypes.IMAGE_TEXT_MAX_BYTES);
                if (jdbcType.isTextual())
                    collation.writeCollation(this);
                writeInt((int) streamLength);
            }
        }

        // Write the data
        writeStream(stream, streamLength, usePLP);
    }

    /**
     * Append the XML data in a stream in RPC transmission format.
     * 
     * @param sName
     *        the optional parameter name
     * @param stream
     *        is the stream
     * @param streamLength
     *        length of the stream (may be unknown)
     * @param bOut
     *        boolean true if the data value is being registered as an output parameter
     * @throws SQLServerException
     */
    void writeRPCXML(String sName, InputStream stream, long streamLength, boolean bOut) throws SQLServerException {
        assert DataTypes.UNKNOWN_STREAM_LENGTH == streamLength || streamLength >= 0;
        assert DataTypes.UNKNOWN_STREAM_LENGTH == streamLength || streamLength <= DataTypes.MAX_VARTYPE_MAX_BYTES;

        writeRPCNameValType(sName, bOut, TDSType.XML);
        writeByte((byte) 0); // No schema
        // Handle null here and return, we're done here if it's null.
        if (null == stream) {
            // Null header for v*max types is 0xFFFFFFFFFFFFFFFF.
            writeLong(0xFFFFFFFFFFFFFFFFL);
        } else if (DataTypes.UNKNOWN_STREAM_LENGTH == streamLength) {
            // Append v*max length.
            // UNKNOWN_PLP_LEN is 0xFFFFFFFFFFFFFFFE
            writeLong(0xFFFFFFFFFFFFFFFEL);

            // NOTE: Don't send the first chunk length, this will be calculated by caller.
        } else {
            // For v*max types with known length, length is <totallength8><chunklength4>
            // We're sending same total length as chunk length (as we're sending 1 chunk).
            writeLong(streamLength);
        }
        if (null != stream)
            // Write the data
            writeStream(stream, streamLength, true);
    }

    /**
     * Append the data in a character reader in RPC transmission format.
     * 
     * @param sName
     *        the optional parameter name
     * @param re
     *        the reader
     * @param reLength
     *        the reader data length (in characters)
     * @param bOut
     *        boolean true if the data value is being registered as an output parameter
     * @param collation
     *        The SQL collation associated with the value. Null for non-textual SQL Server types.
     * @throws SQLServerException
     */
    void writeRPCReaderUnicode(String sName, Reader re, long reLength, boolean bOut,
            SQLCollation collation) throws SQLServerException {
        assert null != re;
        assert DataTypes.UNKNOWN_STREAM_LENGTH == reLength || reLength >= 0;

        // Textual RPC requires a collation. If none is provided, as is the case when
        // the SSType is non-textual, then use the database collation by default.
        if (null == collation)
            collation = con.getDatabaseCollation();

        // Send long values and values with unknown length
        // using PLP chunking on Yukon and later.
        boolean usePLP = (DataTypes.UNKNOWN_STREAM_LENGTH == reLength || reLength > DataTypes.SHORT_VARTYPE_MAX_CHARS);
        if (usePLP) {
            assert DataTypes.UNKNOWN_STREAM_LENGTH == reLength || reLength <= DataTypes.MAX_VARTYPE_MAX_CHARS;

            writeRPCNameValType(sName, bOut, TDSType.NVARCHAR);

            // Handle Yukon v*max type header here.
            writeVMaxHeader(
                    (DataTypes.UNKNOWN_STREAM_LENGTH == reLength) ? DataTypes.UNKNOWN_STREAM_LENGTH : 2 * reLength, // Length
                                                                                                                    // (in
                                                                                                                    // bytes)
                    false, collation);
        }

        // Send non-PLP in all other cases
        else {
            // Length must be known if we're not sending PLP-chunked data. Yukon is handled above.
            // For Shiloh, this is enforced in DTV by converting the Reader to some other length-
            // prefixed value in the setter.
            assert 0 <= reLength && reLength <= DataTypes.NTEXT_MAX_CHARS;

            // For non-PLP types, use the long TEXT type rather than the short VARCHAR
            // type if the stream is too long to fit in the latter or if we don't know the length up
            // front so we have to assume that it might be too long.
            boolean useVarType = reLength <= DataTypes.SHORT_VARTYPE_MAX_CHARS;

            writeRPCNameValType(sName, bOut, useVarType ? TDSType.NVARCHAR : TDSType.NTEXT);

            // Write maximum length, collation, and actual length of the data
            if (useVarType) {
                writeShort((short) DataTypes.SHORT_VARTYPE_MAX_BYTES);
                collation.writeCollation(this);
                writeShort((short) (2 * reLength));
            } else {
                writeInt(DataTypes.NTEXT_MAX_CHARS);
                collation.writeCollation(this);
                writeInt((int) (2 * reLength));
            }
        }

        // Write the data
        writeReader(re, reLength, usePLP);
    }
}


/**
 * TDSPacket provides a mechanism for chaining TDS response packets together in a singly-linked list.
 *
 * Having both the link and the data in the same class allows TDSReader marks (see below) to automatically hold onto
 * exactly as much response data as they need, and no more. Java reference semantics ensure that a mark holds onto its
 * referenced packet and subsequent packets (through next references). When all marked references to a packet go away,
 * the packet, and any linked unmarked packets, can be reclaimed by GC.
 */
final class TDSPacket {
    final byte[] header = new byte[TDS.PACKET_HEADER_SIZE];
    final byte[] payload;
    int payloadLength;
    volatile TDSPacket next;

    final public String toString() {
        return "TDSPacket(SPID:" + Util.readUnsignedShortBigEndian(header, TDS.PACKET_HEADER_SPID) + " Seq:"
                + header[TDS.PACKET_HEADER_SEQUENCE_NUM] + ")";
    }

    TDSPacket(int size) {
        payload = new byte[size];
        payloadLength = 0;
        next = null;
    }

    final boolean isEOM() {
        return TDS.STATUS_BIT_EOM == (header[TDS.PACKET_HEADER_MESSAGE_STATUS] & TDS.STATUS_BIT_EOM);
    }
}


/**
 * TDSReaderMark encapsulates a fixed position in the response data stream.
 *
 * Response data is quantized into a linked chain of packets. A mark refers to a specific location in a specific packet
 * and relies on Java's reference semantics to automatically keep all subsequent packets accessible until the mark is
 * destroyed.
 */
final class TDSReaderMark {
    final TDSPacket packet;
    final int payloadOffset;

    TDSReaderMark(TDSPacket packet, int payloadOffset) {
        this.packet = packet;
        this.payloadOffset = payloadOffset;
    }
}


/**
 * TDSReader encapsulates the TDS response data stream.
 *
 * Bytes are read from SQL Server into a FIFO of packets. Reader methods traverse the packets to access the data.
 */
final class TDSReader {
    private final static Logger logger = Logger.getLogger("com.microsoft.sqlserver.jdbc.internals.TDS.Reader");
    final private String traceID;
    private TimeoutCommand<TDSCommand> timeoutCommand;

    final public String toString() {
        return traceID;
    }

    private final TDSChannel tdsChannel;
    private final SQLServerConnection con;

    private final TDSCommand command;

    final TDSCommand getCommand() {
        assert null != command;
        return command;
    }

    final SQLServerConnection getConnection() {
        return con;
    }

    private TDSPacket currentPacket = new TDSPacket(0);
    private TDSPacket lastPacket = currentPacket;
    private int payloadOffset = 0;
    private int packetNum = 0;

    private boolean isStreaming = true;
    private boolean useColumnEncryption = false;
    private boolean serverSupportsColumnEncryption = false;
    private boolean serverSupportsDataClassification = false;

    private final byte valueBytes[] = new byte[256];

    protected SensitivityClassification sensitivityClassification;

    private static final AtomicInteger lastReaderID = new AtomicInteger(0);

    private static int nextReaderID() {
        return lastReaderID.incrementAndGet();
    }

    TDSReader(TDSChannel tdsChannel, SQLServerConnection con, TDSCommand command) {
        this.tdsChannel = tdsChannel;
        this.con = con;
        this.command = command; // may be null
        // if the logging level is not detailed than fine or more we will not have proper reader IDs.
        if (logger.isLoggable(Level.FINE))
            traceID = "TDSReader@" + nextReaderID() + " (" + con.toString() + ")";
        else
            traceID = con.toString();
        if (con.isColumnEncryptionSettingEnabled()) {
            useColumnEncryption = true;
        }
        serverSupportsColumnEncryption = con.getServerSupportsColumnEncryption();
        serverSupportsDataClassification = con.getServerSupportsDataClassification();
    }

    final boolean isColumnEncryptionSettingEnabled() {
        return useColumnEncryption;
    }

    final boolean getServerSupportsColumnEncryption() {
        return serverSupportsColumnEncryption;
    }

    final boolean getServerSupportsDataClassification() {
        return serverSupportsDataClassification;
    }

    final void throwInvalidTDS() throws SQLServerException {
        logger.severe(toString() + " got unexpected value in TDS response at offset:" + payloadOffset);
        con.throwInvalidTDS();
    }

    final void throwInvalidTDSToken(String tokenName) throws SQLServerException {
        logger.severe(toString() + " got unexpected value in TDS response at offset:" + payloadOffset);
        con.throwInvalidTDSToken(tokenName);
    }

    /**
     * Ensures that payload data is available to be read, automatically advancing to (and possibly reading) the next
     * packet.
     *
     * @return true if additional data is available to be read false if no more data is available
     */
    private boolean ensurePayload() throws SQLServerException {
        if (payloadOffset == currentPacket.payloadLength)
            if (!nextPacket())
                return false;
        assert payloadOffset < currentPacket.payloadLength;
        return true;
    }

    /**
     * Advance (and possibly read) the next packet.
     *
     * @return true if additional data is available to be read false if no more data is available
     */
    private boolean nextPacket() throws SQLServerException {
        assert null != currentPacket;

        // Shouldn't call this function unless we're at the end of the current packet...
        TDSPacket consumedPacket = currentPacket;
        assert payloadOffset == consumedPacket.payloadLength;

        // If no buffered packets are left then maybe we can read one...
        // This action must be synchronized against against another thread calling
        // readAllPackets() to read in ALL of the remaining packets of the current response.
        if (null == consumedPacket.next) {
            readPacket();

            if (null == consumedPacket.next)
                return false;
        }

        // Advance to that packet. If we are streaming through the
        // response, then unlink the current packet from the next
        // before moving to allow the packet to be reclaimed.
        TDSPacket nextPacket = consumedPacket.next;
        if (isStreaming) {
            logger.finest(toString() + " Moving to next packet -- unlinking consumed packet");

            consumedPacket.next = null;
        }
        currentPacket = nextPacket;
        payloadOffset = 0;
        return true;
    }

    /**
     * Reads the next packet of the TDS channel.
     *
     * This method is synchronized to guard against simultaneously reading packets from one thread that is processing
     * the response and another thread that is trying to buffer it with TDSCommand.detach().
     */
    synchronized final boolean readPacket() throws SQLServerException {
        if (null != command && !command.readingResponse())
            return false;

        // Number of packets in should always be less than number of packets out.
        // If the server has been notified for an interrupt, it may be less by
        // more than one packet.
        assert tdsChannel.numMsgsRcvd < tdsChannel.numMsgsSent : "numMsgsRcvd:" + tdsChannel.numMsgsRcvd
                + " should be less than numMsgsSent:" + tdsChannel.numMsgsSent;

        TDSPacket newPacket = new TDSPacket(con.getTDSPacketSize());
<<<<<<< HEAD
        if (null != tcpKeepAliveTimeoutTimer) {
            logger.finest(this.toString() + ": starting timer...");
            tcpKeepAliveTimeoutTimer.start();
=======
        if (null != command) {
            // if cancelQueryTimeout is set, we should wait for the total amount of
            // queryTimeout + cancelQueryTimeout to
            // terminate the connection.
            if ((command.getCancelQueryTimeoutSeconds() > 0 && command.getQueryTimeoutSeconds() > 0)) {
                // if a timeout is configured with this object, add it to the timeout poller
                int timeout = command.getCancelQueryTimeoutSeconds() + command.getQueryTimeoutSeconds();
                this.timeoutCommand = new TdsTimeoutCommand(timeout, this.command, this.con);
                TimeoutPoller.getTimeoutPoller().addTimeoutCommand(this.timeoutCommand);
            }
>>>>>>> 1fe25158
        }
        // First, read the packet header.
        for (int headerBytesRead = 0; headerBytesRead < TDS.PACKET_HEADER_SIZE;) {
            int bytesRead = tdsChannel.read(newPacket.header, headerBytesRead,
                    TDS.PACKET_HEADER_SIZE - headerBytesRead);
            if (bytesRead < 0) {
                logger.finer(toString() + " Premature EOS in response. packetNum:" + packetNum + " headerBytesRead:"
                        + headerBytesRead);

                con.terminate(SQLServerException.DRIVER_ERROR_IO_FAILED,
                        ((0 == packetNum && 0 == headerBytesRead) ? SQLServerException.getErrString(
                                "R_noServerResponse") : SQLServerException.getErrString("R_truncatedServerResponse")));
            }

            headerBytesRead += bytesRead;
        }

        // if execution was subject to timeout then stop timing
<<<<<<< HEAD
        if (null != tcpKeepAliveTimeoutTimer) {
            logger.finest(this.toString() + ":stopping timer...");
            tcpKeepAliveTimeoutTimer.stop();
=======
        if (this.timeoutCommand != null) {
            TimeoutPoller.getTimeoutPoller().remove(this.timeoutCommand);
>>>>>>> 1fe25158
        }
        // Header size is a 2 byte unsigned short integer in big-endian order.
        int packetLength = Util.readUnsignedShortBigEndian(newPacket.header, TDS.PACKET_HEADER_MESSAGE_LENGTH);

        // Make header size is properly bounded and compute length of the packet payload.
        if (packetLength < TDS.PACKET_HEADER_SIZE || packetLength > con.getTDSPacketSize()) {
            logger.warning(toString() + " TDS header contained invalid packet length:" + packetLength + "; packet size:"
                    + con.getTDSPacketSize());
            throwInvalidTDS();
        }

        newPacket.payloadLength = packetLength - TDS.PACKET_HEADER_SIZE;

        // Just grab the SPID for logging (another big-endian unsigned short).
        tdsChannel.setSPID(Util.readUnsignedShortBigEndian(newPacket.header, TDS.PACKET_HEADER_SPID));

        // Packet header looks good enough.
        // When logging, copy the packet header to the log buffer.
        byte[] logBuffer = null;
        if (tdsChannel.isLoggingPackets()) {
            logBuffer = new byte[packetLength];
            System.arraycopy(newPacket.header, 0, logBuffer, 0, TDS.PACKET_HEADER_SIZE);
        }

        // Now for the payload...
        for (int payloadBytesRead = 0; payloadBytesRead < newPacket.payloadLength;) {
            int bytesRead = tdsChannel.read(newPacket.payload, payloadBytesRead,
                    newPacket.payloadLength - payloadBytesRead);
            if (bytesRead < 0)
                con.terminate(SQLServerException.DRIVER_ERROR_IO_FAILED,
                        SQLServerException.getErrString("R_truncatedServerResponse"));

            payloadBytesRead += bytesRead;
        }

        ++packetNum;

        lastPacket.next = newPacket;
        lastPacket = newPacket;

        // When logging, append the payload to the log buffer and write out the whole thing.
        if (tdsChannel.isLoggingPackets()) {
            System.arraycopy(newPacket.payload, 0, logBuffer, TDS.PACKET_HEADER_SIZE, newPacket.payloadLength);
            tdsChannel.logPacket(logBuffer, 0, packetLength,
                    this.toString() + " received Packet:" + packetNum + " (" + newPacket.payloadLength + " bytes)");
        }

        // If end of message, then bump the count of messages received and disable
        // interrupts. If an interrupt happened prior to disabling, then expect
        // to read the attention ack packet as well.
        if (newPacket.isEOM()) {
            ++tdsChannel.numMsgsRcvd;

            // Notify the command (if any) that we've reached the end of the response.
            if (null != command)
                command.onResponseEOM();
        }

        return true;
    }

    final TDSReaderMark mark() {
        TDSReaderMark mark = new TDSReaderMark(currentPacket, payloadOffset);
        isStreaming = false;

        logger.finest(this.toString() + ": Buffering from: " + mark.toString());

        return mark;
    }

    final void reset(TDSReaderMark mark) {
        logger.finest(this.toString() + ": Resetting to: " + mark.toString());

        currentPacket = mark.packet;
        payloadOffset = mark.payloadOffset;
    }

    final void stream() {
        isStreaming = true;
    }

    /**
     * Returns the number of bytes that can be read (or skipped over) from this TDSReader without blocking by the next
     * caller of a method for this TDSReader.
     *
     * @return the actual number of bytes available.
     */
    final int available() {
        // The number of bytes that can be read without blocking is just the number
        // of bytes that are currently buffered. That is the number of bytes left
        // in the current packet plus the number of bytes in the remaining packets.
        int available = currentPacket.payloadLength - payloadOffset;
        for (TDSPacket packet = currentPacket.next; null != packet; packet = packet.next)
            available += packet.payloadLength;
        return available;
    }

    /**
     * 
     * @return number of bytes available in the current packet
     */
    final int availableCurrentPacket() {
        /*
         * The number of bytes that can be read from the current chunk, without including the next chunk that is
         * buffered. This is so the driver can confirm if the next chunk sent is new packet or just continuation
         */
        int available = currentPacket.payloadLength - payloadOffset;
        return available;
    }

    final int peekTokenType() throws SQLServerException {
        // Check whether we're at EOF
        if (!ensurePayload())
            return -1;

        // Peek at the current byte (don't increment payloadOffset!)
        return currentPacket.payload[payloadOffset] & 0xFF;
    }

    final short peekStatusFlag() throws SQLServerException {
        // skip the current packet(i.e, TDS packet type) and peek into the status flag (USHORT)
        if (payloadOffset + 3 <= currentPacket.payloadLength) {
            short value = Util.readShort(currentPacket.payload, payloadOffset + 1);
            return value;
        }

        return 0;
    }

    final int readUnsignedByte() throws SQLServerException {
        // Ensure that we have a packet to read from.
        if (!ensurePayload())
            throwInvalidTDS();

        return currentPacket.payload[payloadOffset++] & 0xFF;
    }

    final short readShort() throws SQLServerException {
        if (payloadOffset + 2 <= currentPacket.payloadLength) {
            short value = Util.readShort(currentPacket.payload, payloadOffset);
            payloadOffset += 2;
            return value;
        }

        return Util.readShort(readWrappedBytes(2), 0);
    }

    final int readUnsignedShort() throws SQLServerException {
        if (payloadOffset + 2 <= currentPacket.payloadLength) {
            int value = Util.readUnsignedShort(currentPacket.payload, payloadOffset);
            payloadOffset += 2;
            return value;
        }

        return Util.readUnsignedShort(readWrappedBytes(2), 0);
    }

    final String readUnicodeString(int length) throws SQLServerException {
        int byteLength = 2 * length;
        byte bytes[] = new byte[byteLength];
        readBytes(bytes, 0, byteLength);
        return Util.readUnicodeString(bytes, 0, byteLength, con);

    }

    final char readChar() throws SQLServerException {
        return (char) readShort();
    }

    final int readInt() throws SQLServerException {
        if (payloadOffset + 4 <= currentPacket.payloadLength) {
            int value = Util.readInt(currentPacket.payload, payloadOffset);
            payloadOffset += 4;
            return value;
        }

        return Util.readInt(readWrappedBytes(4), 0);
    }

    final int readIntBigEndian() throws SQLServerException {
        if (payloadOffset + 4 <= currentPacket.payloadLength) {
            int value = Util.readIntBigEndian(currentPacket.payload, payloadOffset);
            payloadOffset += 4;
            return value;
        }

        return Util.readIntBigEndian(readWrappedBytes(4), 0);
    }

    final long readUnsignedInt() throws SQLServerException {
        return readInt() & 0xFFFFFFFFL;
    }

    final long readLong() throws SQLServerException {
        if (payloadOffset + 8 <= currentPacket.payloadLength) {
            long value = Util.readLong(currentPacket.payload, payloadOffset);
            payloadOffset += 8;
            return value;
        }

        return Util.readLong(readWrappedBytes(8), 0);
    }

    final void readBytes(byte[] value, int valueOffset, int valueLength) throws SQLServerException {
        for (int bytesRead = 0; bytesRead < valueLength;) {
            // Ensure that we have a packet to read from.
            if (!ensurePayload())
                throwInvalidTDS();

            // Figure out how many bytes to copy from the current packet
            // (the lesser of the remaining value bytes and the bytes left in the packet).
            int bytesToCopy = valueLength - bytesRead;
            if (bytesToCopy > currentPacket.payloadLength - payloadOffset)
                bytesToCopy = currentPacket.payloadLength - payloadOffset;

            // Copy some bytes from the current packet to the destination value.
            logger.finest(toString() + " Reading " + bytesToCopy + " bytes from offset " + payloadOffset);

            System.arraycopy(currentPacket.payload, payloadOffset, value, valueOffset + bytesRead, bytesToCopy);
            bytesRead += bytesToCopy;
            payloadOffset += bytesToCopy;
        }
    }

    final byte[] readWrappedBytes(int valueLength) throws SQLServerException {
        assert valueLength <= valueBytes.length;
        readBytes(valueBytes, 0, valueLength);
        return valueBytes;
    }

    final Object readDecimal(int valueLength, TypeInfo typeInfo, JDBCType jdbcType,
            StreamType streamType) throws SQLServerException {
        if (valueLength > valueBytes.length) {
            logger.warning(toString() + " Invalid value length:" + valueLength);
            throwInvalidTDS();
        }

        readBytes(valueBytes, 0, valueLength);
        return DDC.convertBigDecimalToObject(Util.readBigDecimal(valueBytes, valueLength, typeInfo.getScale()),
                jdbcType, streamType);
    }

    final Object readMoney(int valueLength, JDBCType jdbcType, StreamType streamType) throws SQLServerException {
        BigInteger bi;
        switch (valueLength) {
            case 8: // money
            {
                int intBitsHi = readInt();
                int intBitsLo = readInt();

                if (JDBCType.BINARY == jdbcType) {
                    byte value[] = new byte[8];
                    Util.writeIntBigEndian(intBitsHi, value, 0);
                    Util.writeIntBigEndian(intBitsLo, value, 4);
                    return value;
                }

                bi = BigInteger.valueOf(((long) intBitsHi << 32) | (intBitsLo & 0xFFFFFFFFL));
                break;
            }

            case 4: // smallmoney
                if (JDBCType.BINARY == jdbcType) {
                    byte value[] = new byte[4];
                    Util.writeIntBigEndian(readInt(), value, 0);
                    return value;
                }

                bi = BigInteger.valueOf(readInt());
                break;

            default:
                throwInvalidTDS();
                return null;
        }

        return DDC.convertBigDecimalToObject(new BigDecimal(bi, 4), jdbcType, streamType);
    }

    final Object readReal(int valueLength, JDBCType jdbcType, StreamType streamType) throws SQLServerException {
        if (4 != valueLength)
            throwInvalidTDS();

        return DDC.convertFloatToObject(Float.intBitsToFloat(readInt()), jdbcType, streamType);
    }

    final Object readFloat(int valueLength, JDBCType jdbcType, StreamType streamType) throws SQLServerException {
        if (8 != valueLength)
            throwInvalidTDS();

        return DDC.convertDoubleToObject(Double.longBitsToDouble(readLong()), jdbcType, streamType);
    }

    final Object readDateTime(int valueLength, Calendar appTimeZoneCalendar, JDBCType jdbcType,
            StreamType streamType) throws SQLServerException {
        // Build and return the right kind of temporal object.
        int daysSinceSQLBaseDate;
        int ticksSinceMidnight;
        int msecSinceMidnight;

        switch (valueLength) {
            case 8:
                // SQL datetime is 4 bytes for days since SQL Base Date
                // (January 1, 1900 00:00:00 GMT) and 4 bytes for
                // the number of three hundredths (1/300) of a second
                // since midnight.
                daysSinceSQLBaseDate = readInt();
                ticksSinceMidnight = readInt();

                if (JDBCType.BINARY == jdbcType) {
                    byte value[] = new byte[8];
                    Util.writeIntBigEndian(daysSinceSQLBaseDate, value, 0);
                    Util.writeIntBigEndian(ticksSinceMidnight, value, 4);
                    return value;
                }

                msecSinceMidnight = (ticksSinceMidnight * 10 + 1) / 3; // Convert to msec (1 tick = 1 300th of a sec = 3
                                                                       // msec)
                break;

            case 4:
                // SQL smalldatetime has less precision. It stores 2 bytes
                // for the days since SQL Base Date and 2 bytes for minutes
                // after midnight.
                daysSinceSQLBaseDate = readUnsignedShort();
                ticksSinceMidnight = readUnsignedShort();

                if (JDBCType.BINARY == jdbcType) {
                    byte value[] = new byte[4];
                    Util.writeShortBigEndian((short) daysSinceSQLBaseDate, value, 0);
                    Util.writeShortBigEndian((short) ticksSinceMidnight, value, 2);
                    return value;
                }

                msecSinceMidnight = ticksSinceMidnight * 60 * 1000; // Convert to msec (1 tick = 1 min = 60,000 msec)
                break;

            default:
                throwInvalidTDS();
                return null;
        }

        // Convert the DATETIME/SMALLDATETIME value to the desired Java type.
        return DDC.convertTemporalToObject(jdbcType, SSType.DATETIME, appTimeZoneCalendar, daysSinceSQLBaseDate,
                msecSinceMidnight, 0); // scale
                                       // (ignored
                                       // for
                                       // fixed-scale
                                       // DATETIME/SMALLDATETIME
                                       // types)
    }

    final Object readDate(int valueLength, Calendar appTimeZoneCalendar, JDBCType jdbcType) throws SQLServerException {
        if (TDS.DAYS_INTO_CE_LENGTH != valueLength)
            throwInvalidTDS();

        // Initialize the date fields to their appropriate values.
        int localDaysIntoCE = readDaysIntoCE();

        // Convert the DATE value to the desired Java type.
        return DDC.convertTemporalToObject(jdbcType, SSType.DATE, appTimeZoneCalendar, localDaysIntoCE, 0, // midnight
                                                                                                           // local to
                                                                                                           // app time
                                                                                                           // zone
                0); // scale (ignored for DATE)
    }

    final Object readTime(int valueLength, TypeInfo typeInfo, Calendar appTimeZoneCalendar,
            JDBCType jdbcType) throws SQLServerException {
        if (TDS.timeValueLength(typeInfo.getScale()) != valueLength)
            throwInvalidTDS();

        // Read the value from the server
        long localNanosSinceMidnight = readNanosSinceMidnight(typeInfo.getScale());

        // Convert the TIME value to the desired Java type.
        return DDC.convertTemporalToObject(jdbcType, SSType.TIME, appTimeZoneCalendar, 0, localNanosSinceMidnight,
                typeInfo.getScale());
    }

    final Object readDateTime2(int valueLength, TypeInfo typeInfo, Calendar appTimeZoneCalendar,
            JDBCType jdbcType) throws SQLServerException {
        if (TDS.datetime2ValueLength(typeInfo.getScale()) != valueLength)
            throwInvalidTDS();

        // Read the value's constituent components
        long localNanosSinceMidnight = readNanosSinceMidnight(typeInfo.getScale());
        int localDaysIntoCE = readDaysIntoCE();

        // Convert the DATETIME2 value to the desired Java type.
        return DDC.convertTemporalToObject(jdbcType, SSType.DATETIME2, appTimeZoneCalendar, localDaysIntoCE,
                localNanosSinceMidnight, typeInfo.getScale());
    }

    final Object readDateTimeOffset(int valueLength, TypeInfo typeInfo, JDBCType jdbcType) throws SQLServerException {
        if (TDS.datetimeoffsetValueLength(typeInfo.getScale()) != valueLength)
            throwInvalidTDS();

        // The nanos since midnight and days into Common Era parts of DATETIMEOFFSET values
        // are in UTC. Use the minutes offset part to convert to local.
        long utcNanosSinceMidnight = readNanosSinceMidnight(typeInfo.getScale());
        int utcDaysIntoCE = readDaysIntoCE();
        int localMinutesOffset = readShort();

        // Convert the DATETIMEOFFSET value to the desired Java type.
        return DDC.convertTemporalToObject(jdbcType, SSType.DATETIMEOFFSET,
                new GregorianCalendar(new SimpleTimeZone(localMinutesOffset * 60 * 1000, ""), Locale.US), utcDaysIntoCE,
                utcNanosSinceMidnight, typeInfo.getScale());
    }

    private int readDaysIntoCE() throws SQLServerException {
        byte value[] = new byte[TDS.DAYS_INTO_CE_LENGTH];
        readBytes(value, 0, value.length);

        int daysIntoCE = 0;
        for (int i = 0; i < value.length; i++)
            daysIntoCE |= ((value[i] & 0xFF) << (8 * i));

        // Theoretically should never encounter a value that is outside of the valid date range
        if (daysIntoCE < 0)
            throwInvalidTDS();

        return daysIntoCE;
    }

    // Scale multipliers used to convert variable-scaled temporal values to a fixed 100ns scale.
    //
    // Using this array is measurably faster than using Math.pow(10, ...)
    private final static int[] SCALED_MULTIPLIERS = {10000000, 1000000, 100000, 10000, 1000, 100, 10, 1};

    private long readNanosSinceMidnight(int scale) throws SQLServerException {
        assert 0 <= scale && scale <= TDS.MAX_FRACTIONAL_SECONDS_SCALE;

        byte value[] = new byte[TDS.nanosSinceMidnightLength(scale)];
        readBytes(value, 0, value.length);

        long hundredNanosSinceMidnight = 0;
        for (int i = 0; i < value.length; i++)
            hundredNanosSinceMidnight |= (value[i] & 0xFFL) << (8 * i);

        hundredNanosSinceMidnight *= SCALED_MULTIPLIERS[scale];

        if (!(0 <= hundredNanosSinceMidnight && hundredNanosSinceMidnight < Nanos.PER_DAY / 100))
            throwInvalidTDS();

        return 100 * hundredNanosSinceMidnight;
    }

    final static String guidTemplate = "NNNNNNNN-NNNN-NNNN-NNNN-NNNNNNNNNNNN";

    final Object readGUID(int valueLength, JDBCType jdbcType, StreamType streamType) throws SQLServerException {
        // GUIDs must be exactly 16 bytes
        if (16 != valueLength)
            throwInvalidTDS();

        // Read in the GUID's binary value
        byte guid[] = new byte[16];
        readBytes(guid, 0, 16);

        switch (jdbcType) {
            case CHAR:
            case VARCHAR:
            case LONGVARCHAR:
            case GUID: {
                StringBuilder sb = new StringBuilder(guidTemplate.length());
                for (int i = 0; i < 4; i++) {
                    sb.append(Util.hexChars[(guid[3 - i] & 0xF0) >> 4]);
                    sb.append(Util.hexChars[guid[3 - i] & 0x0F]);
                }
                sb.append('-');
                for (int i = 0; i < 2; i++) {
                    sb.append(Util.hexChars[(guid[5 - i] & 0xF0) >> 4]);
                    sb.append(Util.hexChars[guid[5 - i] & 0x0F]);
                }
                sb.append('-');
                for (int i = 0; i < 2; i++) {
                    sb.append(Util.hexChars[(guid[7 - i] & 0xF0) >> 4]);
                    sb.append(Util.hexChars[guid[7 - i] & 0x0F]);
                }
                sb.append('-');
                for (int i = 0; i < 2; i++) {
                    sb.append(Util.hexChars[(guid[8 + i] & 0xF0) >> 4]);
                    sb.append(Util.hexChars[guid[8 + i] & 0x0F]);
                }
                sb.append('-');
                for (int i = 0; i < 6; i++) {
                    sb.append(Util.hexChars[(guid[10 + i] & 0xF0) >> 4]);
                    sb.append(Util.hexChars[guid[10 + i] & 0x0F]);
                }

                try {
                    return DDC.convertStringToObject(sb.toString(), Encoding.UNICODE.charset(), jdbcType, streamType);
                } catch (UnsupportedEncodingException e) {
                    MessageFormat form = new MessageFormat(SQLServerException.getErrString("R_errorConvertingValue"));
                    throw new SQLServerException(form.format(new Object[] {"UNIQUEIDENTIFIER", jdbcType}), null, 0, e);
                }
            }

            default: {
                if (StreamType.BINARY == streamType || StreamType.ASCII == streamType)
                    return new ByteArrayInputStream(guid);

                return guid;
            }
        }
    }

    /**
     * Reads a multi-part table name from TDS and returns it as an array of Strings.
     */
    final SQLIdentifier readSQLIdentifier() throws SQLServerException {
        // Multi-part names should have between 1 and 4 parts
        int numParts = readUnsignedByte();
        if (!(1 <= numParts && numParts <= 4))
            throwInvalidTDS();

        // Each part is a length-prefixed Unicode string
        String[] nameParts = new String[numParts];
        for (int i = 0; i < numParts; i++)
            nameParts[i] = readUnicodeString(readUnsignedShort());

        // Build the identifier from the name parts
        SQLIdentifier identifier = new SQLIdentifier();
        identifier.setObjectName(nameParts[numParts - 1]);
        if (numParts >= 2)
            identifier.setSchemaName(nameParts[numParts - 2]);
        if (numParts >= 3)
            identifier.setDatabaseName(nameParts[numParts - 3]);
        if (4 == numParts)
            identifier.setServerName(nameParts[numParts - 4]);

        return identifier;
    }

    final SQLCollation readCollation() throws SQLServerException {
        SQLCollation collation = null;

        try {
            collation = new SQLCollation(this);
        } catch (UnsupportedEncodingException e) {
            con.terminate(SQLServerException.DRIVER_ERROR_INVALID_TDS, e.getMessage(), e);
            // not reached
        }

        return collation;
    }

    final void skip(int bytesToSkip) throws SQLServerException {
        assert bytesToSkip >= 0;

        while (bytesToSkip > 0) {
            // Ensure that we have a packet to read from.
            if (!ensurePayload())
                throwInvalidTDS();

            int bytesSkipped = bytesToSkip;
            if (bytesSkipped > currentPacket.payloadLength - payloadOffset)
                bytesSkipped = currentPacket.payloadLength - payloadOffset;

            bytesToSkip -= bytesSkipped;
            payloadOffset += bytesSkipped;
        }
    }

    final void tryProcessFeatureExtAck(boolean featureExtAckReceived) throws SQLServerException {
        // in case of redirection, do not check if TDS_FEATURE_EXTENSION_ACK is received or not.
        if (null != this.con.getRoutingInfo()) {
            return;
        }

        if (isColumnEncryptionSettingEnabled() && !featureExtAckReceived)
            throw new SQLServerException(this, SQLServerException.getErrString("R_AE_NotSupportedByServer"), null, 0,
                    false);
    }

    final void trySetSensitivityClassification(SensitivityClassification sensitivityClassification) {
        this.sensitivityClassification = sensitivityClassification;
    }
}


/**
 * The tds default implementation of a timeout command
 */
class TdsTimeoutCommand extends TimeoutCommand<TDSCommand> {
    public TdsTimeoutCommand(int timeout, TDSCommand command, SQLServerConnection sqlServerConnection) {
        super(timeout, command, sqlServerConnection);
    }

    public void interrupt() {
        TDSCommand command = getCommand();
        SQLServerConnection sqlServerConnection = getSqlServerConnection();
        try {
            // If TCP Connection to server is silently dropped, exceeding the query timeout
            // on the same connection does
            // not throw SQLTimeoutException
            // The application stops responding instead until SocketTimeoutException is
            // thrown. In this case, we must
            // manually terminate the connection.
            if (null == command && null != sqlServerConnection) {
                sqlServerConnection.terminate(SQLServerException.DRIVER_ERROR_IO_FAILED,
                        SQLServerException.getErrString("R_connectionIsClosed"));
            } else {
                // If the timer wasn't canceled before it ran out of
                // time then interrupt the registered command.
                command.interrupt(SQLServerException.getErrString("R_queryTimedOut"));
            }
        } catch (SQLServerException e) {
            // Unfortunately, there's nothing we can do if we
            // fail to time out the request. There is no way
            // to report back what happened.
            assert null != command;
            command.log(Level.FINE, "Command could not be timed out. Reason: " + e.getMessage());
        }
    }
}

/**
 * TDSCommand encapsulates an interruptable TDS conversation.
 *
 * A conversation may consist of one or more TDS request and response messages. A command may be interrupted at any
 * point, from any thread, and for any reason. Acknowledgement and handling of an interrupt is fully encapsulated by
 * this class.
 *
 * Commands may be created with an optional timeout (in seconds). Timeouts are implemented as a form of interrupt, where
 * the interrupt event occurs when the timeout period expires. Currently, only the time to receive the response from the
 * channel counts against the timeout period.
 */
abstract class TDSCommand {
    abstract boolean doExecute() throws SQLServerException;

    final static Logger logger = Logger.getLogger("com.microsoft.sqlserver.jdbc.internals.TDS.Command");
    private final String logContext;

    final String getLogContext() {
        return logContext;
    }

    private String traceID;

    final public String toString() {
        if (traceID == null)
            traceID = "TDSCommand@" + Integer.toHexString(hashCode()) + " (" + logContext + ")";
        return traceID;
    }

    final void log(Level level, String message) {
        logger.log(level, toString() + ": " + message);
    }

    // TDS channel accessors
    // These are set/reset at command execution time.
    // Volatile ensures visibility to execution thread and interrupt thread
    private volatile TDSWriter tdsWriter;
    private volatile TDSReader tdsReader;

    protected TDSWriter getTDSWriter() {
        return tdsWriter;
    }

    // Lock to ensure atomicity when manipulating more than one of the following
    // shared interrupt state variables below.
    private final Object interruptLock = new Object();

    // Flag set when this command starts execution, indicating that it is
    // ready to respond to interrupts; and cleared when its last response packet is
    // received, indicating that it is no longer able to respond to interrupts.
    // If the command is interrupted after interrupts have been disabled, then the
    // interrupt is ignored.
    private volatile boolean interruptsEnabled = false;

    protected boolean getInterruptsEnabled() {
        return interruptsEnabled;
    }

    protected void setInterruptsEnabled(boolean interruptsEnabled) {
        synchronized (interruptLock) {
            this.interruptsEnabled = interruptsEnabled;
        }
    }

    // Flag set to indicate that an interrupt has happened.
    private volatile boolean wasInterrupted = false;

    private boolean wasInterrupted() {
        return wasInterrupted;
    }

    // The reason for the interrupt.
    private volatile String interruptReason = null;

    // Flag set when this command's request to the server is complete.
    // If a command is interrupted before its request is complete, it is the executing
    // thread's responsibility to send the attention signal to the server if necessary.
    // After the request is complete, the interrupting thread must send the attention signal.
    private volatile boolean requestComplete;

    protected boolean getRequestComplete() {
        return requestComplete;
    }

    protected void setRequestComplete(boolean requestComplete) {
        synchronized (interruptLock) {
            this.requestComplete = requestComplete;
        }
    }

    // Flag set when an attention signal has been sent to the server, indicating that a
    // TDS packet containing the attention ack message is to be expected in the response.
    // This flag is cleared after the attention ack message has been received and processed.
    private volatile boolean attentionPending = false;

    boolean attentionPending() {
        return attentionPending;
    }

    // Flag set when this command's response has been processed. Until this flag is set,
    // there may be unprocessed information left in the response, such as transaction
    // ENVCHANGE notifications.
    private volatile boolean processedResponse;

    protected boolean getProcessedResponse() {
        return processedResponse;
    }

    protected void setProcessedResponse(boolean processedResponse) {
        synchronized (interruptLock) {
            this.processedResponse = processedResponse;
        }
    }

    // Flag set when this command's response is ready to be read from the server and cleared
    // after its response has been received, but not necessarily processed, up to and including
    // any attention ack. The command's response is read either on demand as it is processed,
    // or by detaching.
    private volatile boolean readingResponse;
    private int queryTimeoutSeconds;
    private int cancelQueryTimeoutSeconds;
    private TdsTimeoutCommand timeoutCommand;

    protected int getQueryTimeoutSeconds() {
        return this.queryTimeoutSeconds;
    }

    protected int getCancelQueryTimeoutSeconds() {
        return this.cancelQueryTimeoutSeconds;
    }

    final boolean readingResponse() {
        return readingResponse;
    }

    /**
     * Creates this command with an optional timeout.
     *
     * @param logContext
     *        the string describing the context for this command.
     * @param timeoutSeconds
     *        (optional) the time before which the command must complete before it is interrupted. A value of 0 means no
     *        timeout.
     */
    TDSCommand(String logContext, int queryTimeoutSeconds, int cancelQueryTimeoutSeconds) {
        this.logContext = logContext;
        this.queryTimeoutSeconds = queryTimeoutSeconds;
        this.cancelQueryTimeoutSeconds = cancelQueryTimeoutSeconds;
    }

    /**
     * Executes this command.
     *
     * @param tdsWriter
     * @param tdsReader
     * @throws SQLServerException
     *         on any error executing the command, including cancel or timeout.
     */

    boolean execute(TDSWriter tdsWriter, TDSReader tdsReader) throws SQLServerException {
        this.tdsWriter = tdsWriter;
        this.tdsReader = tdsReader;
        assert null != tdsReader;
        try {
            return doExecute(); // Derived classes implement the execution details
        } catch (SQLServerException e) {
            try {
                // If command execution threw an exception for any reason before the request
                // was complete then interrupt the command (it may already be interrupted)
                // and close it out to ensure that any response to the error/interrupt
                // is processed.
                // no point in trying to cancel on a closed connection.
                if (!requestComplete && !tdsReader.getConnection().isClosed()) {
                    interrupt(e.getMessage());
                    onRequestComplete();
                    close();
                }
            } catch (SQLServerException interruptException) {
                logger.fine(
                        this.toString() + ": Ignoring error in sending attention: " + interruptException.getMessage());
            }
            // throw the original exception even if trying to interrupt fails even in the case
            // of trying to send a cancel to the server.
            throw e;
        }
    }

    /**
     * Provides sane default response handling.
     *
     * This default implementation just consumes everything in the response message.
     */
    void processResponse(TDSReader tdsReader) throws SQLServerException {
        logger.finest(this.toString() + ": Processing response");
        try {
            TDSParser.parse(tdsReader, getLogContext());
        } catch (SQLServerException e) {
            if (SQLServerException.DRIVER_ERROR_FROM_DATABASE != e.getDriverErrorCode())
                throw e;

            logger.finest(this.toString() + ": Ignoring error from database: " + e.getMessage());
        }
    }

    /**
     * Clears this command from the TDS channel so that another command can execute.
     *
     * This method does not process the response. It just buffers it in memory, including any attention ack that may be
     * present.
     */
    final void detach() throws SQLServerException {
        logger.finest(this + ": detaching...");

        // Read any remaining response packets from the server.
        // This operation may be timed out or cancelled from another thread.
        while (tdsReader.readPacket());

        // Postcondition: the entire response has been read
        assert !readingResponse;
    }

    final void close() {
        logger.finest(this + ": closing...");

        logger.finest(this + ": processing response...");

        while (!processedResponse) {
            try {
                processResponse(tdsReader);
            } catch (SQLServerException e) {
                logger.finest(this + ": close ignoring error processing response: " + e.getMessage());

                if (tdsReader.getConnection().isSessionUnAvailable()) {
                    processedResponse = true;
                    attentionPending = false;
                }
            }
        }

        if (attentionPending) {
            logger.finest(this + ": processing attention ack...");

            try {
                TDSParser.parse(tdsReader, "attention ack");
            } catch (SQLServerException e) {
                if (tdsReader.getConnection().isSessionUnAvailable()) {
                    logger.finest(this + ": giving up on attention ack after connection closed by exception: " + e);
                    attentionPending = false;
                } else {
                    logger.finest(this + ": ignored exception: " + e);
                }
            }

            // If the parser returns to us without processing the expected attention ack,
            // then assume that no attention ack is forthcoming from the server and
            // terminate the connection to prevent any other command from executing.
            if (attentionPending) {
                logger.severe(
                        this.toString() + ": expected attn ack missing or not processed; terminating connection...");

                try {
                    tdsReader.throwInvalidTDS();
                } catch (SQLServerException e) {
                    logger.finest(this + ": ignored expected invalid TDS exception: " + e);

                    assert tdsReader.getConnection().isSessionUnAvailable();
                    attentionPending = false;
                }
            }
        }

        // Postcondition:
        // Response has been processed and there is no attention pending -- the command is closed.
        // Of course the connection may be closed too, but the command is done regardless...
        assert processedResponse && !attentionPending;
    }

    /**
     * Interrupts execution of this command, typically from another thread.
     *
     * Only the first interrupt has any effect. Subsequent interrupts are ignored. Interrupts are also ignored until
     * enabled. If interrupting the command requires an attention signal to be sent to the server, then this method
     * sends that signal if the command's request is already complete.
     *
     * Signalling mechanism is "fire and forget". It is up to either the execution thread or, possibly, a detaching
     * thread, to ensure that any pending attention ack later will be received and processed.
     *
     * @param reason
     *        the reason for the interrupt, typically cancel or timeout.
     * @throws SQLServerException
     *         if interrupting fails for some reason. This call does not throw the reason for the interrupt.
     */
    void interrupt(String reason) throws SQLServerException {
        // Multiple, possibly simultaneous, interrupts may occur.
        // Only the first one should be recognized and acted upon.
        synchronized (interruptLock) {
            if (interruptsEnabled && !wasInterrupted()) {
                logger.finest(this + ": Raising interrupt for reason:" + reason);

                wasInterrupted = true;
                interruptReason = reason;
                if (requestComplete)
                    attentionPending = tdsWriter.sendAttention();

            }
        }
    }

    private boolean interruptChecked = false;

    /**
     * Checks once whether an interrupt has occurred, and, if it has, throws an exception indicating that fact.
     *
     * Any calls after the first to check for interrupts are no-ops. This method is called periodically from this
     * command's execution thread to notify the app when an interrupt has happened.
     *
     * It should only be called from places where consistent behavior can be ensured after the exception is thrown. For
     * example, it should not be called at arbitrary times while processing the response, as doing so could leave the
     * response token stream in an inconsistent state. Currently, response processing only checks for interrupts after
     * every result or OUT parameter.
     *
     * Request processing checks for interrupts before writing each packet.
     *
     * @throws SQLServerException
     *         if this command was interrupted, throws the reason for the interrupt.
     */
    final void checkForInterrupt() throws SQLServerException {
        // Throw an exception with the interrupt reason if this command was interrupted.
        // Note that the interrupt reason may be null. Checking whether the
        // command was interrupted does not require the interrupt lock since only one
        // of the shared state variables is being manipulated; interruptChecked is not
        // shared with the interrupt thread.
        if (wasInterrupted() && !interruptChecked) {
            interruptChecked = true;

            logger.finest(this + ": throwing interrupt exception, reason: " + interruptReason);

            throw new SQLServerException(interruptReason, SQLState.STATEMENT_CANCELED, DriverError.NOT_SET, null);
        }
    }

    /**
     * Notifies this command when no more request packets are to be sent to the server.
     *
     * After the last packet has been sent, the only way to interrupt the request is to send an attention signal from
     * the interrupt() method.
     *
     * Note that this method is called when the request completes normally (last packet sent with EOM bit) or when it
     * completes after being interrupted (0 or more packets sent with no EOM bit).
     */
    final void onRequestComplete() throws SQLServerException {
        synchronized (interruptLock) {
            assert !requestComplete;

            logger.finest(this + ": request complete");

            requestComplete = true;

            // If this command was interrupted before its request was complete then
            // we need to send the attention signal if necessary. Note that if no
            // attention signal is sent (i.e. no packets were sent to the server before
            // the interrupt happened), then don't expect an attention ack or any
            // other response.
            if (!interruptsEnabled) {
                assert !attentionPending;
                assert !processedResponse;
                assert !readingResponse;
                processedResponse = true;
            } else if (wasInterrupted()) {

                if (tdsWriter.isEOMSent()) {
                    attentionPending = tdsWriter.sendAttention();
                    readingResponse = attentionPending;
                } else {
                    assert !attentionPending;
                    readingResponse = tdsWriter.ignoreMessage();
                }

                processedResponse = !readingResponse;
            } else {
                assert !attentionPending;
                assert !processedResponse;
                readingResponse = true;
            }
        }
    }

    /**
     * Notifies this command when the last packet of the response has been read.
     *
     * When the last packet is read, interrupts are disabled. If an interrupt occurred prior to disabling that caused an
     * attention signal to be sent to the server, then an extra packet containing the attention ack is read.
     *
     * This ensures that on return from this method, the TDS channel is clear of all response packets for this command.
     *
     * Note that this method is called for the attention ack message itself as well, so we need to be sure not to expect
     * more than one attention ack...
     */
    final void onResponseEOM() throws SQLServerException {
        boolean readAttentionAck = false;

        // Atomically disable interrupts and check for a previous interrupt requiring
        // an attention ack to be read.
        synchronized (interruptLock) {
            if (interruptsEnabled) {
                logger.finest(this + ": disabling interrupts");

                // Determine whether we still need to read the attention ack packet.
                //
                // When a command is interrupted, Yukon (and later) always sends a response
                // containing at least a DONE(ERROR) token before it sends the attention ack,
                // even if the command's request was not complete.
                readAttentionAck = attentionPending;

                interruptsEnabled = false;
            }
        }

        // If an attention packet needs to be read then read it. This should
        // be done outside of the interrupt lock to avoid unnecessarily blocking
        // interrupting threads. Note that it is remotely possible that the call
        // to readPacket won't actually read anything if the attention ack was
        // already read by TDSCommand.detach(), in which case this method could
        // be called from multiple threads, leading to a benign followup process
        // to clear the readingResponse flag.
        if (readAttentionAck)
            tdsReader.readPacket();

        readingResponse = false;
    }

    /**
     * Notifies this command when the end of its response token stream has been reached.
     *
     * After this call, we are guaranteed that tokens in the response have been processed.
     */
    final void onTokenEOF() {
        processedResponse = true;
    }

    /**
     * Notifies this command when the attention ack (a DONE token with a special flag) has been processed.
     *
     * After this call, the attention ack should no longer be expected.
     */
    final void onAttentionAck() {
        assert attentionPending;
        attentionPending = false;
    }

    /**
     * Starts sending this command's TDS request to the server.
     *
     * @param tdsMessageType
     *        the type of the TDS message (RPC, QUERY, etc.)
     * @return the TDS writer used to write the request.
     * @throws SQLServerException
     *         on any error, including acknowledgement of an interrupt.
     */
    final TDSWriter startRequest(byte tdsMessageType) throws SQLServerException {
        logger.finest(this + ": starting request...");

        // Start this command's request message
        try {
            tdsWriter.startMessage(this, tdsMessageType);
        } catch (SQLServerException e) {
            logger.finest(this + ": starting request: exception: " + e.getMessage());

            throw e;
        }

        // (Re)initialize this command's interrupt state for its current execution.
        // To ensure atomically consistent behavior, do not leave the interrupt lock
        // until interrupts have been (re)enabled.
        synchronized (interruptLock) {
            requestComplete = false;
            readingResponse = false;
            processedResponse = false;
            attentionPending = false;
            wasInterrupted = false;
            interruptReason = null;
            interruptsEnabled = true;
        }

        return tdsWriter;
    }

    /**
     * Finishes the TDS request and then starts reading the TDS response from the server.
     *
     * @return the TDS reader used to read the response.
     * @throws SQLServerException
     *         if there is any kind of error.
     */
    final TDSReader startResponse() throws SQLServerException {
        return startResponse(false);
    }

    final TDSReader startResponse(boolean isAdaptive) throws SQLServerException {
        // Finish sending the request message. If this command was interrupted
        // at any point before endMessage() returns, then endMessage() throws an
        // exception with the reason for the interrupt. Request interrupts
        // are disabled by the time endMessage() returns.
        logger.finest(this + ": finishing request");

        try {
            tdsWriter.endMessage();
        } catch (SQLServerException e) {
            logger.finest(this + ": finishing request: endMessage threw exception: " + e.getMessage());

            throw e;
        }

        // If command execution is subject to timeout then start timing until
        // the server returns the first response packet.
<<<<<<< HEAD
        if (null != timeoutTimer) {
            logger.finest(this.toString() + ": Starting timer...");

            timeoutTimer.start();
=======
        if (queryTimeoutSeconds > 0) {
            this.timeoutCommand = new TdsTimeoutCommand(queryTimeoutSeconds, this, null);
            TimeoutPoller.getTimeoutPoller().addTimeoutCommand(this.timeoutCommand);
>>>>>>> 1fe25158
        }

        logger.finest(this.toString() + ": Reading response...");

        try {
            // Wait for the server to execute the request and read the first packet
            // (responseBuffering=adaptive) or all packets (responseBuffering=full)
            // of the response.
            if (isAdaptive) {
                tdsReader.readPacket();
            } else {
                while (tdsReader.readPacket());
            }
        } catch (SQLServerException e) {
            logger.finest(this.toString() + ": Exception reading response: " + e.getMessage());

            throw e;
        } finally {
            // If command execution was subject to timeout then stop timing as soon
            // as the server returns the first response packet or errors out.
<<<<<<< HEAD
            if (null != timeoutTimer) {
                logger.finest(this.toString() + ": Stopping timer...");

                timeoutTimer.stop();
=======
            if (this.timeoutCommand != null) {
                TimeoutPoller.getTimeoutPoller().remove(this.timeoutCommand);
>>>>>>> 1fe25158
            }
        }

        return tdsReader;
    }
}


/**
 * UninterruptableTDSCommand encapsulates an uninterruptable TDS conversation.
 *
 * TDSCommands have interruptability built in. However, some TDSCommands such as DTC commands, connection commands,
 * cursor close and prepared statement handle close shouldn't be interruptable. This class provides a base
 * implementation for such commands.
 */
abstract class UninterruptableTDSCommand extends TDSCommand {
    UninterruptableTDSCommand(String logContext) {
        super(logContext, 0, 0);
    }

    final void interrupt(String reason) throws SQLServerException {
        // Interrupting an uninterruptable command is a no-op. That is,
        // it can happen, but it should have no effect.
        logger.finest(toString() + " Ignoring interrupt of uninterruptable TDS command; Reason:" + reason);
    }
}<|MERGE_RESOLUTION|>--- conflicted
+++ resolved
@@ -1702,30 +1702,17 @@
             // Do not use Level INFO or above which is sent to standard output/error streams.
             // This is because due to an intermittent TLS 1.2 connection issue, we will be retrying the connection and
             // do not want to print this message in console.
-<<<<<<< HEAD
             logger.log(Level.FINER, "java.security path: " + JAVA_SECURITY + "\n" + "Security providers: "
                     + Arrays.asList(Security.getProviders()) + "\n"
                     + ((null != sslContextProvider) ? ("SSLContext provider info: " + sslContextProvider.getInfo()
-                            + "\n" + "SSLContext provider services:\n" + sslContextProvider.getServices() + "\n") : "")
-                    + ((null != tmfProvider) ? ("TrustManagerFactory provider info: " + tmfProvider.getInfo() + "\n")
-                                             : "")
-                    + ((null != tmfDefaultAlgorithm) ? ("TrustManagerFactory default algorithm: " + tmfDefaultAlgorithm
+                            + "\n" + "SSLContext provider services:\n" + sslContextProvider.getServices() + "\n")
+                                                    : "")
+                    + ((null != tmfProvider) ? ("TrustManagerFactory provider info: " + tmfProvider.getInfo()
                             + "\n") : "")
+                    + ((null != tmfDefaultAlgorithm) ? ("TrustManagerFactory default algorithm: "
+                            + tmfDefaultAlgorithm + "\n") : "")
                     + ((null != ksProvider) ? ("KeyStore provider info: " + ksProvider.getInfo() + "\n") : "")
                     + "java.ext.dirs: " + System.getProperty("java.ext.dirs"));
-=======
-            if (logger.isLoggable(Level.FINER))
-                logger.log(Level.FINER, "java.security path: " + JAVA_SECURITY + "\n" + "Security providers: "
-                        + Arrays.asList(Security.getProviders()) + "\n"
-                        + ((null != sslContextProvider) ? ("SSLContext provider info: " + sslContextProvider.getInfo()
-                                + "\n" + "SSLContext provider services:\n" + sslContextProvider.getServices() + "\n")
-                                                        : "")
-                        + ((null != tmfProvider) ? ("TrustManagerFactory provider info: " + tmfProvider.getInfo()
-                                + "\n") : "")
-                        + ((null != tmfDefaultAlgorithm) ? ("TrustManagerFactory default algorithm: "
-                                + tmfDefaultAlgorithm + "\n") : "")
-                        + ((null != ksProvider) ? ("KeyStore provider info: " + ksProvider.getInfo() + "\n") : "")
-                        + "java.ext.dirs: " + System.getProperty("java.ext.dirs"));
             // Retrieve the localized error message if possible.
             String localizedMessage = e.getLocalizedMessage();
             String errMsg = (localizedMessage != null) ? localizedMessage : e.getMessage();
@@ -1739,7 +1726,6 @@
                 String causeLocalizedMessage = cause.getLocalizedMessage();
                 causeErrMsg = (causeLocalizedMessage != null) ? causeLocalizedMessage : cause.getMessage();
             }
->>>>>>> 1fe25158
 
             MessageFormat form = new MessageFormat(SQLServerException.getErrString("R_sslFailed"));
             Object[] msgArgs = {errMsg};
@@ -6202,11 +6188,7 @@
                 + " should be less than numMsgsSent:" + tdsChannel.numMsgsSent;
 
         TDSPacket newPacket = new TDSPacket(con.getTDSPacketSize());
-<<<<<<< HEAD
-        if (null != tcpKeepAliveTimeoutTimer) {
-            logger.finest(this.toString() + ": starting timer...");
-            tcpKeepAliveTimeoutTimer.start();
-=======
+
         if (null != command) {
             // if cancelQueryTimeout is set, we should wait for the total amount of
             // queryTimeout + cancelQueryTimeout to
@@ -6217,7 +6199,6 @@
                 this.timeoutCommand = new TdsTimeoutCommand(timeout, this.command, this.con);
                 TimeoutPoller.getTimeoutPoller().addTimeoutCommand(this.timeoutCommand);
             }
->>>>>>> 1fe25158
         }
         // First, read the packet header.
         for (int headerBytesRead = 0; headerBytesRead < TDS.PACKET_HEADER_SIZE;) {
@@ -6236,14 +6217,9 @@
         }
 
         // if execution was subject to timeout then stop timing
-<<<<<<< HEAD
-        if (null != tcpKeepAliveTimeoutTimer) {
-            logger.finest(this.toString() + ":stopping timer...");
-            tcpKeepAliveTimeoutTimer.stop();
-=======
+
         if (this.timeoutCommand != null) {
             TimeoutPoller.getTimeoutPoller().remove(this.timeoutCommand);
->>>>>>> 1fe25158
         }
         // Header size is a 2 byte unsigned short integer in big-endian order.
         int packetLength = Util.readUnsignedShortBigEndian(newPacket.header, TDS.PACKET_HEADER_MESSAGE_LENGTH);
@@ -7376,16 +7352,10 @@
 
         // If command execution is subject to timeout then start timing until
         // the server returns the first response packet.
-<<<<<<< HEAD
-        if (null != timeoutTimer) {
-            logger.finest(this.toString() + ": Starting timer...");
-
-            timeoutTimer.start();
-=======
+
         if (queryTimeoutSeconds > 0) {
             this.timeoutCommand = new TdsTimeoutCommand(queryTimeoutSeconds, this, null);
             TimeoutPoller.getTimeoutPoller().addTimeoutCommand(this.timeoutCommand);
->>>>>>> 1fe25158
         }
 
         logger.finest(this.toString() + ": Reading response...");
@@ -7406,15 +7376,9 @@
         } finally {
             // If command execution was subject to timeout then stop timing as soon
             // as the server returns the first response packet or errors out.
-<<<<<<< HEAD
-            if (null != timeoutTimer) {
-                logger.finest(this.toString() + ": Stopping timer...");
-
-                timeoutTimer.stop();
-=======
+
             if (this.timeoutCommand != null) {
                 TimeoutPoller.getTimeoutPoller().remove(this.timeoutCommand);
->>>>>>> 1fe25158
             }
         }
 
