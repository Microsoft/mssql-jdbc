--- conflicted
+++ resolved
@@ -821,8 +821,30 @@
      */
     public String getMSIClientId();
 
-    /**
-<<<<<<< HEAD
+    /*
+     * Sets the Azure Key Vault (AKV) Provider Client Id to provided value to be used for column encryption.
+     * 
+     * @param keyVaultProviderClientId
+     *        Client Id of Azure Key Vault (AKV) Provider to be used for column encryption.
+     */
+    public void setKeyVaultProviderClientId(String keyVaultProviderClientId);
+
+    /**
+     * Returns the value for the connection property 'keyVaultProviderClientId'.
+     * 
+     * @return keyVaultProviderClientId
+     */
+    public String getKeyVaultProviderClientId();
+
+    /**
+     * Sets the Azure Key Vault (AKV) Provider Client Key to provided value to be used for column encryption.
+     * 
+     * @param keyVaultProviderClientKey
+     *        Client Key of Azure Key Vault (AKV) Provider to be used for column encryption.
+     */
+    public void setKeyVaultProviderClientKey(String keyVaultProviderClientKey);
+
+    /**
      * Sets whether to use FMT Only when retrieving ParameterMetaData
      * 
      * @param useFmtOnly
@@ -836,28 +858,4 @@
      * @return useFmtOnly property value
      */
     boolean getUseFmtOnly();
-=======
-     * Sets the Azure Key Vault (AKV) Provider Client Id to provided value to be used for column encryption.
-     * 
-     * @param keyVaultProviderClientId
-     *        Client Id of Azure Key Vault (AKV) Provider to be used for column encryption.
-     */
-    public void setKeyVaultProviderClientId(String keyVaultProviderClientId);
-
-    /**
-     * Returns the value for the connection property 'keyVaultProviderClientId'.
-     * 
-     * @return keyVaultProviderClientId
-     */
-    public String getKeyVaultProviderClientId();
-
-    /**
-     * Sets the Azure Key Vault (AKV) Provider Client Key to provided value to be used for column encryption.
-     * 
-     * @param keyVaultProviderClientKey
-     *        Client Key of Azure Key Vault (AKV) Provider to be used for column encryption.
-     */
-    public void setKeyVaultProviderClientKey(String keyVaultProviderClientKey);
-
->>>>>>> 20c0b817
 }