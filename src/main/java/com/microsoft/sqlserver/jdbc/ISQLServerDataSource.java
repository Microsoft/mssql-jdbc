/*
 * Microsoft JDBC Driver for SQL Server Copyright(c) Microsoft Corporation All rights reserved. This program is made
 * available under the terms of the MIT License. See the LICENSE file in the project root for more information.
 */

package com.microsoft.sqlserver.jdbc;

import org.ietf.jgss.GSSCredential;


/**
 * Provides a factory to create connections to the data source represented by this object. This interface was added in
 * SQL Server JDBC Driver 3.0.
 * 
 * This interface is implemented by {@link SQLServerDataSource} Class.
 */
public interface ISQLServerDataSource extends javax.sql.CommonDataSource {

    /**
     * Sets the application intent.
     * 
     * @param applicationIntent
     *        A String that contains the application intent.
     */
    void setApplicationIntent(String applicationIntent);

    /**
     * Returns the application intent.
     * 
     * @return A String that contains the application intent.
     */
    String getApplicationIntent();

    /**
     * Sets the application name.
     * 
     * @param applicationName
     *        A String that contains the name of the application.
     */
    void setApplicationName(String applicationName);

    /**
     * Returns the application name.
     * 
     * @return A String that contains the application name, or "Microsoft JDBC Driver for SQL Server" if no value is
     *         set.
     */
    String getApplicationName();

    /**
     * Sets the database name to connect to.
     * 
     * @param databaseName
     *        A String that contains the database name.
     */
    void setDatabaseName(String databaseName);

    /**
     * Returns the database name.
     * 
     * @return A String that contains the database name or null if no value is set.
     */
    String getDatabaseName();

    /**
     * Sets the SQL Server instance name.
     * 
     * @param instanceName
     *        A String that contains the instance name.
     */
    void setInstanceName(String instanceName);

    /**
     * Returns the SQL Server instance name.
     * 
     * @return A String that contains the instance name, or null if no value is set.
     */
    String getInstanceName();

    /**
     * Sets a Boolean value that indicates if the integratedSecurity property is enabled.
     * 
     * @param enable
     *        true if integratedSecurity is enabled. Otherwise, false.
     */
    void setIntegratedSecurity(boolean enable);

    /**
     * Sets a Boolean value that indicates if the lastUpdateCount property is enabled.
     * 
     * @param lastUpdateCount
     *        true if lastUpdateCount is enabled. Otherwise, false.
     */
    void setLastUpdateCount(boolean lastUpdateCount);

    /**
     * Returns a Boolean value that indicates if the lastUpdateCount property is enabled.
     * 
     * @return true if lastUpdateCount is enabled. Otherwise, false.
     */
    boolean getLastUpdateCount();

    /**
     * Sets a Boolean value that indicates if the encrypt property is enabled.
     * 
     * @param encrypt
     *        true if the Secure Sockets Layer (SSL) encryption is enabled between the client and the SQL Server.
     *        Otherwise, false.
     */
    void setEncrypt(boolean encrypt);

    /**
     * Returns a Boolean value that indicates if the encrypt property is enabled.
     * 
     * @return true if encrypt is enabled. Otherwise, false.
     */
    boolean getEncrypt();

    /**
     * Sets the value to enable/disable Transparent Netowrk IP Resolution (TNIR). Beginning in version 6.0 of the
     * Microsoft JDBC Driver for SQL Server, a new connection property transparentNetworkIPResolution (TNIR) is added
     * for transparent connection to Always On availability groups or to a server which has multiple IP addresses
     * associated. When transparentNetworkIPResolution is true, the driver attempts to connect to the first IP address
     * available. If the first attempt fails, the driver tries to connect to all IP addresses in parallel until the
     * timeout expires, discarding any pending connection attempts when one of them succeeds.
     * <p>
     * transparentNetworkIPResolution is ignored if multiSubnetFailover is true
     * <p>
     * transparentNetworkIPResolution is ignored if database mirroring is used
     * <p>
     * transparentNetworkIPResolution is ignored if there are more than 64 IP addresses
     * 
     * @param tnir
     *        if set to true, the driver attempts to connect to the first IP address available. It is true by default.
     */
    void setTransparentNetworkIPResolution(boolean tnir);

    /**
     * Returns the TransparentNetworkIPResolution value.
     * 
     * @return if enabled, returns true. Otherwise, false.
     */
    boolean getTransparentNetworkIPResolution();

    /**
     * Sets a Boolean value that indicates if the trustServerCertificate property is enabled.
     * 
     * @param e
     *        true, if the server Secure Sockets Layer (SSL) certificate should be automatically trusted when the
     *        communication layer is encrypted using SSL. Otherwise, false.
     */
    void setTrustServerCertificate(boolean e);

    /**
     * Returns a Boolean value that indicates if the trustServerCertificate property is enabled.
     * 
     * @return true if trustServerCertificate is enabled. Otherwise, false.
     */
    boolean getTrustServerCertificate();

    /**
     * Sets the keystore type for the trustStore.
     * 
     * @param trustStoreType
     *        A String that contains the trust store type
     */
    void setTrustStoreType(String trustStoreType);

    /**
     * Returns the keyStore Type for the trustStore.
     * 
     * @return trustStoreType A String that contains the trust store type
     */
    String getTrustStoreType();

    /**
     * Sets the path (including file name) to the certificate trustStore file.
     * 
     * @param trustStore
     *        A String that contains the path (including file name) to the certificate trustStore file.
     */
    void setTrustStore(String trustStore);

    /**
     * Returns the path (including file name) to the certificate trustStore file.
     * 
     * @return trustStore A String that contains the path (including file name) to the certificate trustStore file, or
     *         null if no value is set.
     */
    String getTrustStore();

    /**
     * Sets the password that is used to check the integrity of the trustStore data.
     * 
     * @param trustStorePassword
     *        A String that contains the password that is used to check the integrity of the trustStore data.
     */
    void setTrustStorePassword(String trustStorePassword);

    /**
     * Sets the host name to be used in validating the SQL Server Secure Sockets Layer (SSL) certificate.
     * 
     * @param hostName
     *        A String that contains the host name.
     */
    void setHostNameInCertificate(String hostName);

    /**
     * Returns the host name used in validating the SQL Server Secure Sockets Layer (SSL) certificate.
     * 
     * @return A String that contains the host name, or null if no value is set.
     */
    String getHostNameInCertificate();

    /**
     * Sets an int value that indicates the number of milliseconds to wait before the database reports a lock time out.
     * 
     * @param lockTimeout
     *        An int value that contains the number of milliseconds to wait.
     */
    void setLockTimeout(int lockTimeout);

    /**
     * Returns an int value that indicates the number of milliseconds that the database will wait before reporting a
     * lock time out.
     * 
     * @return An int value that contains the number of milliseconds that the database will wait.
     */
    int getLockTimeout();

    /**
     * Sets the password that will be used to connect to SQL Server.
     * 
     * @param password
     *        A String that contains the password.
     */
    void setPassword(String password);

    /**
     * Sets the port number to be used to communicate with SQL Server.
     * 
     * @param portNumber
     *        An int value that contains the port number.
     */
    void setPortNumber(int portNumber);

    /**
     * Returns the current port number that is used to communicate with SQL Server.
     * 
     * @return An int value that contains the current port number.
     */
    int getPortNumber();

    /**
     * Sets the default cursor type that is used for all result sets that are created by using this SQLServerDataSource
     * object.
     * 
     * @param selectMethod
     *        A String value that contains the default cursor type.
     */
    void setSelectMethod(String selectMethod);

    /**
     * Returns the default cursor type used for all result sets that are created by using this SQLServerDataSource
     * object.
     * 
     * @return A String value that contains the default cursor type.
     */
    String getSelectMethod();

    /**
     * Sets the response buffering mode for connections created by using this SQLServerDataSource object.
     * 
     * @param bufferingMode
     *        A String that contains the buffering and streaming mode. The valid mode can be one of the following
     *        case-insensitive Strings: full or adaptive.
     */
    void setResponseBuffering(String bufferingMode);

    /**
     * Returns the response buffering mode for this SQLServerDataSource object.
     * 
     * @return A String that contains a lower-case full or adaptive.
     */
    String getResponseBuffering();

    /**
     * Sets the value to enable/disable the sendTimeAsDatetime connection property.
     * 
     * @param sendTimeAsDatetime
     *        A Boolean value. When true, causes java.sql.Time values to be sent to the server as SQL Server datetime
     *        types. When false, causes java.sql.Time values to be sent to the server as SQL Server time types.
     */
    void setSendTimeAsDatetime(boolean sendTimeAsDatetime);

    /**
     * Returns the value of the sendTimeAsDatetime connection property. This method was added in SQL Server JDBC Driver
     * 3.0. Returns the setting of the sendTimeAsDatetime connection property.
     * 
     * @return true if java.sql.Time values will be sent to the server as a SQL Server datetime type. false if
     *         java.sql.Time values will be sent to the server as a SQL Server time type.
     */
    boolean getSendTimeAsDatetime();

    /**
     * Sets a boolean value that indicates if sending string parameters to the server in UNICODE format is enabled.
     * 
     * @param sendStringParametersAsUnicode
     *        true if string parameters are sent to the server in UNICODE format. Otherwise, false.
     */
    void setSendStringParametersAsUnicode(boolean sendStringParametersAsUnicode);

    /**
     * Returns whether sending string parameters to the server in UNICODE format is enabled.
     * 
     * @return true if string parameters are sent to the server in UNICODE format. Otherwise, false.
     */
    boolean getSendStringParametersAsUnicode();

    /**
     * Sets whether the serverName will be translated from Unicode to ASCII Compatible Encoding (ACE).
     * 
     * @param serverNameAsACE
     *        if enabled the servername will be translated to ASCII Compatible Encoding (ACE)
     */
    void setServerNameAsACE(boolean serverNameAsACE);

    /**
     * Returns if the serverName should be translated from Unicode to ASCII Compatible Encoding (ACE).
     * 
     * @return if enabled, will return true. Otherwise, false.
     */
    boolean getServerNameAsACE();

    /**
     * Sets the name of the computer that is running SQL Server.
     * 
     * @param serverName
     *        A String that contains the server name.
     */
    void setServerName(String serverName);

    /**
     * Returns the name of the SQL Server instance.
     * 
     * @return A String that contains the server name or null if no value is set.
     */
    String getServerName();

    /**
     * Sets the name of the failover server that is used in a database mirroring configuration.
     * 
     * @param serverName
     *        A String that contains the failover server name.
     */
    void setFailoverPartner(String serverName);

    /**
     * Returns the name of the failover server that is used in a database mirroring configuration.
     * 
     * @return A String that contains the name of the failover partner, or null if none is set.
     */
    String getFailoverPartner();

    /**
     * Sets the value of the multiSubnetFailover connection property.
     * 
     * @param multiSubnetFailover
     *        The new value of the multiSubnetFailover connection property.
     */
    void setMultiSubnetFailover(boolean multiSubnetFailover);

    /**
     * Returns the value of the multiSubnetFailover connection property.
     * 
     * @return Returns true or false, depending on the current setting of the connection property.
     */
    boolean getMultiSubnetFailover();

    /**
     * Sets the user name that is used to connect the data source.
     * 
     * @param user
     *        A String that contains the user name.
     */
    void setUser(String user);

    /**
     * Returns the user name that is used to connect the data source.
     * 
     * @return A String that contains the user name.
     */
    String getUser();

    /**
     * Sets the name of the client computer name that is used to connect to the data source.
     * 
     * @param workstationID
     *        A String that contains the client computer name.
     */
    void setWorkstationID(String workstationID);

    /**
     * Returns the name of the client computer name that is used to connect to the data source.
     * 
     * @return A String that contains the client computer name.
     */
    String getWorkstationID();

    /**
     * Sets whether converting SQL states to XOPEN compliant states is enabled.
     * 
     * @param xopenStates
     *        true if converting SQL states to XOPEN compliant states is enabled. Otherwise, false.
     */
    void setXopenStates(boolean xopenStates);

    /**
     * Returns the value that indicates if converting SQL states to XOPEN compliant states is enabled.
     * 
     * @return true if converting SQL states to XOPEN compliant states is enabled. Otherwise, false.
     */
    boolean getXopenStates();

    /**
     * Sets the URL that is used to connect to the data source.
     * 
     * @param url
     *        A String that contains the URL.
     */
    void setURL(String url);

    /**
     * Returns the URL that is used to connect to the data source.
     * 
     * @return A String that contains the URL.
     */
    String getURL();

    /**
     * Sets the description of the data source.
     * 
     * @param description
     *        A String that contains the description.
     */
    void setDescription(String description);

    /**
     * Returns a description of the data source.
     * 
     * @return A String that contains the data source description or null if no value is set.
     */
    String getDescription();

    /**
     * Sets the current network packet size used to communicate with SQL Server, specified in bytes.
     * 
     * @param packetSize
     *        An int value containing the network packet size.
     */
    void setPacketSize(int packetSize);

    /**
     * Returns the current network packet size used to communicate with SQL Server, specified in bytes.
     * 
     * @return An int value containing the current network packet size.
     */
    int getPacketSize();

    /**
     * Sets the kind of integrated security you want your application to use.
     * 
     * @param authenticationScheme
     *        Values are "JavaKerberos" and the default "NativeAuthentication".
     */
    void setAuthenticationScheme(String authenticationScheme);

    /**
     * Sets the authentication mode.
     * 
     * @param authentication
     *        the authentication mode
     */
    void setAuthentication(String authentication);

    /**
     * Returns the authentication mode.
     * 
     * @return the authentication value
     */
    String getAuthentication();

    /**
     * Sets the server spn.
     * 
     * @param serverSpn
     *        A String that contains the server spn
     */
    void setServerSpn(String serverSpn);

    /**
     * Returns the server spn.
     * 
     * @return A String that contains the server spn
     */
    String getServerSpn();

    /**
     * Sets the GSSCredential.
     * 
     * @param userCredential
     *        the credential
     */
    void setGSSCredentials(GSSCredential userCredential);

    /**
     * Returns the GSSCredential.
     * 
     * @return GSSCredential
     */
    GSSCredential getGSSCredentials();

    /**
     * Sets the access token.
     * 
     * @param accessToken
     *        to be set in the string property.
     */
    void setAccessToken(String accessToken);

    /**
     * Returns the access token.
     * 
     * @return the access token.
     */
    String getAccessToken();

    /**
     * Sets the value to enable/disable Always Encrypted functionality for the data source object. The default is
     * Disabled.
     * 
     * @param columnEncryptionSetting
     *        Enables/disables Always Encrypted functionality for the data source object. The default is Disabled.
     */
    void setColumnEncryptionSetting(String columnEncryptionSetting);

    /**
     * Returns the Always Encrypted functionality setting for the data source object.
     * 
     * @return the Always Encrypted functionality setting for the data source object.
     */
    String getColumnEncryptionSetting();

    /**
     * Sets the name that identifies a key store. Only value supported is the "JavaKeyStorePassword" for identifying the
     * Java Key Store. The default is null.
     * 
     * @param keyStoreAuthentication
     *        the name that identifies a key store.
     */
    void setKeyStoreAuthentication(String keyStoreAuthentication);

    /**
     * Returns the value of the keyStoreAuthentication setting for the data source object.
     * 
     * @return the value of the keyStoreAuthentication setting for the data source object.
     */
    String getKeyStoreAuthentication();

    /**
     * Sets the password for the Java keystore. Note that, for Java Key Store provider the password for the keystore and
     * the key must be the same. Note that, keyStoreAuthentication must be set with "JavaKeyStorePassword".
     * 
     * @param keyStoreSecret
     *        the password to use for the keystore as well as for the key
     */
    void setKeyStoreSecret(String keyStoreSecret);

    /**
     * Sets the location including the file name for the Java keystore. Note that, keyStoreAuthentication must be set
     * with "JavaKeyStorePassword".
     * 
     * @param keyStoreLocation
     *        the location including the file name for the Java keystore.
     */
    void setKeyStoreLocation(String keyStoreLocation);

    /**
     * Returns the keyStoreLocation for the Java Key Store.
     * 
     * @return the keyStoreLocation for the Java Key Store.
     */
    String getKeyStoreLocation();

    /**
     * Setting the query timeout.
     * 
     * @param queryTimeout
     *        The number of seconds to wait before a timeout has occurred on a query. The default value is 0, which
     *        means infinite timeout.
     */
    void setQueryTimeout(int queryTimeout);

    /**
     * Returns the query timeout.
     * 
     * @return The number of seconds to wait before a timeout has occurred on a query.
     */
    int getQueryTimeout();

    /**
     * Sets the cancel timeout.
     * 
     * @param cancelQueryTimeout
     *        The number of seconds to wait before we wait for the query timeout to happen.
     */
    void setCancelQueryTimeout(int cancelQueryTimeout);

    /**
     * Returns the cancel timeout.
     * 
     * @return the number of seconds to wait before we wait for the query timeout to happen.
     */
    int getCancelQueryTimeout();

    /**
     * Sets the value that enables/disables whether the first execution of a prepared statement will call sp_executesql
     * and not prepare a statement. If this configuration is false the first execution of a prepared statement will call
     * sp_executesql and not prepare a statement, once the second execution happens it will call sp_prepexec and
     * actually setup a prepared statement handle. Following executions will call sp_execute. This relieves the need for
     * sp_unprepare on prepared statement close if the statement is only executed once.
     * 
     * @param enablePrepareOnFirstPreparedStatementCall
     *        Changes the setting per the description.
     */
    void setEnablePrepareOnFirstPreparedStatementCall(boolean enablePrepareOnFirstPreparedStatementCall);

    /**
     * Returns the value that indicates whether the first execution of a prepared statement will call sp_executesql and
     * not prepare a statement. If this configuration returns false the first execution of a prepared statement will
     * call sp_executesql and not prepare a statement, once the second execution happens it will call sp_prepexec and
     * actually setup a prepared statement handle. Following executions will call sp_execute. This relieves the need for
     * sp_unprepare on prepared statement close if the statement is only executed once.
     * 
     * @return Returns the current setting per the description.
     */
    boolean getEnablePrepareOnFirstPreparedStatementCall();

    /**
     * Sets the value that controls how many outstanding prepared statement discard actions (sp_unprepare) can be
     * outstanding per connection before a call to clean-up the outstanding handles on the server is executed. If the
     * setting is {@literal <=} 1 unprepare actions will be executed immedietely on prepared statement close. If it is
     * set to {@literal >} 1 these calls will be batched together to avoid overhead of calling sp_unprepare too often.
     * 
     * @param serverPreparedStatementDiscardThreshold
     *        Changes the setting per the description.
     */
    void setServerPreparedStatementDiscardThreshold(int serverPreparedStatementDiscardThreshold);

    /**
     * Returns the value of the setting that controls how many outstanding prepared statement discard actions
     * (sp_unprepare) can be outstanding per connection before a call to clean-up the outstanding handles on the server
     * is executed.
     * 
     * @return Returns the current setting per the description.
     */
    int getServerPreparedStatementDiscardThreshold();

    /**
     * Sets the size of the prepared statement cache for this connection. A value less than 1 means no cache.
     * 
     * @param statementPoolingCacheSize
     *        Changes the setting per the description.
     */
    void setStatementPoolingCacheSize(int statementPoolingCacheSize);

    /**
     * Returns the size of the prepared statement cache for this connection. A value less than 1 means no cache.
     * 
     * @return Returns the current setting per the description.
     */
    int getStatementPoolingCacheSize();

    /**
     * Sets the value to disable/enable statement pooling.
     * 
     * @param disableStatementPooling
     *        true to disable statement pooling, false to enable it.
     */
    void setDisableStatementPooling(boolean disableStatementPooling);

    /**
     * Returns whether statement pooling is disabled.
     * 
     * @return true if statement pooling is disabled, false if it is enabled.
     */
    boolean getDisableStatementPooling();

    /**
     * Sets the socket timeout value.
     * 
     * @param socketTimeout
     *        The number of milliseconds to wait before a timeout is occurred on a socket read or accept. The default
     *        value is 0, which means infinite timeout.
     */
    void setSocketTimeout(int socketTimeout);

    /**
     * Returns the socket timeout value.
     * 
     * @return The number of milliseconds to wait before a timeout is occurred on a socket read or accept.
     */
    int getSocketTimeout();

    /**
     * Sets the login configuration file for Kerberos authentication. This overrides the default configuration <i>
     * SQLJDBCDriver </i>
     * 
     * @param configurationName
     *        the configuration name
     */
    void setJASSConfigurationName(String configurationName);

    /**
     * Returns the login configuration file for Kerberos authentication.
     * 
     * @return login configuration file name
     */
    String getJASSConfigurationName();

    /**
     * Sets whether Fips Mode should be enabled/disabled on the connection. For FIPS enabled JVM this property should be
     * true.
     * 
     * @param fips
     *        Boolean property to enable/disable fips
     */
    void setFIPS(boolean fips);

    /**
     * Returns the value of connection property "fips". For FIPS enabled JVM this property should be true.
     * 
     * @return fips boolean value
     */
    boolean getFIPS();

    /**
     * Sets the sslProtocol property for connection Set this value to specify TLS protocol keyword.
     * 
     * Acceptable values are: TLS, TLSv1, TLSv1.1, and TLSv1.2.
     * 
     * @param sslProtocol
     *        Value for SSL Protocol to be set.
     */
    void setSSLProtocol(String sslProtocol);

    /**
     * Returns the value of connection property 'sslProtocol'.
     * 
     * @return sslProtocol property value
     */
    String getSSLProtocol();

    /**
     * Sets the connection property 'trustManagerClass' on the connection.
     * 
     * @param trustManagerClass
     *        The fully qualified class name of a custom javax.net.ssl.TrustManager.
     */
    void setTrustManagerClass(String trustManagerClass);

    /**
     * Returns the value for the connection property 'trustManagerClass'.
     * 
     * @return trustManagerClass property value
     */
    String getTrustManagerClass();

    /**
     * Sets Constructor Arguments to be provided on constructor of 'trustManagerClass'.
     * 
     * @param trustManagerConstructorArg
     *        'trustManagerClass' constructor arguments
     */
    void setTrustManagerConstructorArg(String trustManagerConstructorArg);

    /**
     * Returns the value for the connection property 'trustManagerConstructorArg'.
     * 
     * @return trustManagerConstructorArg property value
     */
    String getTrustManagerConstructorArg();

    /**
     * Returns whether the use Bulk Copy API is used for Batch Insert.
     * 
     * @return whether the driver should use Bulk Copy API for Batch Insert operations.
     */
    boolean getUseBulkCopyForBatchInsert();

    /**
     * Sets whether the use Bulk Copy API should be used for Batch Insert.
     * 
     * @param useBulkCopyForBatchInsert
     *        indicates whether Bulk Copy API should be used for Batch Insert operations.
     */
    void setUseBulkCopyForBatchInsert(boolean useBulkCopyForBatchInsert);

    /**
     * Sets the client id to be used to retrieve access token from MSI EndPoint.
     * 
     * @param msiClientId
     *        Client ID of User Assigned Managed Identity
     */
    void setMSIClientId(String msiClientId);

    /**
     * Returns the value for the connection property 'msiClientId'.
     * 
     * @return msiClientId property value
     */
    String getMSIClientId();

    /**
     * Sets the Azure Key Vault (AKV) Provider Client Id to provided value to be used for column encryption.
     * 
     * @param keyVaultProviderClientId
     *        Client Id of Azure Key Vault (AKV) Provider to be used for column encryption.
     */
    void setKeyVaultProviderClientId(String keyVaultProviderClientId);

    /**
     * Returns the value for the connection property 'keyVaultProviderClientId'.
     * 
     * @return keyVaultProviderClientId
     */
    String getKeyVaultProviderClientId();

    /**
     * Sets the Azure Key Vault (AKV) Provider Client Key to provided value to be used for column encryption.
     * 
     * @param keyVaultProviderClientKey
     *        Client Key of Azure Key Vault (AKV) Provider to be used for column encryption.
     */
    void setKeyVaultProviderClientKey(String keyVaultProviderClientKey);

    /**
     * Returns the value for the connection property 'domain'.
     * 
     * @return 'domain' property value
     */
    String getDomain();

    /**
     * Sets the 'domain' connection property used for NTLM Authentication.
     *
     * @param domain
     *        Windows domain name
     */
    void setDomain(String domain);

    /**
     * Returns the current flag value for useFmtOnly.
     *
     * @return 'useFmtOnly' property value.
     */
    boolean getUseFmtOnly();

    /**
     * Specifies the flag to use FMTONLY for parameter metadata queries.
     *
     * @param useFmtOnly
     *        boolean value for 'useFmtOnly'.
     */
    void setUseFmtOnly(boolean useFmtOnly);

    /**
<<<<<<< HEAD
     * Returns the enclave attestional url used with enclave based Always Encrypted.
     * 
     * @return a String that contains the enclave attestation url.
     */
    String getEnclaveAttestationUrl();
=======
     * Returns the enclave attestation URL used in Always Encrypted with Secure Enclaves.
     * 
     * @return enclave attestation URL.
     */
    String getEnclaveAttestationUrl();

    /**
     * Sets the enclave attestation URL used in Always Encrypted with Secure Enclaves.
     * 
     * @param url
     *        Enclave attestation URL.
     */
    void setEnclaveAttestationUrl(String url);

    /**
     * Returns the enclave attestation protocol used in Always Encrypted with Secure Enclaves.
     * 
     * @return Enclave attestation protocol.
     */
    String getEnclaveAttestationProtocol();

    /**
     * Sets the enclave attestation protocol to be used in Always Encrypted with Secure Enclaves.
     * 
     * @param protocol
     *        Enclave attestation protocol.
     */
    void setEnclaveAttestationProtocol(String protocol);

>>>>>>> a8f5fee9
}<|MERGE_RESOLUTION|>--- conflicted
+++ resolved
@@ -875,13 +875,6 @@
     void setUseFmtOnly(boolean useFmtOnly);
 
     /**
-<<<<<<< HEAD
-     * Returns the enclave attestional url used with enclave based Always Encrypted.
-     * 
-     * @return a String that contains the enclave attestation url.
-     */
-    String getEnclaveAttestationUrl();
-=======
      * Returns the enclave attestation URL used in Always Encrypted with Secure Enclaves.
      * 
      * @return enclave attestation URL.
@@ -911,5 +904,4 @@
      */
     void setEnclaveAttestationProtocol(String protocol);
 
->>>>>>> a8f5fee9
 }