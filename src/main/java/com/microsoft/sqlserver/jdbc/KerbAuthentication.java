/*
 * Microsoft JDBC Driver for SQL Server
 * 
 * Copyright(c) Microsoft Corporation All rights reserved.
 * 
 * This program is made available under the terms of the MIT License. See the LICENSE file in the project root for more information.
 */

package com.microsoft.sqlserver.jdbc;

import java.lang.reflect.Method;
import java.net.IDN;
import java.net.InetAddress;
import java.net.UnknownHostException;
import java.security.AccessControlContext;
import java.security.AccessController;
import java.security.PrivilegedActionException;
import java.security.PrivilegedExceptionAction;
import java.text.MessageFormat;
import java.util.Locale;
import java.util.logging.Level;
import java.util.regex.Matcher;
import java.util.regex.Pattern;

import javax.naming.NamingException;
import javax.security.auth.Subject;
import javax.security.auth.login.Configuration;
import javax.security.auth.login.LoginContext;
import javax.security.auth.login.LoginException;

import org.ietf.jgss.GSSContext;
import org.ietf.jgss.GSSCredential;
import org.ietf.jgss.GSSException;
import org.ietf.jgss.GSSManager;
import org.ietf.jgss.GSSName;
import org.ietf.jgss.Oid;

import com.microsoft.sqlserver.jdbc.dns.DNSKerberosLocator;

/**
 * KerbAuthentication for int auth.
 */
final class KerbAuthentication extends SSPIAuthentication {
    private final static java.util.logging.Logger authLogger = java.util.logging.Logger
            .getLogger("com.microsoft.sqlserver.jdbc.internals.KerbAuthentication");

    private final SQLServerConnection con;
    private final String spn;

    private final GSSManager manager = GSSManager.getInstance();
    private LoginContext lc = null;
    private GSSCredential peerCredentials = null;
    private GSSContext peerContext = null;
    
    private Subject threadImpersonationSubject = null;     
    private Subject currentSubject = null;      
    private boolean connectionResiliencyRequested = false;      
    private boolean reconnecting = false;

    static {
        // Overrides the default JAAS configuration loader.
        // This one will forward to the default one in all cases but the default configuration is empty.
        Configuration.setConfiguration(new JaasConfiguration(Configuration.getConfiguration()));
    }

    /**     
     * Visibility of this function is limited only to the driver package as it returns sensitive information.       
     *      
     * @return      
     */
    public Subject getSubject() {
        return currentSubject;
    }
    
    private void intAuthInit() throws SQLServerException {
        try {
            // If we need to support NTLM as well, we can use null
            // Kerberos OID
            Oid kerberos = new Oid("1.2.840.113554.1.2.2");
            // http://blogs.sun.com/harcey/entry/of_java_kerberos_and_access
            // We pass null to indicate that the system should interpret the SPN
            // as it is.
            GSSName remotePeerName = manager.createName(spn, null);

            if (null != peerCredentials) {
                peerContext = manager.createContext(remotePeerName, kerberos, peerCredentials, GSSContext.DEFAULT_LIFETIME);
                peerContext.requestCredDeleg(false);
                peerContext.requestMutualAuth(true);
                peerContext.requestInteg(true);
            }
            else {
<<<<<<< HEAD
                String configName = con.activeConnectionProperties.getProperty(SQLServerDriverStringProperty.JAAS_CONFIG_NAME.toString(),
                                                                               SQLServerDriverStringProperty.JAAS_CONFIG_NAME.getDefaultValue());
                Subject currentSubject;
                KerbCallback callback = new KerbCallback(con);
=======
>>>>>>> 915d385d
                try {
                    AccessControlContext context = AccessController.getContext();
                    currentSubject = Subject.getSubject(context);
                    if (null == currentSubject) {
                        lc = new LoginContext(configName, callback);
                        lc.login();
                        // per documentation LoginContext will instantiate a new subject.
                        currentSubject = lc.getSubject();
                    }
                }
                catch (LoginException le) {
                    if (authLogger.isLoggable(Level.FINE)) {
                        authLogger.fine(toString() + "Failed to login using Kerberos due to " + le.getClass().getName() + ":" + le.getMessage());
                    }
                    try {
                        // Not very clean since it raises an Exception, but we are sure we are cleaning well everything
                        con.terminate(SQLServerException.DRIVER_ERROR_NONE, SQLServerException.getErrString("R_integratedAuthenticationFailed"), le);
                    } catch (SQLServerException alwaysTriggered) {
                        String message =  MessageFormat.format(SQLServerException.getErrString("R_kerberosLoginFailed"),
                                                               alwaysTriggered.getMessage(), le.getClass().getName(), le.getMessage());
                        if (callback.getUsernameRequested() != null) {
                            message = MessageFormat.format(SQLServerException.getErrString("R_kerberosLoginFailedForUsername"),
                                                           callback.getUsernameRequested(), message);
                        }
                        // By throwing Exception with LOGON_FAILED -> we avoid looping for connection
                        // In this case, authentication will never work anyway -> fail fast
                        throw new SQLServerException(message, alwaysTriggered.getSQLState(), SQLServerException.LOGON_FAILED, le);
                    }
                    return;
                }

                if (authLogger.isLoggable(Level.FINER)) {
                    authLogger.finer(toString() + " Getting client credentials");
                }
                peerCredentials = getClientCredential(currentSubject, manager, kerberos);
                if (authLogger.isLoggable(Level.FINER)) {
                    authLogger.finer(toString() + " creating security context");
                }
                
                peerContext = manager.createContext(remotePeerName, kerberos, peerCredentials, GSSContext.DEFAULT_LIFETIME);
                // The following flags should be inline with our native implementation.
                peerContext.requestCredDeleg(true);
                peerContext.requestMutualAuth(true);
                peerContext.requestInteg(true);
            }
        }

        catch (GSSException ge) {
            authLogger.finer(toString() + "initAuthInit failed GSSException:-" + ge);
            con.terminate(SQLServerException.DRIVER_ERROR_NONE, SQLServerException.getErrString("R_integratedAuthenticationFailed"), ge);
        }
        catch (PrivilegedActionException ge) {
            authLogger.finer(toString() + "initAuthInit failed privileged exception:-" + ge);
            con.terminate(SQLServerException.DRIVER_ERROR_NONE, SQLServerException.getErrString("R_integratedAuthenticationFailed"), ge);
        }

    }

    // We have to do a privileged action to create the credential of the user in the current context
    private static GSSCredential getClientCredential(final Subject subject,
            final GSSManager MANAGER,
            final Oid kerboid) throws PrivilegedActionException {
        final PrivilegedExceptionAction<GSSCredential> action = new PrivilegedExceptionAction<GSSCredential>() {
            public GSSCredential run() throws GSSException {
                return MANAGER.createCredential(null // use the default principal
                , GSSCredential.DEFAULT_LIFETIME, kerboid, GSSCredential.INITIATE_ONLY);
            }
        };
        // TO support java 5, 6 we have to do this
        // The signature for Java 5 returns an object 6 returns GSSCredential, immediate casting throws 
        // warning in Java 6.
        Object credential = Subject.doAs(subject, action);
        return (GSSCredential) credential;
    }

    private byte[] intAuthHandShake(byte[] pin,
            boolean[] done) throws SQLServerException {
        try {
            if (authLogger.isLoggable(Level.FINER)) {
                authLogger.finer(toString() + " Sending token to server over secure context");
            }
            byte[] byteToken = peerContext.initSecContext(pin, 0, pin.length);

            if (peerContext.isEstablished()) {
                done[0] = true;
                if (authLogger.isLoggable(Level.FINER))
                    authLogger.finer(toString() + "Authentication done.");
            }
            else if (null == byteToken) {
                // The documentation is not clear on when this can happen but it does say this could happen
                if (authLogger.isLoggable(Level.INFO)) {
                    authLogger.info(toString() + "byteToken is null in initSecContext.");
                }
                con.terminate(SQLServerException.DRIVER_ERROR_NONE, SQLServerException.getErrString("R_integratedAuthenticationFailed"));
            }
            return byteToken;
        }
        catch (GSSException ge) {
            authLogger.finer(toString() + "initSecContext Failed :-" + ge);
            con.terminate(SQLServerException.DRIVER_ERROR_NONE, SQLServerException.getErrString("R_integratedAuthenticationFailed"), ge);
        }
        // keep the compiler happy
        return null;
    }

    private String makeSpn(String server,
            int port) throws SQLServerException {
        if (authLogger.isLoggable(Level.FINER)) {
            authLogger.finer(toString() + " Server: " + server + " port: " + port);
        }
        StringBuilder spn = new StringBuilder("MSSQLSvc/");
        // Format is MSSQLSvc/myhost.domain.company.com:1433
        // FQDN must be provided
        if (con.serverNameAsACE()) {
            spn.append(IDN.toASCII(server));
        }
        else {
            spn.append(server);
        }
        spn.append(":");
        spn.append(port);
        String strSPN = spn.toString();
        if (authLogger.isLoggable(Level.FINER)) {
            authLogger.finer(toString() + " SPN: " + strSPN);
        }
        return strSPN;
    }

    // Package visible members below.
    KerbAuthentication(SQLServerConnection con,
            String address,
            int port,
            boolean reconnecting,
            Subject loginSubject) throws SQLServerException {
        this.con = con;
        // Get user provided SPN string; if not provided then build the generic one
        String userSuppliedServerSpn = con.activeConnectionProperties.getProperty(SQLServerDriverStringProperty.SERVER_SPN.toString());

        String spn;
        if (null != userSuppliedServerSpn) {
            // serverNameAsACE is true, translate the user supplied serverSPN to ASCII
            if (con.serverNameAsACE()) {
                int slashPos = userSuppliedServerSpn.indexOf("/");
                spn = userSuppliedServerSpn.substring(0, slashPos + 1) + IDN.toASCII(userSuppliedServerSpn.substring(slashPos + 1));
            }
            else {
                spn = userSuppliedServerSpn;
            }
        }
        else {
            spn = makeSpn(address, port);
        }
<<<<<<< HEAD
        this.spn = enrichSpnWithRealm(spn, null == userSuppliedServerSpn);
        if (!this.spn.equals(spn) && authLogger.isLoggable(Level.FINER)){
            authLogger.finer(toString() + "SPN enriched: " + spn + " := " + this.spn);
        }
	}

    private static final Pattern SPN_PATTERN = Pattern.compile("MSSQLSvc/(.*):([^:@]+)(@.+)?", Pattern.CASE_INSENSITIVE);

    private String enrichSpnWithRealm(String spn,
            boolean allowHostnameCanonicalization) {
        if (spn == null) {
            return spn;
        }
        Matcher m = SPN_PATTERN.matcher(spn);
        if (!m.matches()) {
            return spn;
        }
        if (m.group(3) != null) {
            // Realm is already present, no need to enrich, the job has already been done
            return spn;
        }
        String dnsName = m.group(1);
        String portOrInstance = m.group(2);
        RealmValidator realmValidator = getRealmValidator(dnsName);
        String realm = findRealmFromHostname(realmValidator, dnsName);
        if (realm == null && allowHostnameCanonicalization) {
            // We failed, try with canonical host name to find a better match
            try {
                String canonicalHostName = InetAddress.getByName(dnsName).getCanonicalHostName();
                realm = findRealmFromHostname(realmValidator, canonicalHostName);
                // Since we have a match, our hostname is the correct one (for instance of server
                // name was an IP), so we override dnsName as well
                dnsName = canonicalHostName;
            }
            catch (UnknownHostException cannotCanonicalize) {
                // ignored, but we are in a bad shape
            }
        }
        if (realm == null) {
            return spn;
        }
        else {
            StringBuilder sb = new StringBuilder("MSSQLSvc/");
            sb.append(dnsName).append(":").append(portOrInstance).append("@").append(realm.toUpperCase(Locale.ENGLISH));
            return sb.toString();
        }
    }

    private static RealmValidator validator;

    /**
     * Find a suitable way of validating a REALM for given JVM.
     *
     * @param hostnameToTest
     *            an example hostname we are gonna use to test our realm validator.
     * @return a not null realm Validator.
     */
    static RealmValidator getRealmValidator(String hostnameToTest) {
        if (validator != null) {
            return validator;
        }
        // JVM Specific, here Sun/Oracle JVM
        try {
            Class<?> clz = Class.forName("sun.security.krb5.Config");
            Method getInstance = clz.getMethod("getInstance", new Class[0]);
            final Method getKDCList = clz.getMethod("getKDCList", new Class[] {String.class});
            final Object instance = getInstance.invoke(null);
            RealmValidator oracleRealmValidator = new RealmValidator() {

                @Override
                public boolean isRealmValid(String realm) {
                    try {
                        Object ret = getKDCList.invoke(instance, realm);
                        return ret != null;
                    }
                    catch (Exception err) {
                        return false;
                    }
                }
            };
            validator = oracleRealmValidator;
            // As explained here: https://github.com/Microsoft/mssql-jdbc/pull/40#issuecomment-281509304
            // The default Oracle Resolution mechanism is not bulletproof
            // If it resolves a non-existing name, drop it.
            if (!validator.isRealmValid("this.might.not.exist." + hostnameToTest)) {
                // Our realm validator is well working, return it
                authLogger.fine("Kerberos Realm Validator: Using Built-in Oracle Realm Validation method.");
                return oracleRealmValidator;
            }
            authLogger.fine("Kerberos Realm Validator: Detected buggy Oracle Realm Validator, using DNSKerberosLocator.");
        }
        catch (ReflectiveOperationException notTheRightJVMException) {
            // Ignored, we simply are not using the right JVM
            authLogger.fine("Kerberos Realm Validator: No Oracle Realm Validator Available, using DNSKerberosLocator.");
        }
        // No implementation found, default one, not any realm is valid
        validator = new RealmValidator() {
            @Override
            public boolean isRealmValid(String realm) {
                try {
                    return DNSKerberosLocator.isRealmValid(realm);
                }
                catch (NamingException err) {
                    return false;
                }
            }
        };
        return validator;
    }

    /**
     * Try to find a REALM in the different parts of a host name.
     *
     * @param realmValidator
     *            a function that return true if REALM is valid and exists
     * @param hostname
     *            the name we are looking a REALM for
     * @return the realm if found, null otherwise
     */
    private String findRealmFromHostname(RealmValidator realmValidator,
            String hostname) {
        if (hostname == null) {
            return null;
        }
        int index = 0;
        while (index != -1 && index < hostname.length() - 2) {
            String realm = hostname.substring(index);
            if (authLogger.isLoggable(Level.FINEST)) {
                authLogger.finest(toString() + " looking up REALM candidate " + realm);
            }
            if (realmValidator.isRealmValid(realm)) {
                return realm.toUpperCase();
            }
            index = hostname.indexOf(".", index + 1);
            if (index != -1) {
                index = index + 1;
            }
        }
        return null;
    }

    /**
     * JVM Specific implementation to decide whether a realm is valid or not
     */
    interface RealmValidator {
        boolean isRealmValid(String realm);
=======
        
        // KerbAuthentication object is created for every connection attempt. Hence it is not necessary to reset these values as the new one will be
        // created for next connect.
        threadImpersonationSubject = loginSubject;
        this.reconnecting = reconnecting;
>>>>>>> 915d385d
    }

    /**
     * 
     * @param con
     * @param address
     * @param port
     * @param ImpersonatedUserCred
     * @param reconnecting
     * @param loginSubject
     * @throws SQLServerException
     */
    KerbAuthentication(SQLServerConnection con,
            String address,
            int port,
            GSSCredential ImpersonatedUserCred,
            boolean reconnecting,
            Subject loginSubject) throws SQLServerException {
        this(con, address, port, reconnecting, loginSubject);
        peerCredentials = ImpersonatedUserCred;
    }

    byte[] GenerateClientContext(byte[] pin,
            boolean[] done) throws SQLServerException {
        byte[] clientContext = null;
        if (null == peerContext) {
            intAuthInit();
        }
        if (!reconnecting || (reconnecting && currentSubject.equals(threadImpersonationSubject))) // currentSubject is populated in previous intAuthInit()
        {
            authLogger.finer(toString() + "Original connection and reconnection happening under same credentials hence not impersonating");
            clientContext = intAuthHandShake(pin, done);    // No impersonation required. Continue as is.
        }
        else {
            // reconnecting and current subject is not same as the subject during initial login
            if (authLogger.isLoggable(Level.FINER)) {
                authLogger.finer(toString() + "Impersonating");
            }
            try {
                clientContext = impersonate(pin, done);
            }
            catch (Exception e) {
                authLogger.finer(toString() + "Impersonation Failed :-" + e);
                con.terminate(SQLServerException.DRIVER_ERROR_NONE, SQLServerException.getErrString("R_integratedAuthenticationFailed"), e);
            }
        }
        return clientContext;
    }

    private byte[] impersonate(final byte[] pin,
            final boolean[] done) throws SQLServerException, PrivilegedActionException {
        // Define PrivilegedAction as inAuthInit() and intAuthHandShake()
        final PrivilegedExceptionAction<byte[]> action = new PrivilegedExceptionAction<byte[]>() {
            public byte[] run() throws GSSException, SQLServerException {
                if (authLogger.isLoggable(Level.FINER)) {
                    authLogger.finer(toString() + "intAuthInit during reconnection");
                }
                intAuthInit();  // This is required to ensure peerContext and peerCredentials are initialised based on impersonation Subject.
                if (authLogger.isLoggable(Level.FINER)) {
                    authLogger.finer(toString() + "intAuthHandShake during reconnection");
                }
                return intAuthHandShake(pin, done);
            }
        };
        // TO support java 5, 6 we have to do this
        // The signature for Java 5 returns an object 6 returns GSSCredential, immediate casting throws warning in Java 6.
        Object clientContext = Subject.doAs(threadImpersonationSubject, action);    // When execution is out of doAs, impersonation is over.
        return (byte[]) clientContext;
    }

    int ReleaseClientContext() throws SQLServerException {
        // Subject is retained throughout the life of the connection object. It is used to obtain peerCredentials and peerContext. Hence it is safe to
        // dispose these.
        // lc is not required during reconnection as Subject is already available.
        try {
            if (null != peerCredentials)
                peerCredentials.dispose();
            if (null != peerContext)
                peerContext.dispose();
            // If loginContext logs out, credentials are marked as NULL hence they can not be stored for impersonation during reconnection. Hence we
            // don't log out the login context
        }
        catch (GSSException e) {
            // yes we are eating exceptions here but this should not fail in the normal circumstances and we do not want to eat previous
            // login errors if caused before which is more useful to the user than the cleanup errors.
            authLogger.fine(toString() + " Release of the credentials failed GSSException: " + e);
        }
        return 0;
    }
}<|MERGE_RESOLUTION|>--- conflicted
+++ resolved
@@ -89,13 +89,10 @@
                 peerContext.requestInteg(true);
             }
             else {
-<<<<<<< HEAD
                 String configName = con.activeConnectionProperties.getProperty(SQLServerDriverStringProperty.JAAS_CONFIG_NAME.toString(),
                                                                                SQLServerDriverStringProperty.JAAS_CONFIG_NAME.getDefaultValue());
                 Subject currentSubject;
                 KerbCallback callback = new KerbCallback(con);
-=======
->>>>>>> 915d385d
                 try {
                     AccessControlContext context = AccessController.getContext();
                     currentSubject = Subject.getSubject(context);
@@ -248,7 +245,11 @@
         else {
             spn = makeSpn(address, port);
         }
-<<<<<<< HEAD
+        // KerbAuthentication object is created for every connection attempt. Hence it is not necessary to reset these values as the new one will be
+        // created for next connect.
+        threadImpersonationSubject = loginSubject;
+        this.reconnecting = reconnecting;
+      
         this.spn = enrichSpnWithRealm(spn, null == userSuppliedServerSpn);
         if (!this.spn.equals(spn) && authLogger.isLoggable(Level.FINER)){
             authLogger.finer(toString() + "SPN enriched: " + spn + " := " + this.spn);
@@ -395,13 +396,6 @@
      */
     interface RealmValidator {
         boolean isRealmValid(String realm);
-=======
-        
-        // KerbAuthentication object is created for every connection attempt. Hence it is not necessary to reset these values as the new one will be
-        // created for next connect.
-        threadImpersonationSubject = loginSubject;
-        this.reconnecting = reconnecting;
->>>>>>> 915d385d
     }
 
     /**
