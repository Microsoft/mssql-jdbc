--- conflicted
+++ resolved
@@ -651,14 +651,9 @@
             }
 
             final boolean doExecute() throws SQLServerException {
-<<<<<<< HEAD
-                if (null != timeoutTimer) {
-                    logger.finest(this.toString() + ": Starting bulk timer...");
-=======
                 if (null != timeoutCommand) {
                     if (logger.isLoggable(Level.FINEST))
                         logger.finest(this.toString() + ": Starting bulk timer...");
->>>>>>> 46a51071
 
                     TimeoutPoller.getTimeoutPoller().addTimeoutCommand(timeoutCommand);
                 }
@@ -684,14 +679,9 @@
                     throw topLevelException;
                 }
 
-<<<<<<< HEAD
-                if (null != timeoutTimer) {
-                    logger.finest(this.toString() + ": Stopping bulk timer...");
-=======
                 if (null != timeoutCommand) {
                     if (logger.isLoggable(Level.FINEST))
                         logger.finest(this.toString() + ": Stopping bulk timer...");
->>>>>>> 46a51071
 
                     TimeoutPoller.getTimeoutPoller().remove(timeoutCommand);
                 }
