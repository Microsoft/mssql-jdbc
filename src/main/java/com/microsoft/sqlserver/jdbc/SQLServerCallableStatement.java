--- conflicted
+++ resolved
@@ -25,12 +25,9 @@
 import java.sql.Timestamp;
 import java.text.MessageFormat;
 import java.util.Calendar;
-<<<<<<< HEAD
 import java.util.HashMap;
 import java.util.TreeMap;
-=======
 import java.util.Map;
->>>>>>> 7dd953ef
 import java.util.UUID;
 import java.util.concurrent.ConcurrentHashMap;
 import java.util.concurrent.atomic.AtomicInteger;
@@ -1309,11 +1306,7 @@
         }
 
         int l = 0;
-<<<<<<< HEAD
-        if (null != parameterNames)
-=======
         if (null != parameterNames) {
->>>>>>> 7dd953ef
             l = parameterNames.size();
         }
         if (l == 0) { // Server didn't return anything, user might not have access
