--- conflicted
+++ resolved
@@ -406,13 +406,11 @@
                 case "ACTIVEDIRECTORYMSI":
                     this.authentication = SqlAuthentication.ActiveDirectoryMSI;
                     break;
-<<<<<<< HEAD
+                case "ACTIVEDIRECTORYSERVICEPRINCIPAL":
+                    this.authentication = SqlAuthentication.ActiveDirectoryServicePrincipal;
+                    break;
                 case "ACTIVEDIRECTORYINTERACTIVE":
                     this.authentication = SqlAuthentication.ActiveDirectoryInteractive;
-=======
-                case "ACTIVEDIRECTORYSERVICEPRINCIPAL":
-                    this.authentication = SqlAuthentication.ActiveDirectoryServicePrincipal;
->>>>>>> 9f7b5c64
                     break;
                 default:
                     assert (false);
@@ -4022,11 +4020,9 @@
                 || ((authenticationString.equalsIgnoreCase(SqlAuthentication.ActiveDirectoryIntegrated.toString())
                         || authenticationString.equalsIgnoreCase(SqlAuthentication.ActiveDirectoryMSI.toString())
                         || authenticationString
-<<<<<<< HEAD
+                                .equalsIgnoreCase(SqlAuthentication.ActiveDirectoryServicePrincipal.toString())
+                        || authenticationString
                                 .equalsIgnoreCase(SqlAuthentication.ActiveDirectoryInteractive.toString()))
-=======
-                                .equalsIgnoreCase(SqlAuthentication.ActiveDirectoryServicePrincipal.toString()))
->>>>>>> 9f7b5c64
                         && fedAuthRequiredPreLoginResponse)) {
             federatedAuthenticationInfoRequested = true;
             fedAuthFeatureExtensionData = new FederatedAuthenticationFeatureExtensionData(TDS.TDS_FEDAUTH_LIBRARY_ADAL,
