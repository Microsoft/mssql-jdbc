--- conflicted
+++ resolved
@@ -123,19 +123,14 @@
     
     private Boolean isAzureDW = null;
 
-    static class Sha1HashKey implements java.io.Serializable {
-
-<<<<<<< HEAD
-    static class CityHash128Key {
-        private long[] segments;
-        private int hashCode;
-=======
+    static class CityHash128Key implements java.io.Serializable {
+
         /**
          * Always refresh SerialVersionUID when prompted
          */
         private static final long serialVersionUID = 166788428640603097L;
-        private byte[] bytes;
->>>>>>> 16649a3d
+        private long[] segments;
+        private int hashCode;
 
         CityHash128Key(String sql,
                 String parametersDefinition) {
@@ -152,11 +147,7 @@
             if (!(obj instanceof CityHash128Key))
                 return false;
 
-<<<<<<< HEAD
             return java.util.Arrays.equals(segments, ((CityHash128Key) obj).segments);
-=======
-            return java.util.Arrays.equals(bytes, ((Sha1HashKey) obj).bytes);
->>>>>>> 16649a3d
         }
 
         public int hashCode() {
@@ -174,24 +165,12 @@
         private int handle = 0;
         private final AtomicInteger handleRefCount = new AtomicInteger();
         private boolean isDirectSql;
-<<<<<<< HEAD
         private volatile boolean evictedFromCache; 
         private volatile boolean explicitlyDiscarded; 
         private CityHash128Key key;
 
         PreparedStatementHandle(CityHash128Key key, int handle, boolean isDirectSql, boolean isEvictedFromCache) {
         	this.key = key;
-=======
-        private volatile boolean evictedFromCache;
-        private volatile boolean explicitlyDiscarded;
-        private Sha1HashKey key;
-
-        PreparedStatementHandle(Sha1HashKey key,
-                int handle,
-                boolean isDirectSql,
-                boolean isEvictedFromCache) {
-            this.key = key;
->>>>>>> 16649a3d
             this.handle = handle;
             this.isDirectSql = isDirectSql;
             this.setIsEvictedFromCache(isEvictedFromCache);
@@ -276,7 +255,6 @@
     static private ConcurrentLinkedHashMap<CityHash128Key, ParsedSQLCacheItem> parsedSQLCache;
 
     static {
-<<<<<<< HEAD
         parsedSQLCache = new Builder<CityHash128Key, ParsedSQLCacheItem>()
 	        .maximumWeightedCapacity(PARSED_SQL_CACHE_SIZE)
             .build();
@@ -284,23 +262,11 @@
 
     /** Get prepared statement cache entry if exists, if not parse and create a new one */
     static ParsedSQLCacheItem  getCachedParsedSQL(CityHash128Key key) {
-=======
-        parsedSQLCache = new Builder<Sha1HashKey, ParsedSQLCacheItem>().maximumWeightedCapacity(PARSED_SQL_CACHE_SIZE).build();
-    }
-
-    /** Get prepared statement cache entry if exists, if not parse and create a new one */
-    static ParsedSQLCacheItem getCachedParsedSQL(Sha1HashKey key) {
->>>>>>> 16649a3d
         return parsedSQLCache.get(key);
     }
 
     /** Parse and create a information about parsed SQL text */
-<<<<<<< HEAD
     static ParsedSQLCacheItem  parseAndCacheSQL(CityHash128Key key, String sql) throws SQLServerException {
-=======
-    static ParsedSQLCacheItem parseAndCacheSQL(Sha1HashKey key,
-            String sql) throws SQLServerException {
->>>>>>> 16649a3d
         JDBCSyntaxTranslator translator = new JDBCSyntaxTranslator();
 
         String parsedSql = translator.translate(sql);
@@ -308,11 +274,7 @@
         boolean returnValueSyntax = translator.hasReturnValueSyntax();
         int[] parameterPositions = locateParams(parsedSql);
 
-<<<<<<< HEAD
         ParsedSQLCacheItem  cacheItem = new ParsedSQLCacheItem (parsedSql, parameterPositions, procName, returnValueSyntax);
-=======
-        ParsedSQLCacheItem cacheItem = new ParsedSQLCacheItem(parsedSql, paramCount, procName, returnValueSyntax);
->>>>>>> 16649a3d
         parsedSQLCache.putIfAbsent(key, cacheItem);
         return cacheItem;
     }
@@ -332,7 +294,6 @@
      */
     private boolean disableStatementPooling = true;
 
-<<<<<<< HEAD
      /**
       * Locate statement parameters.
       * 
@@ -355,24 +316,6 @@
             result[i++] = parameterPosition;
         }
         return result;
-=======
-    /**
-     * Find statement parameters.
-     * 
-     * @param sql
-     *            SQL text to parse for number of parameters to intialize.
-     */
-    private static int countParams(String sql) {
-        int nParams = 0;
-
-        // Figure out the expected number of parameters by counting the
-        // parameter placeholders in the SQL string.
-        int offset = -1;
-        while ((offset = ParameterUtils.scanSQLForChar('?', sql, ++offset)) < sql.length())
-            ++nParams;
-
-        return nParams;
->>>>>>> 16649a3d
     }
 
     SqlFedAuthToken getAuthenticationResult() {
@@ -5426,12 +5369,8 @@
      */
     static final char[] OUT = {' ', 'O', 'U', 'T'};
 
-<<<<<<< HEAD
-    /* L0 */ String replaceParameterMarkers(String sqlSrc,
+    String replaceParameterMarkers(String sqlSrc,
             int[] paramPositions,
-=======
-    String replaceParameterMarkers(String sqlSrc,
->>>>>>> 16649a3d
             Parameter[] params,
             boolean isReturnValueSyntax) throws SQLServerException {
         final int MAX_PARAM_NAME_LEN = 6;
@@ -5874,55 +5813,32 @@
     }
 
     /** Get a parameter metadata cache entry if statement pooling is enabled */
-<<<<<<< HEAD
     final SQLServerParameterMetaData getCachedParameterMetadata(CityHash128Key key) {
         if(!isStatementPoolingEnabled())
-=======
-    final SQLServerParameterMetaData getCachedParameterMetadata(Sha1HashKey key) {
-        if (!isStatementPoolingEnabled())
->>>>>>> 16649a3d
             return null;
 
         return parameterMetadataCache.get(key);
     }
 
     /** Register a parameter metadata cache entry if statement pooling is enabled */
-<<<<<<< HEAD
     final void registerCachedParameterMetadata(CityHash128Key key, SQLServerParameterMetaData pmd) {
         if(!isStatementPoolingEnabled() || null == pmd)
-=======
-    final void registerCachedParameterMetadata(Sha1HashKey key,
-            SQLServerParameterMetaData pmd) {
-        if (!isStatementPoolingEnabled() || null == pmd)
->>>>>>> 16649a3d
             return;
 
         parameterMetadataCache.put(key, pmd);
     }
 
     /** Get or create prepared statement handle cache entry if statement pooling is enabled */
-<<<<<<< HEAD
     final PreparedStatementHandle getCachedPreparedStatementHandle(CityHash128Key key) {
         if(!isStatementPoolingEnabled())
-=======
-    final PreparedStatementHandle getCachedPreparedStatementHandle(Sha1HashKey key) {
-        if (!isStatementPoolingEnabled())
->>>>>>> 16649a3d
             return null;
 
         return preparedStatementHandleCache.get(key);
     }
 
     /** Get or create prepared statement handle cache entry if statement pooling is enabled */
-<<<<<<< HEAD
     final PreparedStatementHandle registerCachedPreparedStatementHandle(CityHash128Key key, int handle, boolean isDirectSql) {
         if(!isStatementPoolingEnabled() || null == key)
-=======
-    final PreparedStatementHandle registerCachedPreparedStatementHandle(Sha1HashKey key,
-            int handle,
-            boolean isDirectSql) {
-        if (!isStatementPoolingEnabled() || null == key)
->>>>>>> 16649a3d
             return null;
 
         PreparedStatementHandle cacheItem = new PreparedStatementHandle(key, handle, isDirectSql, false);
@@ -5947,16 +5863,9 @@
     }
 
     // Handle closing handles when removed from cache.
-<<<<<<< HEAD
     final class PreparedStatementCacheEvictionListener implements EvictionListener<CityHash128Key, PreparedStatementHandle> {
         public void onEviction(CityHash128Key key, PreparedStatementHandle handle) {
             if(null != handle) {
-=======
-    final class PreparedStatementCacheEvictionListener implements EvictionListener<Sha1HashKey, PreparedStatementHandle> {
-        public void onEviction(Sha1HashKey key,
-                PreparedStatementHandle handle) {
-            if (null != handle) {
->>>>>>> 16649a3d
                 handle.setIsEvictedFromCache(true); // Mark as evicted from cache.
 
                 // Only discard if not referenced.
