--- conflicted
+++ resolved
@@ -687,19 +687,18 @@
         return serverSupportsDataClassification;
     }
 
-<<<<<<< HEAD
     private boolean serverSupportsDNSCaching = false;
     private static ConcurrentHashMap<String, InetSocketAddress> dnsCache = null;
 
     static InetSocketAddress getDNSEntry(String key) {
         return null != dnsCache ? dnsCache.get(key) : null;
-=======
+    }
+
     // Boolean that indicates whether LOB objects created by this connection should be loaded into memory
     private boolean delayLoadingLobs = SQLServerDriverBooleanProperty.DELAY_LOADING_LOBS.getDefaultValue();
 
     boolean getDelayLoadingLobs() {
         return delayLoadingLobs;
->>>>>>> c2f48fbd
     }
 
     static Map<String, SQLServerColumnEncryptionKeyStoreProvider> globalSystemColumnEncryptionKeyStoreProviders = new HashMap<>();
@@ -2661,8 +2660,8 @@
      * @return InetSocketAddress of the connected socket.
      * @throws SQLServerException
      */
-    private InetSocketAddress connectHelper(ServerPortPlaceHolder serverInfo, int timeOutSliceInMillis, int timeOutFullInSeconds,
-            boolean useParallel, boolean useTnir, boolean isTnirFirstAttempt,
+    private InetSocketAddress connectHelper(ServerPortPlaceHolder serverInfo, int timeOutSliceInMillis,
+            int timeOutFullInSeconds, boolean useParallel, boolean useTnir, boolean isTnirFirstAttempt,
             int timeOutsliceInMillisForFullTimeout) throws SQLServerException {
         // Make the initial tcp-ip connection.
 
