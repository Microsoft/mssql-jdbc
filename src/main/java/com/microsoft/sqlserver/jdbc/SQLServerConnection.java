--- conflicted
+++ resolved
@@ -1164,22 +1164,7 @@
                     activeConnectionProperties.setProperty(sPropKey, sPropValue);
                 }
 
-<<<<<<< HEAD
                 sendTimeAsDatetime = booleanPropertyOn(sPropKey, sPropValue);
-=======
-            if(intAuthScheme == AuthenticationScheme.javaKerberos){
-                sPropKey = SQLServerDriverObjectProperty.GSS_CREDENTIAL.toString();
-                if(activeConnectionProperties.containsKey(sPropKey))
-                    ImpersonatedUserCred = (GSSCredential) activeConnectionProperties.get(sPropKey);
-            }
-            
-            sPropKey = SQLServerDriverStringProperty.AUTHENTICATION.toString();
-            sPropValue = activeConnectionProperties.getProperty(sPropKey);
-            if (sPropValue == null) {
-                sPropValue = SQLServerDriverStringProperty.AUTHENTICATION.getDefaultValue();
-            }
-            authenticationString = SqlAuthentication.valueOfString(sPropValue).toString();
->>>>>>> e24866cd
 
                 sPropKey = SQLServerDriverBooleanProperty.DISABLE_STATEMENT_POOLING.toString();
                 sPropValue = activeConnectionProperties.getProperty(sPropKey);
@@ -1205,12 +1190,18 @@
                     }
                 }
 
-                sPropKey = SQLServerDriverStringProperty.AUTHENTICATION.toString();
-                sPropValue = activeConnectionProperties.getProperty(sPropKey);
-                if (sPropValue == null) {
-                    sPropValue = SQLServerDriverStringProperty.AUTHENTICATION.getDefaultValue();
-                }
-                authenticationString = SqlAuthentication.valueOfString(sPropValue).toString();
+            if(intAuthScheme == AuthenticationScheme.javaKerberos){
+                sPropKey = SQLServerDriverObjectProperty.GSS_CREDENTIAL.toString();
+                if(activeConnectionProperties.containsKey(sPropKey))
+                    ImpersonatedUserCred = (GSSCredential) activeConnectionProperties.get(sPropKey);
+            }
+            
+            sPropKey = SQLServerDriverStringProperty.AUTHENTICATION.toString();
+            sPropValue = activeConnectionProperties.getProperty(sPropKey);
+            if (sPropValue == null) {
+                sPropValue = SQLServerDriverStringProperty.AUTHENTICATION.getDefaultValue();
+            }
+            authenticationString = SqlAuthentication.valueOfString(sPropValue).toString();
 
                 if ((true == integratedSecurity) && (!authenticationString.equalsIgnoreCase(SqlAuthentication.NotSpecified.toString()))) {
                     connectionlogger.severe(toString() + " " + SQLServerException.getErrString("R_SetAuthenticationWhenIntegratedSecurityTrue"));
@@ -3478,7 +3469,6 @@
 
     /* L0 */ private void logon(LogonCommand command) throws SQLServerException {
         SSPIAuthentication authentication = null;
-<<<<<<< HEAD
         if (integratedSecurity && AuthenticationScheme.nativeAuthentication == intAuthScheme) {
             authentication = new AuthenticationJNI(this, currentConnectPlaceHolder.getServerName(), currentConnectPlaceHolder.getPortNumber(),
                     (connectRetryCount > 0), reconnecting, loginThreadSecurityToken, loginThreadUseProcessToken);
@@ -3488,21 +3478,13 @@
             }
         }
         if (integratedSecurity && AuthenticationScheme.javaKerberos == intAuthScheme) {
-            authentication = new KerbAuthentication(this, currentConnectPlaceHolder.getServerName(), currentConnectPlaceHolder.getPortNumber(),
-                    reconnecting, loginSubject);
-        }
-=======
-        if (integratedSecurity && AuthenticationScheme.nativeAuthentication == intAuthScheme)
-            authentication = new AuthenticationJNI(this, currentConnectPlaceHolder.getServerName(), currentConnectPlaceHolder.getPortNumber());
-        if (integratedSecurity && AuthenticationScheme.javaKerberos == intAuthScheme) {
-            if (null != ImpersonatedUserCred)
+
+		if (null != ImpersonatedUserCred)
                 authentication = new KerbAuthentication(this, currentConnectPlaceHolder.getServerName(), currentConnectPlaceHolder.getPortNumber(),
-                        ImpersonatedUserCred);
+                        ImpersonatedUserCred,reconnecting, loginSubject);
             else
-                authentication = new KerbAuthentication(this, currentConnectPlaceHolder.getServerName(), currentConnectPlaceHolder.getPortNumber());
-        }
-
->>>>>>> e24866cd
+                authentication = new KerbAuthentication(this, currentConnectPlaceHolder.getServerName(), currentConnectPlaceHolder.getPortNumber(),reconnecting, loginSubject);
+        }
         // If the workflow being used is Active Directory Password or Active Directory Integrated and server's prelogin response
         // for FEDAUTHREQUIRED option indicates Federated Authentication is required, we have to insert FedAuth Feature Extension
         // in Login7, indicating the intent to use Active Directory Authentication Library for SQL Server.
