--- conflicted
+++ resolved
@@ -688,24 +688,17 @@
         return serverSupportsDataClassification;
     }
 
-<<<<<<< HEAD
+    private boolean serverSupportsDNSCaching = false;
+    private static ConcurrentHashMap<String, InetSocketAddress> dnsCache = null;
+
+    static InetSocketAddress getDNSEntry(String key) {
+        return (null != dnsCache) ? dnsCache.get(key) : null;
+    }
+
     byte getServerSupportedDataClassificationVersion() {
         return serverSupportedDataClassificationVersion;
     }
-	
-=======
-    private boolean serverSupportsDNSCaching = false;
-    private static ConcurrentHashMap<String, InetSocketAddress> dnsCache = null;
-
-    static InetSocketAddress getDNSEntry(String key) {
-        return (null != dnsCache) ? dnsCache.get(key) : null;
-    }
-
-    byte getServerSupportedDataClassificationVersion() {
-        return serverSupportedDataClassificationVersion;
-    }
-
->>>>>>> 99138fa1
+
     // Boolean that indicates whether LOB objects created by this connection should be loaded into memory
     private boolean delayLoadingLobs = SQLServerDriverBooleanProperty.DELAY_LOADING_LOBS.getDefaultValue();
 
