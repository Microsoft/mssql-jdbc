--- conflicted
+++ resolved
@@ -493,9 +493,6 @@
     final int getSocketTimeoutMilliseconds() {
         return socketTimeoutMilliseconds;
     }
-<<<<<<< HEAD
-
-=======
     
     /**
      * boolean value for deciding if the driver should use bulk copy API for batch inserts
@@ -518,7 +515,6 @@
         this.useBulkCopyForBatchInsert = useBulkCopyForBatchInsert;
     }
     
->>>>>>> 9b871b80
     boolean userSetTNIR = true;
 
     private boolean sendTimeAsDatetime = SQLServerDriverBooleanProperty.SEND_TIME_AS_DATETIME.getDefaultValue();
@@ -1209,14 +1205,8 @@
 
             pooledConnectionParent = pooledConnection;
 
-<<<<<<< HEAD
             String hostNameInCertificate = activeConnectionProperties.getProperty(SQLServerDriverStringProperty.HOSTNAME_IN_CERTIFICATE.toString());
 
-=======
-            String hostNameInCertificate = activeConnectionProperties.
-                    getProperty(SQLServerDriverStringProperty.HOSTNAME_IN_CERTIFICATE.toString());
-            
->>>>>>> 9b871b80
             // hostNameInCertificate property can change when redirection is involved, so maintain this value
             // for every instance of SQLServerConnection.
             if (null == originalHostNameInCertificate && null != hostNameInCertificate && !hostNameInCertificate.isEmpty()) {
