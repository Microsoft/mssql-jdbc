--- conflicted
+++ resolved
@@ -20,7 +20,6 @@
 import java.net.SocketException;
 import java.net.URL;
 import java.net.UnknownHostException;
-import java.security.NoSuchAlgorithmException;
 import java.sql.CallableStatement;
 import java.sql.Connection;
 import java.sql.DatabaseMetaData;
@@ -631,10 +630,7 @@
     }
 
     String enclaveAttestationUrl = null;
-<<<<<<< HEAD
-=======
     String enclaveAttestationProtocol = null;
->>>>>>> a8f5fee9
 
     String keyStoreAuthentication = null;
     String keyStoreSecret = null;
@@ -667,7 +663,7 @@
     }
     static Map<String, SQLServerColumnEncryptionKeyStoreProvider> globalCustomColumnEncryptionKeyStoreProviders = null;
     // This is a per-connection store provider. It can be JKS or AKV.
-    static Map<String, SQLServerColumnEncryptionKeyStoreProvider> systemColumnEncryptionKeyStoreProvider = new HashMap<>();
+    Map<String, SQLServerColumnEncryptionKeyStoreProvider> systemColumnEncryptionKeyStoreProvider = new HashMap<>();
 
     /**
      * Registers key store providers in the globalCustomColumnEncryptionKeyStoreProviders.
@@ -1472,8 +1468,6 @@
                 enclaveAttestationUrl = sPropValue;
             }
 
-<<<<<<< HEAD
-=======
             sPropKey = SQLServerDriverStringProperty.ENCLAVE_ATTESTATION_PROTOCOL.toString();
             sPropValue = activeConnectionProperties.getProperty(sPropKey);
             if (null != sPropValue) {
@@ -1500,7 +1494,6 @@
                 throw new SQLServerException(SQLServerException.getErrString("R_enclaveNoAttestationProtocol"), null);
             }
 
->>>>>>> a8f5fee9
             sPropKey = SQLServerDriverStringProperty.KEY_STORE_AUTHENTICATION.toString();
             sPropValue = activeConnectionProperties.getProperty(sPropKey);
             if (null != sPropValue) {
@@ -4638,11 +4631,7 @@
                 }
 
                 aeVersion = data[0];
-<<<<<<< HEAD
-                if (0 == aeVersion || aeVersion > TDS.COLUMNENCRYPTION_VERSION2) {
-=======
                 if (TDS.COLUMNENCRYPTION_NOT_SUPPORTED == aeVersion || aeVersion > TDS.COLUMNENCRYPTION_VERSION2) {
->>>>>>> a8f5fee9
                     throw new SQLServerException(SQLServerException.getErrString("R_InvalidAEVersionNumber"), null);
                 }
 
@@ -4656,13 +4645,6 @@
                         enclaveType = new String(data, 2, data.length - 2, UTF_16LE);
                     }
 
-<<<<<<< HEAD
-                    if (null == enclaveType) {
-                        throw new SQLServerException(SQLServerException.getErrString("R_enclaveTypeNotReturned"), null);
-                    }
-
-=======
->>>>>>> a8f5fee9
                     if (!EnclaveType.isValidEnclaveType(enclaveType)) {
                         MessageFormat form = new MessageFormat(SQLServerException.getErrString("R_enclaveTypeInvalid"));
                         Object[] msgArgs = {enclaveType};
@@ -5792,11 +5774,7 @@
     private List<ISQLServerStatement> openStatements;
     private boolean originalUseFmtOnly;
 
-<<<<<<< HEAD
-    int aeVersion = 0;
-=======
     int aeVersion = TDS.COLUMNENCRYPTION_NOT_SUPPORTED;
->>>>>>> a8f5fee9
 
     protected void beginRequestInternal() throws SQLException {
         loggerExternal.entering(getClassNameLogging(), "beginRequest", this);
@@ -6490,28 +6468,11 @@
     }
 
     boolean isAEv2() {
-<<<<<<< HEAD
-        return aeVersion == 2;
-=======
         return (aeVersion >= TDS.COLUMNENCRYPTION_VERSION2);
->>>>>>> a8f5fee9
     }
 
     ISQLServerEnclaveProvider enclaveProvider = new SQLServerVSMEnclaveProvider();
 
-<<<<<<< HEAD
-    byte[] getAttestationParameters() throws SQLServerException {
-        try {
-            return enclaveProvider.getAttestationParamters(false, this.enclaveAttestationUrl).getBytes();
-        } catch (NoSuchAlgorithmException e) {
-            SQLServerException.makeFromDriverError(this, enclaveProvider, e.getLocalizedMessage(), "0", false);
-        }
-        return null;
-    }
-
-    public void validateAttestationResponse(byte[] b) throws SQLServerException {
-        enclaveProvider.createEnclaveSession(b);
-=======
     ArrayList<byte[]> initEnclaveParameters(String userSql, String preparedTypeDefinitions, Parameter[] params,
             ArrayList<String> parameterNames) throws SQLServerException {
         if (!this.enclaveEstablished()) {
@@ -6526,7 +6487,6 @@
 
     byte[] generateEncalvePackage(String userSQL, ArrayList<byte[]> enclaveCEKs) throws SQLServerException {
         return (enclaveCEKs.size() > 0) ? enclaveProvider.getEnclavePackage(userSQL, enclaveCEKs) : null;
->>>>>>> a8f5fee9
     }
 }
 
