--- conflicted
+++ resolved
@@ -686,16 +686,15 @@
         return serverSupportsDataClassification;
     }
 
-<<<<<<< HEAD
     byte getServerSupportedDataClassificationVersion() {
         return serverSupportedDataClassificationVersion;
-=======
+    }
+	
     // Boolean that indicates whether LOB objects created by this connection should be loaded into memory
     private boolean delayLoadingLobs = SQLServerDriverBooleanProperty.DELAY_LOADING_LOBS.getDefaultValue();
 
     boolean getDelayLoadingLobs() {
         return delayLoadingLobs;
->>>>>>> 1637fed7
     }
 
     static Map<String, SQLServerColumnEncryptionKeyStoreProvider> globalSystemColumnEncryptionKeyStoreProviders = new HashMap<>();
