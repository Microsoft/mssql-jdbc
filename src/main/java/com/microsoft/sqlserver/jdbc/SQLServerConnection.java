/*
 * Microsoft JDBC Driver for SQL Server Copyright(c) Microsoft Corporation All rights reserved. This program is made
 * available under the terms of the MIT License. See the LICENSE file in the project root for more information.
 */

package com.microsoft.sqlserver.jdbc;

import static java.nio.charset.StandardCharsets.UTF_16LE;
import static java.nio.charset.StandardCharsets.UTF_8;

import java.io.BufferedReader;
import java.io.IOException;
import java.io.InputStream;
import java.io.InputStreamReader;
import java.io.Serializable;
import java.net.DatagramPacket;
import java.net.DatagramSocket;
import java.net.HttpURLConnection;
import java.net.InetAddress;
import java.net.SocketException;
import java.net.URL;
import java.net.UnknownHostException;
import java.sql.CallableStatement;
import java.sql.Connection;
import java.sql.DatabaseMetaData;
import java.sql.PreparedStatement;
import java.sql.ResultSet;
import java.sql.SQLClientInfoException;
import java.sql.SQLException;
import java.sql.SQLPermission;
import java.sql.SQLWarning;
import java.sql.SQLXML;
import java.sql.Savepoint;
import java.sql.Statement;
import java.text.DateFormat;
import java.text.MessageFormat;
import java.text.SimpleDateFormat;
import java.util.ArrayList;
import java.util.Arrays;
import java.util.Calendar;
import java.util.Date;
import java.util.Enumeration;
import java.util.HashMap;
import java.util.LinkedList;
import java.util.List;
import java.util.Locale;
import java.util.Map;
import java.util.Properties;
import java.util.UUID;
import java.util.concurrent.ConcurrentLinkedQueue;
import java.util.concurrent.Executor;
import java.util.concurrent.ThreadLocalRandom;
import java.util.concurrent.TimeUnit;
import java.util.concurrent.atomic.AtomicInteger;
import java.util.logging.Level;

import javax.sql.XAConnection;

import org.ietf.jgss.GSSCredential;

import mssql.googlecode.cityhash.CityHash;
import mssql.googlecode.concurrentlinkedhashmap.ConcurrentLinkedHashMap;
import mssql.googlecode.concurrentlinkedhashmap.ConcurrentLinkedHashMap.Builder;
import mssql.googlecode.concurrentlinkedhashmap.EvictionListener;


/**
 * Provides an implementation java.sql.connection interface that assists creating a JDBC connection to SQL Server.
 * SQLServerConnections support JDBC connection pooling and may be either physical JDBC connections or logical JDBC
 * connections.
 *
 * SQLServerConnection manages transaction control for all statements that were created from it. SQLServerConnection may
 * participate in XA distributed transactions managed via an XAResource adapter.
 *
 * SQLServerConnection instantiates a new TDSChannel object for use by itself and all statement objects that are created
 * under this connection.
 *
 * SQLServerConnection manages a pool of prepared statement handles. Prepared statements are prepared once and typically
 * executed many times with different data values for their parameters. Prepared statements are also maintained across
 * logical (pooled) connection closes.
 *
 * SQLServerConnection is not thread safe, however multiple statements created from a single connection can be
 * processing simultaneously in concurrent threads.
 *
 * This class's public functions need to be kept identical to the SQLServerConnectionPoolProxy's.
 *
 * The API javadoc for JDBC API methods that this class implements are not repeated here. Please see Sun's JDBC API
 * interfaces javadoc for those details.
 *
 * NOTE: All the public functions in this class also need to be defined in SQLServerConnectionPoolProxy Declare all new
 * custom (non-static) Public APIs in ISQLServerConnection interface such that they can also be implemented by
 * SQLServerConnectionPoolProxy
 */
public class SQLServerConnection implements ISQLServerConnection, java.io.Serializable {

    /**
     * Always refresh SerialVersionUID when prompted
     */
    private static final long serialVersionUID = 1965647556064751510L;

    long timerExpire;
    boolean attemptRefreshTokenLocked = false;

    /**
     * Thresholds related to when prepared statement handles are cleaned-up. 1 == immediately.
     * 
     * The default for the prepared statement clean-up action threshold (i.e. when sp_unprepare is called).
     */
    static final int DEFAULT_SERVER_PREPARED_STATEMENT_DISCARD_THRESHOLD = 10; // Used to set the initial default, can
                                                                               // be changed later.
    private int serverPreparedStatementDiscardThreshold = -1; // Current limit for this particular connection.

    /**
     * The default for if prepared statements should execute sp_executesql before following the prepare, unprepare
     * pattern.
     * 
     * Used to set the initial default, can be changed later. false == use sp_executesql -> sp_prepexec -> sp_execute ->
     * batched -> sp_unprepare pattern, true == skip sp_executesql part of pattern.
     */
    static final boolean DEFAULT_ENABLE_PREPARE_ON_FIRST_PREPARED_STATEMENT_CALL = false;

    private Boolean enablePrepareOnFirstPreparedStatementCall = null; // Current limit for this particular connection.

    // Handle the actual queue of discarded prepared statements.
    private ConcurrentLinkedQueue<PreparedStatementHandle> discardedPreparedStatementHandles = new ConcurrentLinkedQueue<>();
    private AtomicInteger discardedPreparedStatementHandleCount = new AtomicInteger(0);

    private boolean fedAuthRequiredByUser = false;
    private boolean fedAuthRequiredPreLoginResponse = false;
    private boolean federatedAuthenticationRequested = false;
    private boolean federatedAuthenticationInfoRequested = false; // Keep this distinct from
                                                                  // _federatedAuthenticationRequested, since some
                                                                  // fedauth
                                                                  // library types may not need more info

    private FederatedAuthenticationFeatureExtensionData fedAuthFeatureExtensionData = null;
    private String authenticationString = null;
    private byte[] accessTokenInByte = null;

    private SqlFedAuthToken fedAuthToken = null;

    private String originalHostNameInCertificate = null;

    final int ENGINE_EDITION_FOR_SQL_AZURE = 5;
    final int ENGINE_EDITION_FOR_SQL_AZURE_DW = 6;
    final int ENGINE_EDITION_FOR_SQL_AZURE_MI = 8;
    private Boolean isAzure = null;
    private Boolean isAzureDW = null;
    private Boolean isAzureMI = null;

    private SharedTimer sharedTimer;

    /**
     * Return an existing cached SharedTimer associated with this Connection or create a new one.
     *
     * The SharedTimer will be released when the Connection is closed.
     */
    SharedTimer getSharedTimer() {
        if (state == State.Closed) {
            throw new IllegalStateException(SQLServerException.getErrString("R_connectionIsClosed"));
        }
        if (null == sharedTimer) {
            this.sharedTimer = SharedTimer.getTimer();
        }
        return this.sharedTimer;
    }

    static class CityHash128Key implements java.io.Serializable {

        /**
         * Always refresh SerialVersionUID when prompted
         */
        private static final long serialVersionUID = 166788428640603097L;
        String unhashedString;
        private long[] segments;
        private int hashCode;

        CityHash128Key(String sql, String parametersDefinition) {
            this(sql + parametersDefinition);
        }

        @SuppressWarnings("deprecation")
        CityHash128Key(String s) {
            unhashedString = s;
            byte[] bytes = new byte[s.length()];
            s.getBytes(0, s.length(), bytes, 0);
            segments = CityHash.cityHash128(bytes, 0, bytes.length);
        }

        public boolean equals(Object obj) {
            if (!(obj instanceof CityHash128Key))
                return false;

            return (java.util.Arrays.equals(segments, ((CityHash128Key) obj).segments)// checks if hash is equal,
                                                                                      // short-circuitting;
                    && this.unhashedString.equals(((CityHash128Key) obj).unhashedString));// checks if string is equal
        }

        public int hashCode() {
            if (0 == hashCode) {
                hashCode = java.util.Arrays.hashCode(segments);
            }
            return hashCode;
        }
    }

    /**
     * Keeps track of an individual prepared statement handle.
     */
    class PreparedStatementHandle {
        private int handle = 0;
        private final AtomicInteger handleRefCount = new AtomicInteger();
        private boolean isDirectSql;
        private volatile boolean evictedFromCache;
        private volatile boolean explicitlyDiscarded;
        private CityHash128Key key;

        PreparedStatementHandle(CityHash128Key key, int handle, boolean isDirectSql, boolean isEvictedFromCache) {
            this.key = key;
            this.handle = handle;
            this.isDirectSql = isDirectSql;
            this.setIsEvictedFromCache(isEvictedFromCache);
            handleRefCount.set(1);
        }

        /** Has the statement been evicted from the statement handle cache. */
        private boolean isEvictedFromCache() {
            return evictedFromCache;
        }

        /** Specify whether the statement been evicted from the statement handle cache. */
        private void setIsEvictedFromCache(boolean isEvictedFromCache) {
            this.evictedFromCache = isEvictedFromCache;
        }

        /** Specify that this statement has been explicitly discarded from being used by the cache. */
        void setIsExplicitlyDiscarded() {
            this.explicitlyDiscarded = true;

            evictCachedPreparedStatementHandle(this);
        }

        /** Has the statement been explicitly discarded. */
        private boolean isExplicitlyDiscarded() {
            return explicitlyDiscarded;
        }

        /** Returns the actual handle. */
        int getHandle() {
            return handle;
        }

        /** Returns the cache key. */
        CityHash128Key getKey() {
            return key;
        }

        boolean isDirectSql() {
            return isDirectSql;
        }

        /**
         * Makes sure handle cannot be re-used.
         * 
         * @return false: Handle could not be discarded, it is in use. true: Handle was successfully put on path for
         *         discarding.
         */
        private boolean tryDiscardHandle() {
            return handleRefCount.compareAndSet(0, -999);
        }

        /** Returns whether this statement has been discarded and can no longer be re-used. */
        private boolean isDiscarded() {
            return 0 > handleRefCount.intValue();
        }

        /**
         * Adds a new reference to this handle, i.e. re-using it.
         * 
         * @return false: Reference could not be added, statement has been discarded or does not have a handle
         *         associated with it. true: Reference was successfully added.
         */
        boolean tryAddReference() {
            return (isDiscarded() || isExplicitlyDiscarded()) ? false : handleRefCount.incrementAndGet() > 0;
        }

        /** Remove a reference from this handle */
        void removeReference() {
            handleRefCount.decrementAndGet();
        }
    }

    /** Size of the parsed SQL-text metadata cache */
    static final private int PARSED_SQL_CACHE_SIZE = 100;

    /** Cache of parsed SQL meta data */
    static private ConcurrentLinkedHashMap<CityHash128Key, ParsedSQLCacheItem> parsedSQLCache;

    static {
        parsedSQLCache = new Builder<CityHash128Key, ParsedSQLCacheItem>()
                .maximumWeightedCapacity(PARSED_SQL_CACHE_SIZE).build();
    }

    /** Returns prepared statement cache entry if exists, if not parse and create a new one */
    static ParsedSQLCacheItem getCachedParsedSQL(CityHash128Key key) {
        return parsedSQLCache.get(key);
    }

    /** Parses and create a information about parsed SQL text */
    static ParsedSQLCacheItem parseAndCacheSQL(CityHash128Key key, String sql) throws SQLServerException {
        JDBCSyntaxTranslator translator = new JDBCSyntaxTranslator();

        String parsedSql = translator.translate(sql);
        String procName = translator.getProcedureName(); // may return null
        boolean returnValueSyntax = translator.hasReturnValueSyntax();
        int[] parameterPositions = locateParams(parsedSql);

        ParsedSQLCacheItem cacheItem = new ParsedSQLCacheItem(parsedSql, parameterPositions, procName,
                returnValueSyntax);
        parsedSQLCache.putIfAbsent(key, cacheItem);
        return cacheItem;
    }

    /** Default size for prepared statement caches */
    static final int DEFAULT_STATEMENT_POOLING_CACHE_SIZE = 0;

    /** Size of the prepared statement handle cache */
    private int statementPoolingCacheSize = DEFAULT_STATEMENT_POOLING_CACHE_SIZE;

    /** Cache of prepared statement handles */
    private ConcurrentLinkedHashMap<CityHash128Key, PreparedStatementHandle> preparedStatementHandleCache;
    /** Cache of prepared statement parameter metadata */
    private ConcurrentLinkedHashMap<CityHash128Key, SQLServerParameterMetaData> parameterMetadataCache;
    /**
     * Checks whether statement pooling is enabled or disabled. The default is set to true;
     */
    private boolean disableStatementPooling = true;

    /**
     * Locates statement parameters.
     * 
     * @param sql
     *        SQL text to parse for positions of parameters to initialize.
     */
    private static int[] locateParams(String sql) {
        LinkedList<Integer> parameterPositions = new LinkedList<>();

        // Locate the parameter placeholders in the SQL string.
        int offset = -1;
        while ((offset = ParameterUtils.scanSQLForChar('?', sql, ++offset)) < sql.length()) {
            parameterPositions.add(offset);
        }

        // return as int[]
        return parameterPositions.stream().mapToInt(Integer::valueOf).toArray();
    }

    /**
     * Encapsulates the data to be sent to the server as part of Federated Authentication Feature Extension.
     */
    class FederatedAuthenticationFeatureExtensionData implements Serializable {
        /**
         * Always update serialVersionUID when prompted
         */
        private static final long serialVersionUID = -6709861741957202475L;
        boolean fedAuthRequiredPreLoginResponse;
        int libraryType = -1;
        byte[] accessToken = null;
        SqlAuthentication authentication = null;

        FederatedAuthenticationFeatureExtensionData(int libraryType, String authenticationString,
                boolean fedAuthRequiredPreLoginResponse) throws SQLServerException {
            this.libraryType = libraryType;
            this.fedAuthRequiredPreLoginResponse = fedAuthRequiredPreLoginResponse;

            switch (authenticationString.toUpperCase(Locale.ENGLISH)) {
                case "ACTIVEDIRECTORYPASSWORD":
                    this.authentication = SqlAuthentication.ActiveDirectoryPassword;
                    break;
                case "ACTIVEDIRECTORYINTEGRATED":
                    this.authentication = SqlAuthentication.ActiveDirectoryIntegrated;
                    break;
                case "ACTIVEDIRECTORYMSI":
                    this.authentication = SqlAuthentication.ActiveDirectoryMSI;
                    break;
                default:
                    assert (false);
                    MessageFormat form = new MessageFormat(
                            SQLServerException.getErrString("R_InvalidConnectionSetting"));
                    Object[] msgArgs = {"authentication", authenticationString};
                    throw new SQLServerException(null, form.format(msgArgs), null, 0, false);
            }
        }

        FederatedAuthenticationFeatureExtensionData(int libraryType, boolean fedAuthRequiredPreLoginResponse,
                byte[] accessToken) {
            this.libraryType = libraryType;
            this.fedAuthRequiredPreLoginResponse = fedAuthRequiredPreLoginResponse;
            this.accessToken = accessToken;
        }
    }

    class SqlFedAuthInfo {
        String spn;
        String stsurl;

        @Override
        public String toString() {
            return "STSURL: " + stsurl + ", SPN: " + spn;
        }
    }

    class ActiveDirectoryAuthentication {
        static final String JDBC_FEDAUTH_CLIENT_ID = "7f98cb04-cd1e-40df-9140-3bf7e2cea4db";
        static final String AZURE_REST_MSI_URL = "http://169.254.169.254/metadata/identity/oauth2/token?api-version=2018-02-01";
        static final String ADAL_GET_ACCESS_TOKEN_FUNCTION_NAME = "ADALGetAccessToken";
        static final String ACCESS_TOKEN_IDENTIFIER = "\"access_token\":\"";
        static final String ACCESS_TOKEN_EXPIRES_IN_IDENTIFIER = "\"expires_in\":\"";
        static final String ACCESS_TOKEN_EXPIRES_ON_IDENTIFIER = "\"expires_on\":\"";
        static final String ACCESS_TOKEN_EXPIRES_ON_DATE_FORMAT = "M/d/yyyy h:mm:ss a X";
        static final int GET_ACCESS_TOKEN_SUCCESS = 0;
        static final int GET_ACCESS_TOKEN_INVALID_GRANT = 1;
        static final int GET_ACCESS_TOKEN_TANSISENT_ERROR = 2;
        static final int GET_ACCESS_TOKEN_OTHER_ERROR = 3;
    }

    /**
     * Denotes the state of the SqlServerConnection.
     */
    private enum State {
        Initialized, // default value on calling SQLServerConnection constructor
        Connected, // indicates that the TCP connection has completed
        Opened, // indicates that the prelogin, login have completed, the database session established and the
                // connection is ready for use.
        Closed // indicates that the connection has been closed.
    }

    private final static float TIMEOUTSTEP = 0.08F; // fraction of timeout to use for fast failover connections
    private final static float TIMEOUTSTEP_TNIR = 0.125F;
    final static int TnirFirstAttemptTimeoutMs = 500; // fraction of timeout to use for fast failover connections

    /**
     * Connection state variables. NB If new state is added then logical connections derived from a physical connection
     * must inherit the same state. If state variables are added they must be added also in connection cloning method
     * clone()
     */
    private final static int INTERMITTENT_TLS_MAX_RETRY = 5;

    // Indicates if we received a routing ENVCHANGE in the current connection attempt
    private boolean isRoutedInCurrentAttempt = false;

    // Contains the routing info received from routing ENVCHANGE
    private ServerPortPlaceHolder routingInfo = null;

    ServerPortPlaceHolder getRoutingInfo() {
        return routingInfo;
    }

    // Permission targets
    private static final String callAbortPerm = "callAbort";

    private static final String SET_NETWORK_TIMEOUT_PERM = "setNetworkTimeout";

    // see connection properties doc (default is false).
    private boolean sendStringParametersAsUnicode = SQLServerDriverBooleanProperty.SEND_STRING_PARAMETERS_AS_UNICODE
            .getDefaultValue();

    private String hostName = null;

    boolean sendStringParametersAsUnicode() {
        return sendStringParametersAsUnicode;
    }

    private boolean lastUpdateCount; // see connection properties doc

    final boolean useLastUpdateCount() {
        return lastUpdateCount;
    }

    /**
     * Translates the serverName from Unicode to ASCII Compatible Encoding (ACE), as defined by the ToASCII operation of
     * RFC 3490
     */
    private boolean serverNameAsACE = SQLServerDriverBooleanProperty.SERVER_NAME_AS_ACE.getDefaultValue();

    boolean serverNameAsACE() {
        return serverNameAsACE;
    }

    // see feature_connection_director_multi_subnet_JDBC.docx
    private boolean multiSubnetFailover;

    final boolean getMultiSubnetFailover() {
        return multiSubnetFailover;
    }

    private boolean transparentNetworkIPResolution;

    final boolean getTransparentNetworkIPResolution() {
        return transparentNetworkIPResolution;
    }

    private ApplicationIntent applicationIntent = null;

    final ApplicationIntent getApplicationIntent() {
        return applicationIntent;
    }

    private int nLockTimeout; // see connection properties doc
    private String selectMethod; // see connection properties doc 4.0 new property

    final String getSelectMethod() {
        return selectMethod;
    }

    private String responseBuffering;

    final String getResponseBuffering() {
        return responseBuffering;
    }

    private int queryTimeoutSeconds;

    final int getQueryTimeoutSeconds() {
        return queryTimeoutSeconds;
    }

    /**
     * Timeout value for canceling the query timeout.
     */
    private int cancelQueryTimeoutSeconds;

    /**
     * Returns the cancelTimeout in seconds.
     * 
     * @return
     */
    final int getCancelQueryTimeoutSeconds() {
        return cancelQueryTimeoutSeconds;
    }

    private int socketTimeoutMilliseconds;

    final int getSocketTimeoutMilliseconds() {
        return socketTimeoutMilliseconds;
    }

    /**
     * boolean value for deciding if the driver should use bulk copy API for batch inserts.
     */
    private boolean useBulkCopyForBatchInsert;

    /**
     * Returns the useBulkCopyForBatchInsert value.
     * 
     * @return flag for using Bulk Copy API for batch insert operations.
     */
    public boolean getUseBulkCopyForBatchInsert() {
        return useBulkCopyForBatchInsert;
    }

    /**
     * Specifies the flag for using Bulk Copy API for batch insert operations.
     * 
     * @param useBulkCopyForBatchInsert
     *        boolean value for useBulkCopyForBatchInsert.
     */
    public void setUseBulkCopyForBatchInsert(boolean useBulkCopyForBatchInsert) {
        this.useBulkCopyForBatchInsert = useBulkCopyForBatchInsert;
    }

    boolean userSetTNIR = true;

    private boolean sendTimeAsDatetime = SQLServerDriverBooleanProperty.SEND_TIME_AS_DATETIME.getDefaultValue();
    private boolean useFmtOnly = SQLServerDriverBooleanProperty.USE_FMT_ONLY.getDefaultValue();

    @Override
    public final boolean getSendTimeAsDatetime() {
        return !isKatmaiOrLater() || sendTimeAsDatetime;
    }

    public final boolean getUseFmtOnly() {
        return useFmtOnly;
    }

    final int baseYear() {
        return getSendTimeAsDatetime() ? TDS.BASE_YEAR_1970 : TDS.BASE_YEAR_1900;
    }

    private byte requestedEncryptionLevel = TDS.ENCRYPT_INVALID;

    final byte getRequestedEncryptionLevel() {
        assert TDS.ENCRYPT_INVALID != requestedEncryptionLevel;
        return requestedEncryptionLevel;
    }

    private boolean trustServerCertificate;

    final boolean trustServerCertificate() {
        return trustServerCertificate;
    }

    private byte negotiatedEncryptionLevel = TDS.ENCRYPT_INVALID;

    final byte getNegotiatedEncryptionLevel() {
        assert TDS.ENCRYPT_INVALID != negotiatedEncryptionLevel;
        return negotiatedEncryptionLevel;
    }

    private String trustManagerClass = null;

    final String getTrustManagerClass() {
        assert TDS.ENCRYPT_INVALID != requestedEncryptionLevel;
        return trustManagerClass;
    }

    private String trustManagerConstructorArg = null;

    final String getTrustManagerConstructorArg() {
        assert TDS.ENCRYPT_INVALID != requestedEncryptionLevel;
        return trustManagerConstructorArg;
    }

    static final String RESERVED_PROVIDER_NAME_PREFIX = "MSSQL_";
    String columnEncryptionSetting = null;

    boolean isColumnEncryptionSettingEnabled() {
        return (columnEncryptionSetting.equalsIgnoreCase(ColumnEncryptionSetting.Enabled.toString()));
    }

    String keyStoreAuthentication = null;
    String keyStoreSecret = null;
    String keyStoreLocation = null;

    private boolean serverSupportsColumnEncryption = false;

    boolean getServerSupportsColumnEncryption() {
        return serverSupportsColumnEncryption;
    }

    private boolean serverSupportsDataClassification = false;

    boolean getServerSupportsDataClassification() {
        return serverSupportsDataClassification;
    }

    static Map<String, SQLServerColumnEncryptionKeyStoreProvider> globalSystemColumnEncryptionKeyStoreProviders = new HashMap<>();
    static {
        if (System.getProperty("os.name").toLowerCase(Locale.ENGLISH).startsWith("windows")) {
            SQLServerColumnEncryptionCertificateStoreProvider provider = new SQLServerColumnEncryptionCertificateStoreProvider();
            globalSystemColumnEncryptionKeyStoreProviders.put(provider.getName(), provider);
        }
    }
    static Map<String, SQLServerColumnEncryptionKeyStoreProvider> globalCustomColumnEncryptionKeyStoreProviders = null;
    // This is a per-connection store provider. It can be JKS or AKV.
    Map<String, SQLServerColumnEncryptionKeyStoreProvider> systemColumnEncryptionKeyStoreProvider = new HashMap<>();

    /**
     * Registers key store providers in the globalCustomColumnEncryptionKeyStoreProviders.
     * 
     * @param clientKeyStoreProviders
     *        a map containing the store providers information.
     * @throws SQLServerException
     *         when an error occurs
     */
    public static synchronized void registerColumnEncryptionKeyStoreProviders(
            Map<String, SQLServerColumnEncryptionKeyStoreProvider> clientKeyStoreProviders) throws SQLServerException {
        loggerExternal.entering(SQLServerConnection.class.getName(), "registerColumnEncryptionKeyStoreProviders",
                "Registering Column Encryption Key Store Providers");

        if (null == clientKeyStoreProviders) {
            throw new SQLServerException(null, SQLServerException.getErrString("R_CustomKeyStoreProviderMapNull"), null,
                    0, false);
        }

        if (null != globalCustomColumnEncryptionKeyStoreProviders) {
            throw new SQLServerException(null, SQLServerException.getErrString("R_CustomKeyStoreProviderSetOnce"), null,
                    0, false);
        }

        globalCustomColumnEncryptionKeyStoreProviders = new HashMap<>();

        for (Map.Entry<String, SQLServerColumnEncryptionKeyStoreProvider> entry : clientKeyStoreProviders.entrySet()) {
            String providerName = entry.getKey();
            if (null == providerName || 0 == providerName.length()) {
                throw new SQLServerException(null, SQLServerException.getErrString("R_EmptyCustomKeyStoreProviderName"),
                        null, 0, false);
            }
            if ((providerName.substring(0, 6).equalsIgnoreCase(RESERVED_PROVIDER_NAME_PREFIX))) {
                MessageFormat form = new MessageFormat(
                        SQLServerException.getErrString("R_InvalidCustomKeyStoreProviderName"));
                Object[] msgArgs = {providerName, RESERVED_PROVIDER_NAME_PREFIX};
                throw new SQLServerException(null, form.format(msgArgs), null, 0, false);
            }
            if (null == entry.getValue()) {
                MessageFormat form = new MessageFormat(
                        SQLServerException.getErrString("R_CustomKeyStoreProviderValueNull"));
                Object[] msgArgs = {providerName, RESERVED_PROVIDER_NAME_PREFIX};
                throw new SQLServerException(null, form.format(msgArgs), null, 0, false);
            }
            globalCustomColumnEncryptionKeyStoreProviders.put(entry.getKey(), entry.getValue());
        }

        loggerExternal.exiting(SQLServerConnection.class.getName(), "registerColumnEncryptionKeyStoreProviders",
                "Number of Key store providers that are registered:"
                        + globalCustomColumnEncryptionKeyStoreProviders.size());
    }

    static synchronized SQLServerColumnEncryptionKeyStoreProvider getGlobalSystemColumnEncryptionKeyStoreProvider(
            String providerName) {
        return (null != globalSystemColumnEncryptionKeyStoreProviders && globalSystemColumnEncryptionKeyStoreProviders
                .containsKey(providerName)) ? globalSystemColumnEncryptionKeyStoreProviders.get(providerName) : null;
    }

    static synchronized String getAllGlobalCustomSystemColumnEncryptionKeyStoreProviders() {
        return (null != globalCustomColumnEncryptionKeyStoreProviders) ? globalCustomColumnEncryptionKeyStoreProviders
                .keySet().toString() : null;
    }

    synchronized String getAllSystemColumnEncryptionKeyStoreProviders() {
        String keyStores = "";
        if (0 != systemColumnEncryptionKeyStoreProvider.size())
            keyStores = systemColumnEncryptionKeyStoreProvider.keySet().toString();
        if (0 != SQLServerConnection.globalSystemColumnEncryptionKeyStoreProviders.size())
            keyStores += "," + SQLServerConnection.globalSystemColumnEncryptionKeyStoreProviders.keySet().toString();
        return keyStores;
    }

    static synchronized SQLServerColumnEncryptionKeyStoreProvider getGlobalCustomColumnEncryptionKeyStoreProvider(
            String providerName) {
        return (null != globalCustomColumnEncryptionKeyStoreProviders && globalCustomColumnEncryptionKeyStoreProviders
                .containsKey(providerName)) ? globalCustomColumnEncryptionKeyStoreProviders.get(providerName) : null;
    }

    synchronized SQLServerColumnEncryptionKeyStoreProvider getSystemColumnEncryptionKeyStoreProvider(
            String providerName) {
        return (null != systemColumnEncryptionKeyStoreProvider && systemColumnEncryptionKeyStoreProvider
                .containsKey(providerName)) ? systemColumnEncryptionKeyStoreProvider.get(providerName) : null;
    }

    private String trustedServerNameAE = null;
    private static Map<String, List<String>> columnEncryptionTrustedMasterKeyPaths = new HashMap<>();

    /**
     * Sets Trusted Master Key Paths in the columnEncryptionTrustedMasterKeyPaths.
     * 
     * @param trustedKeyPaths
     *        all master key paths that are trusted
     */
    public static synchronized void setColumnEncryptionTrustedMasterKeyPaths(
            Map<String, List<String>> trustedKeyPaths) {
        loggerExternal.entering(SQLServerConnection.class.getName(), "setColumnEncryptionTrustedMasterKeyPaths",
                "Setting Trusted Master Key Paths");

        // Use upper case for server and instance names.
        columnEncryptionTrustedMasterKeyPaths.clear();
        for (Map.Entry<String, List<String>> entry : trustedKeyPaths.entrySet()) {
            columnEncryptionTrustedMasterKeyPaths.put(entry.getKey().toUpperCase(), entry.getValue());
        }

        loggerExternal.exiting(SQLServerConnection.class.getName(), "setColumnEncryptionTrustedMasterKeyPaths",
                "Number of Trusted Master Key Paths: " + columnEncryptionTrustedMasterKeyPaths.size());
    }

    /**
     * Updates the columnEncryptionTrustedMasterKeyPaths with the new Server and trustedKeyPaths.
     * 
     * @param server
     *        String server name
     * @param trustedKeyPaths
     *        all master key paths that are trusted
     */
    public static synchronized void updateColumnEncryptionTrustedMasterKeyPaths(String server,
            List<String> trustedKeyPaths) {
        loggerExternal.entering(SQLServerConnection.class.getName(), "updateColumnEncryptionTrustedMasterKeyPaths",
                "Updating Trusted Master Key Paths");

        // Use upper case for server and instance names.
        columnEncryptionTrustedMasterKeyPaths.put(server.toUpperCase(), trustedKeyPaths);

        loggerExternal.exiting(SQLServerConnection.class.getName(), "updateColumnEncryptionTrustedMasterKeyPaths",
                "Number of Trusted Master Key Paths: " + columnEncryptionTrustedMasterKeyPaths.size());
    }

    /**
     * Removes the trusted Master key Path from the columnEncryptionTrustedMasterKeyPaths.
     * 
     * @param server
     *        String server name
     */
    public static synchronized void removeColumnEncryptionTrustedMasterKeyPaths(String server) {
        loggerExternal.entering(SQLServerConnection.class.getName(), "removeColumnEncryptionTrustedMasterKeyPaths",
                "Removing Trusted Master Key Paths");

        // Use upper case for server and instance names.
        columnEncryptionTrustedMasterKeyPaths.remove(server.toUpperCase());

        loggerExternal.exiting(SQLServerConnection.class.getName(), "removeColumnEncryptionTrustedMasterKeyPaths",
                "Number of Trusted Master Key Paths: " + columnEncryptionTrustedMasterKeyPaths.size());
    }

    /**
     * Returns the Trusted Master Key Paths.
     * 
     * @return columnEncryptionTrustedMasterKeyPaths.
     */
    public static synchronized Map<String, List<String>> getColumnEncryptionTrustedMasterKeyPaths() {
        loggerExternal.entering(SQLServerConnection.class.getName(), "getColumnEncryptionTrustedMasterKeyPaths",
                "Getting Trusted Master Key Paths");

        Map<String, List<String>> masterKeyPathCopy = new HashMap<>();

        for (Map.Entry<String, List<String>> entry : columnEncryptionTrustedMasterKeyPaths.entrySet()) {
            masterKeyPathCopy.put(entry.getKey(), entry.getValue());
        }

        loggerExternal.exiting(SQLServerConnection.class.getName(), "getColumnEncryptionTrustedMasterKeyPaths",
                "Number of Trusted Master Key Paths: " + masterKeyPathCopy.size());

        return masterKeyPathCopy;
    }

    static synchronized List<String> getColumnEncryptionTrustedMasterKeyPaths(String server, Boolean[] hasEntry) {
        if (columnEncryptionTrustedMasterKeyPaths.containsKey(server)) {
            hasEntry[0] = true;
            return columnEncryptionTrustedMasterKeyPaths.get(server);
        } else {
            hasEntry[0] = false;
            return null;
        }
    }

    Properties activeConnectionProperties; // the active set of connection properties
    private boolean integratedSecurity = SQLServerDriverBooleanProperty.INTEGRATED_SECURITY.getDefaultValue();
    private AuthenticationScheme intAuthScheme = AuthenticationScheme.nativeAuthentication;
    private GSSCredential ImpersonatedUserCred;
    private Boolean isUserCreatedCredential;
    // This is the current connect place holder this should point one of the primary or failover place holder
    ServerPortPlaceHolder currentConnectPlaceHolder = null;

    String sqlServerVersion; // SQL Server version string
    boolean xopenStates; // XOPEN or SQL 92 state codes?
    private boolean databaseAutoCommitMode;
    private boolean inXATransaction = false; // Set to true when in an XA transaction.
    private byte[] transactionDescriptor = new byte[8];

    /**
     * Flag (Yukon and later) set to true whenever a transaction is rolled back..The flag's value is reset to false when
     * a new transaction starts or when the autoCommit mode changes.
     */
    private boolean rolledBackTransaction;

    final boolean rolledBackTransaction() {
        return rolledBackTransaction;
    }

    private State state = State.Initialized; // connection state

    private void setState(State state) {
        this.state = state;
    }

    /**
     * This function actually represents whether a database session is not open. The session is not available before the
     * session is established and after the session is closed.
     */
    final boolean isSessionUnAvailable() {
        return !(state.equals(State.Opened));
    }

    final static int maxDecimalPrecision = 38; // @@max_precision for SQL 2000 and 2005 is 38.
    final static int defaultDecimalPrecision = 18;
    final String traceID;

    /** Limit for the size of data (in bytes) returned for value on this connection */
    private int maxFieldSize; // default: 0 --> no limit

    final void setMaxFieldSize(int limit) throws SQLServerException {
        // assert limit >= 0;
        if (maxFieldSize != limit) {
            if (loggerExternal.isLoggable(Level.FINER) && Util.isActivityTraceOn()) {
                loggerExternal.finer(toString() + " ActivityId: " + ActivityCorrelator.getNext().toString());
            }
            // If no limit on field size, set text size to max (2147483647), NOT default (0 --> 4K)
            connectionCommand("SET TEXTSIZE " + ((0 == limit) ? 2147483647 : limit), "setMaxFieldSize");
            maxFieldSize = limit;
        }
    }

    /**
     * This function is used both to init the values on creation of connection and resetting the values after the
     * connection is released to the pool for reuse.
     */
    final void initResettableValues() {
        rolledBackTransaction = false;
        transactionIsolationLevel = Connection.TRANSACTION_READ_COMMITTED;// default isolation level
        maxFieldSize = 0; // default: 0 --> no limit
        maxRows = 0; // default: 0 --> no limit
        nLockTimeout = -1;
        databaseAutoCommitMode = true;// auto commit mode
        holdability = ResultSet.HOLD_CURSORS_OVER_COMMIT;
        sqlWarnings = null;
        sCatalog = originalCatalog;
        databaseMetaData = null;
    }

    /** Limit for the maximum number of rows returned from queries on this connection */
    private int maxRows; // default: 0 --> no limit

    final void setMaxRows(int limit) throws SQLServerException {
        // assert limit >= 0;
        if (maxRows != limit) {
            if (loggerExternal.isLoggable(Level.FINER) && Util.isActivityTraceOn()) {
                loggerExternal.finer(toString() + " ActivityId: " + ActivityCorrelator.getNext().toString());
            }
            connectionCommand("SET ROWCOUNT " + limit, "setMaxRows");
            maxRows = limit;
        }
    }

    private SQLCollation databaseCollation; // Default database collation read from ENVCHANGE_SQLCOLLATION token.

    final SQLCollation getDatabaseCollation() {
        return databaseCollation;
    }

    static private final AtomicInteger baseConnectionID = new AtomicInteger(0); // connection id dispenser
    // This is the current catalog
    private String sCatalog = "master"; // the database catalog
    // This is the catalog immediately after login.
    private String originalCatalog = "master";

    private int transactionIsolationLevel;
    private SQLServerPooledConnection pooledConnectionParent;
    private SQLServerDatabaseMetaData databaseMetaData; // the meta data for this connection
    private int nNextSavePointId = 10000; // first save point id

    static final private java.util.logging.Logger connectionlogger = java.util.logging.Logger
            .getLogger("com.microsoft.sqlserver.jdbc.internals.SQLServerConnection");
    static final private java.util.logging.Logger loggerExternal = java.util.logging.Logger
            .getLogger("com.microsoft.sqlserver.jdbc.Connection");
    private final String loggingClassName;

    /**
     * There are three ways to get a failover partner connection string, from the failover map, the connecting server
     * returned the following variable only stores the serverReturned failver information.
     */
    private String failoverPartnerServerProvided = null;

    private int holdability;

    final int getHoldabilityInternal() {
        return holdability;
    }

    /**
     * Default TDS packet size used after logon if no other value was set via the packetSize connection property. The
     * value was chosen to take maximum advantage of SQL Server's default page size.
     */
    private int tdsPacketSize = TDS.INITIAL_PACKET_SIZE;
    private int requestedPacketSize = TDS.DEFAULT_PACKET_SIZE;

    final int getTDSPacketSize() {
        return tdsPacketSize;
    }

    private TDSChannel tdsChannel;

    private TDSCommand currentCommand = null;

    private int tdsVersion = TDS.VER_UNKNOWN;

    final boolean isKatmaiOrLater() {
        assert TDS.VER_UNKNOWN != tdsVersion;
        assert tdsVersion >= TDS.VER_YUKON;
        return tdsVersion >= TDS.VER_KATMAI;
    }

    final boolean isDenaliOrLater() {
        return tdsVersion >= TDS.VER_DENALI;
    }

    private int serverMajorVersion;

    int getServerMajorVersion() {
        return serverMajorVersion;
    }

    private SQLServerConnectionPoolProxy proxy;

    private UUID clientConnectionId = null;

    @Override
    public UUID getClientConnectionId() throws SQLServerException {
        // If the connection is closed, we do not allow external application to get
        // ClientConnectionId.
        checkClosed();
        return clientConnectionId;
    }

    /**
     * This function is called internally, e.g. when login process fails, we need to append the ClientConnectionId to
     * error string.
     */
    final UUID getClientConIdInternal() {
        return clientConnectionId;
    }

    final boolean attachConnId() {
        return state.equals(State.Connected);
    }

    SQLServerConnection(String parentInfo) throws SQLServerException {
        int connectionID = nextConnectionID(); // sequential connection id
        traceID = "ConnectionID:" + connectionID;
        loggingClassName = "com.microsoft.sqlserver.jdbc.SQLServerConnection:" + connectionID;
        if (connectionlogger.isLoggable(Level.FINE))
            connectionlogger.fine(toString() + " created by (" + parentInfo + ")");
        initResettableValues();

        // Caching turned on?
        if (!this.getDisableStatementPooling() && 0 < this.getStatementPoolingCacheSize()) {
            prepareCache();
        }
    }

    void setFailoverPartnerServerProvided(String partner) {
        failoverPartnerServerProvided = partner;
        // after login this info should be added to the map
    }

    final void setAssociatedProxy(SQLServerConnectionPoolProxy proxy) {
        this.proxy = proxy;
    }

    /**
     * Provides functionality to return a connection object to outside world. E.g. stmt.getConnection, these functions
     * should return the proxy not the actual physical connection when the physical connection is pooled and the user
     * should be accessing the connection functions via the proxy object.
     */
    final Connection getConnection() {
        if (null != proxy)
            return proxy;
        else
            return this;
    }

    final void resetPooledConnection() {
        tdsChannel.resetPooledConnection();
        initResettableValues();
    }

    /**
     * Generates the next unique connection id.
     * 
     * @return the next conn id
     */
    private static int nextConnectionID() {
        return baseConnectionID.incrementAndGet(); // 4.04 Ensure thread safe id allocation
    }

    java.util.logging.Logger getConnectionLogger() {
        return connectionlogger;
    }

    String getClassNameLogging() {
        return loggingClassName;
    }

    /**
     * Provides a helper function to return an ID string suitable for tracing.
     */
    @Override
    public String toString() {
        if (null != clientConnectionId)
            return traceID + " ClientConnectionId: " + clientConnectionId.toString();
        else
            return traceID;
    }

    /**
     * Checks if the connection is closed
     * 
     * @throws SQLServerException
     */
    void checkClosed() throws SQLServerException {
        if (isSessionUnAvailable()) {
            SQLServerException.makeFromDriverError(null, null, SQLServerException.getErrString("R_connectionIsClosed"),
                    null, false);
        }
    }

    /**
     * Returns if Federated Authentication is in use or is about to expire soon
     */
    protected boolean needsReconnect() throws SQLServerException {
        return (null != fedAuthToken && Util.checkIfNeedNewAccessToken(this, fedAuthToken.expiresOn));
    }

    /**
     * Returns if a string property is enabled.
     * 
     * @param propName
     *        the string property name
     * @param propValue
     *        the string property value.
     * @return false if p == null (meaning take default).
     * @return true if p == "true" (case-insensitive).
     * @return false if p == "false" (case-insensitive).
     * @exception SQLServerException
     *            thrown if value is not recognized.
     */
    private boolean isBooleanPropertyOn(String propName, String propValue) throws SQLServerException {
        // Null means take the default of false.
        if (null == propValue)
            return false;

        if ("true".equalsIgnoreCase(propValue)) {
            return true;
        } else if ("false".equalsIgnoreCase(propValue)) {
            return false;
        } else {
            MessageFormat form = new MessageFormat(SQLServerException.getErrString("R_invalidBooleanValue"));
            Object[] msgArgs = {propName};
            SQLServerException.makeFromDriverError(this, this, form.format(msgArgs), null, false);
            return false;
        }
    }

    /**
     * Maximum number of wide characters for a SQL login record name (such as instance name, application name, etc...).
     * See TDS specification, "Login Data Validation Rules" section.
     */
    final static int MAX_SQL_LOGIN_NAME_WCHARS = 128;

    /**
     * Validates propName against maximum allowed length MAX_SQL_LOGIN_NAME_WCHARS. Throws exception if name length
     * exceeded.
     * 
     * @param propName
     *        the name of the property.
     * @param propValue
     *        the value of the property.
     * @throws SQLServerException
     */
    void validateMaxSQLLoginName(String propName, String propValue) throws SQLServerException {
        if (propValue != null && propValue.length() > MAX_SQL_LOGIN_NAME_WCHARS) {
            MessageFormat form = new MessageFormat(SQLServerException.getErrString("R_propertyMaximumExceedsChars"));
            Object[] msgArgs = {propName, Integer.toString(MAX_SQL_LOGIN_NAME_WCHARS)};
            SQLServerException.makeFromDriverError(this, this, form.format(msgArgs), null, false);
        }
    }

    Connection connect(Properties propsIn, SQLServerPooledConnection pooledConnection) throws SQLServerException {
        int loginTimeoutSeconds = 0; // Will be set during the first retry attempt.
        long start = System.currentTimeMillis();

        for (int retryAttempt = 0;;) {
            try {
                return connectInternal(propsIn, pooledConnection);
            } catch (SQLServerException e) {
                // Catch only the TLS 1.2 specific intermittent error.
                if (SQLServerException.DRIVER_ERROR_INTERMITTENT_TLS_FAILED != e.getDriverErrorCode()) {
                    // Re-throw all other exceptions.
                    throw e;
                } else {
                    // Special handling of the retry logic for TLS 1.2 intermittent issue.

                    // If timeout is not set yet, set it once.
                    if (0 == retryAttempt) {
                        // We do not need to check for exceptions here, as the connection properties are already
                        // verified during the first try. Also, we would like to do this calculation
                        // only for the TLS 1.2 exception case.
                        // if the user does not specify a default timeout, default is 15 per spec
                        loginTimeoutSeconds = SQLServerDriverIntProperty.LOGIN_TIMEOUT.getDefaultValue();

                        String sPropValue = propsIn.getProperty(SQLServerDriverIntProperty.LOGIN_TIMEOUT.toString());
                        if (null != sPropValue && sPropValue.length() > 0) {
                            int sPropValueInt = Integer.parseInt(sPropValue);
                            if (0 != sPropValueInt) { // Use the default timeout in case of a zero value
                                loginTimeoutSeconds = sPropValueInt;
                            }
                        }
                    }

                    retryAttempt++;
                    long elapsedSeconds = ((System.currentTimeMillis() - start) / 1000L);

                    if (INTERMITTENT_TLS_MAX_RETRY < retryAttempt) {
                        // Re-throw the exception if we have reached the maximum retry attempts.
                        if (connectionlogger.isLoggable(Level.FINE)) {
                            connectionlogger.fine("Connection failed during SSL handshake. Maximum retry attempt ("
                                    + INTERMITTENT_TLS_MAX_RETRY + ") reached.  ");
                        }
                        throw e;
                    } else if (elapsedSeconds >= loginTimeoutSeconds) {
                        // Re-throw the exception if we do not have any time left to retry.
                        if (connectionlogger.isLoggable(Level.FINE)) {
                            connectionlogger
                                    .fine("Connection failed during SSL handshake. Not retrying as timeout expired.");
                        }
                        throw e;
                    } else {
                        // Retry the connection.
                        if (connectionlogger.isLoggable(Level.FINE)) {
                            connectionlogger.fine(
                                    "Connection failed during SSL handshake. Retrying due to an intermittent TLS 1.2 failure issue. Retry attempt = "
                                            + retryAttempt + ".");
                        }
                    }
                }
            }
        }
    }

    private void registerKeyStoreProviderOnConnection(String keyStoreAuth, String keyStoreSecret,
            String keyStoreLocation) throws SQLServerException {
        if (null == keyStoreAuth) {
            // secret and location must be null too.
            if ((null != keyStoreSecret)) {
                MessageFormat form = new MessageFormat(
                        SQLServerException.getErrString("R_keyStoreAuthenticationNotSet"));
                Object[] msgArgs = {"keyStoreSecret"};
                throw new SQLServerException(form.format(msgArgs), null);
            }
            if (null != keyStoreLocation) {
                MessageFormat form = new MessageFormat(
                        SQLServerException.getErrString("R_keyStoreAuthenticationNotSet"));
                Object[] msgArgs = {"keyStoreLocation"};
                throw new SQLServerException(form.format(msgArgs), null);
            }
        } else {
            KeyStoreAuthentication keyStoreAuthentication = KeyStoreAuthentication.valueOfString(keyStoreAuth);
            switch (keyStoreAuthentication) {
                case JavaKeyStorePassword:
                    // both secret and location must be set for JKS.
                    if ((null == keyStoreSecret) || (null == keyStoreLocation)) {
                        throw new SQLServerException(
                                SQLServerException.getErrString("R_keyStoreSecretOrLocationNotSet"), null);
                    } else {
                        SQLServerColumnEncryptionJavaKeyStoreProvider provider = new SQLServerColumnEncryptionJavaKeyStoreProvider(
                                keyStoreLocation, keyStoreSecret.toCharArray());
                        systemColumnEncryptionKeyStoreProvider.put(provider.getName(), provider);
                    }
                    break;

                default:
                    // valueOfString would throw an exception if the keyStoreAuthentication is not valid.
                    break;
            }
        }
    }

    /**
     * Establish a physical database connection based on the user specified connection properties. Logon to the
     * database.
     *
     * @param propsIn
     *        the connection properties
     * @param pooledConnection
     *        a parent pooled connection if this is a logical connection
     * @throws SQLServerException
     * @return the database connection
     */
    Connection connectInternal(Properties propsIn,
            SQLServerPooledConnection pooledConnection) throws SQLServerException {
        try {
            activeConnectionProperties = (Properties) propsIn.clone();

            pooledConnectionParent = pooledConnection;

            String hostNameInCertificate = activeConnectionProperties
                    .getProperty(SQLServerDriverStringProperty.HOSTNAME_IN_CERTIFICATE.toString());

            /*
             * hostNameInCertificate property can change when redirection is involved, so maintain this value for every
             * instance of SQLServerConnection.
             */
            if (null == originalHostNameInCertificate && null != hostNameInCertificate
                    && !hostNameInCertificate.isEmpty()) {
                originalHostNameInCertificate = activeConnectionProperties
                        .getProperty(SQLServerDriverStringProperty.HOSTNAME_IN_CERTIFICATE.toString());
            }

            /*
             * if hostNameInCertificate has a legitimate value (and not empty or null), reset hostNameInCertificate to
             * the original value every time we connect (or re-connect).
             */
            if (null != originalHostNameInCertificate && !originalHostNameInCertificate.isEmpty()) {
                activeConnectionProperties.setProperty(SQLServerDriverStringProperty.HOSTNAME_IN_CERTIFICATE.toString(),
                        originalHostNameInCertificate);
            }

            String sPropKey;
            String sPropValue;

            sPropKey = SQLServerDriverStringProperty.USER.toString();
            sPropValue = activeConnectionProperties.getProperty(sPropKey);
            if (sPropValue == null) {
                sPropValue = SQLServerDriverStringProperty.USER.getDefaultValue();
                activeConnectionProperties.setProperty(sPropKey, sPropValue);
            }
            validateMaxSQLLoginName(sPropKey, sPropValue);

            sPropKey = SQLServerDriverStringProperty.PASSWORD.toString();
            sPropValue = activeConnectionProperties.getProperty(sPropKey);
            if (sPropValue == null) {
                sPropValue = SQLServerDriverStringProperty.PASSWORD.getDefaultValue();
                activeConnectionProperties.setProperty(sPropKey, sPropValue);
            }
            validateMaxSQLLoginName(sPropKey, sPropValue);

            sPropKey = SQLServerDriverStringProperty.DATABASE_NAME.toString();
            sPropValue = activeConnectionProperties.getProperty(sPropKey);
            validateMaxSQLLoginName(sPropKey, sPropValue);

            // if the user does not specify a default timeout, default is 15 per spec
            int loginTimeoutSeconds = SQLServerDriverIntProperty.LOGIN_TIMEOUT.getDefaultValue();
            sPropValue = activeConnectionProperties.getProperty(SQLServerDriverIntProperty.LOGIN_TIMEOUT.toString());
            if (null != sPropValue && sPropValue.length() > 0) {
                try {
                    loginTimeoutSeconds = Integer.parseInt(sPropValue);
                } catch (NumberFormatException e) {
                    MessageFormat form = new MessageFormat(SQLServerException.getErrString("R_invalidTimeOut"));
                    Object[] msgArgs = {sPropValue};
                    SQLServerException.makeFromDriverError(this, this, form.format(msgArgs), null, false);
                }

                if (loginTimeoutSeconds < 0 || loginTimeoutSeconds > 65535) {
                    MessageFormat form = new MessageFormat(SQLServerException.getErrString("R_invalidTimeOut"));
                    Object[] msgArgs = {sPropValue};
                    SQLServerException.makeFromDriverError(this, this, form.format(msgArgs), null, false);
                }
            }

            // Translates the serverName from Unicode to ASCII Compatible Encoding (ACE), as defined by the ToASCII
            // operation of RFC 3490.
            sPropKey = SQLServerDriverBooleanProperty.SERVER_NAME_AS_ACE.toString();
            sPropValue = activeConnectionProperties.getProperty(sPropKey);
            if (sPropValue == null) {
                sPropValue = Boolean.toString(SQLServerDriverBooleanProperty.SERVER_NAME_AS_ACE.getDefaultValue());
                activeConnectionProperties.setProperty(sPropKey, sPropValue);
            }
            serverNameAsACE = isBooleanPropertyOn(sPropKey, sPropValue);

            // get the server name from the properties if it has instance name in it, getProperty the instance name
            // if there is a port number specified do not get the port number from the instance name
            sPropKey = SQLServerDriverStringProperty.SERVER_NAME.toString();
            sPropValue = activeConnectionProperties.getProperty(sPropKey);

            if (sPropValue == null) {
                sPropValue = "localhost";
            }

            String sPropKeyPort = SQLServerDriverIntProperty.PORT_NUMBER.toString();
            String sPropValuePort = activeConnectionProperties.getProperty(sPropKeyPort);

            int px = sPropValue.indexOf('\\');

            String instanceValue = null;

            String instanceNameProperty = SQLServerDriverStringProperty.INSTANCE_NAME.toString();
            // found the instance name with the servername
            if (px >= 0) {
                instanceValue = sPropValue.substring(px + 1, sPropValue.length());
                validateMaxSQLLoginName(instanceNameProperty, instanceValue);
                sPropValue = sPropValue.substring(0, px);
            }
            trustedServerNameAE = sPropValue;

            if (serverNameAsACE) {
                try {
                    sPropValue = java.net.IDN.toASCII(sPropValue);
                } catch (IllegalArgumentException ex) {
                    MessageFormat form = new MessageFormat(
                            SQLServerException.getErrString("R_InvalidConnectionSetting"));
                    Object[] msgArgs = {"serverNameAsACE", sPropValue};
                    throw new SQLServerException(form.format(msgArgs), ex);
                }
            }
            activeConnectionProperties.setProperty(sPropKey, sPropValue);

            String instanceValueFromProp = activeConnectionProperties.getProperty(instanceNameProperty);
            // property takes precedence
            if (null != instanceValueFromProp)
                instanceValue = instanceValueFromProp;

            if (instanceValue != null) {
                validateMaxSQLLoginName(instanceNameProperty, instanceValue);
                // only get port if the port is not specified
                activeConnectionProperties.setProperty(instanceNameProperty, instanceValue);
                trustedServerNameAE += "\\" + instanceValue;
            }

            if (null != sPropValuePort) {
                trustedServerNameAE += ":" + sPropValuePort;
            }

            sPropKey = SQLServerDriverStringProperty.APPLICATION_NAME.toString();
            sPropValue = activeConnectionProperties.getProperty(sPropKey);
            if (sPropValue != null)
                validateMaxSQLLoginName(sPropKey, sPropValue);
            else
                activeConnectionProperties.setProperty(sPropKey, SQLServerDriver.DEFAULT_APP_NAME);

            sPropKey = SQLServerDriverBooleanProperty.LAST_UPDATE_COUNT.toString();
            sPropValue = activeConnectionProperties.getProperty(sPropKey);
            if (sPropValue == null) {
                sPropValue = Boolean.toString(SQLServerDriverBooleanProperty.LAST_UPDATE_COUNT.getDefaultValue());
                activeConnectionProperties.setProperty(sPropKey, sPropValue);
            }

            sPropKey = SQLServerDriverStringProperty.COLUMN_ENCRYPTION.toString();
            sPropValue = activeConnectionProperties.getProperty(sPropKey);
            if (null == sPropValue) {
                sPropValue = SQLServerDriverStringProperty.COLUMN_ENCRYPTION.getDefaultValue();
                activeConnectionProperties.setProperty(sPropKey, sPropValue);
            }
            columnEncryptionSetting = ColumnEncryptionSetting.valueOfString(sPropValue).toString();

            sPropKey = SQLServerDriverStringProperty.KEY_STORE_AUTHENTICATION.toString();
            sPropValue = activeConnectionProperties.getProperty(sPropKey);
            if (null != sPropValue) {
                keyStoreAuthentication = KeyStoreAuthentication.valueOfString(sPropValue).toString();
            }

            sPropKey = SQLServerDriverStringProperty.KEY_STORE_SECRET.toString();
            sPropValue = activeConnectionProperties.getProperty(sPropKey);
            if (null != sPropValue) {
                keyStoreSecret = sPropValue;
            }

            sPropKey = SQLServerDriverStringProperty.KEY_STORE_LOCATION.toString();
            sPropValue = activeConnectionProperties.getProperty(sPropKey);
            if (null != sPropValue) {
                keyStoreLocation = sPropValue;
            }

            registerKeyStoreProviderOnConnection(keyStoreAuthentication, keyStoreSecret, keyStoreLocation);

            sPropKey = SQLServerDriverBooleanProperty.MULTI_SUBNET_FAILOVER.toString();
            sPropValue = activeConnectionProperties.getProperty(sPropKey);
            if (sPropValue == null) {
                sPropValue = Boolean.toString(SQLServerDriverBooleanProperty.MULTI_SUBNET_FAILOVER.getDefaultValue());
                activeConnectionProperties.setProperty(sPropKey, sPropValue);
            }
            multiSubnetFailover = isBooleanPropertyOn(sPropKey, sPropValue);

            sPropKey = SQLServerDriverBooleanProperty.TRANSPARENT_NETWORK_IP_RESOLUTION.toString();
            sPropValue = activeConnectionProperties.getProperty(sPropKey);
            if (sPropValue == null) {
                userSetTNIR = false;
                sPropValue = Boolean
                        .toString(SQLServerDriverBooleanProperty.TRANSPARENT_NETWORK_IP_RESOLUTION.getDefaultValue());
                activeConnectionProperties.setProperty(sPropKey, sPropValue);
            }
            transparentNetworkIPResolution = isBooleanPropertyOn(sPropKey, sPropValue);

            sPropKey = SQLServerDriverBooleanProperty.ENCRYPT.toString();
            sPropValue = activeConnectionProperties.getProperty(sPropKey);
            if (sPropValue == null) {
                sPropValue = Boolean.toString(SQLServerDriverBooleanProperty.ENCRYPT.getDefaultValue());
                activeConnectionProperties.setProperty(sPropKey, sPropValue);
            }

            // Set requestedEncryptionLevel according to the value of the encrypt connection property
            requestedEncryptionLevel = isBooleanPropertyOn(sPropKey, sPropValue) ? TDS.ENCRYPT_ON : TDS.ENCRYPT_OFF;

            sPropKey = SQLServerDriverBooleanProperty.TRUST_SERVER_CERTIFICATE.toString();
            sPropValue = activeConnectionProperties.getProperty(sPropKey);
            if (sPropValue == null) {
                sPropValue = Boolean
                        .toString(SQLServerDriverBooleanProperty.TRUST_SERVER_CERTIFICATE.getDefaultValue());
                activeConnectionProperties.setProperty(sPropKey, sPropValue);
            }

            trustServerCertificate = isBooleanPropertyOn(sPropKey, sPropValue);

            trustManagerClass = activeConnectionProperties
                    .getProperty(SQLServerDriverStringProperty.TRUST_MANAGER_CLASS.toString());
            trustManagerConstructorArg = activeConnectionProperties
                    .getProperty(SQLServerDriverStringProperty.TRUST_MANAGER_CONSTRUCTOR_ARG.toString());

            sPropKey = SQLServerDriverStringProperty.SELECT_METHOD.toString();
            sPropValue = activeConnectionProperties.getProperty(sPropKey);
            if (sPropValue == null) {
                sPropValue = SQLServerDriverStringProperty.SELECT_METHOD.getDefaultValue();
            }

            if ("cursor".equalsIgnoreCase(sPropValue) || "direct".equalsIgnoreCase(sPropValue)) {
                sPropValue = sPropValue.toLowerCase(Locale.ENGLISH);
                activeConnectionProperties.setProperty(sPropKey, sPropValue);
                selectMethod = sPropValue;
            } else {
                MessageFormat form = new MessageFormat(SQLServerException.getErrString("R_invalidselectMethod"));
                Object[] msgArgs = {sPropValue};
                SQLServerException.makeFromDriverError(this, this, form.format(msgArgs), null, false);
            }

            sPropKey = SQLServerDriverStringProperty.RESPONSE_BUFFERING.toString();
            sPropValue = activeConnectionProperties.getProperty(sPropKey);
            if (sPropValue == null) {
                sPropValue = SQLServerDriverStringProperty.RESPONSE_BUFFERING.getDefaultValue();
            }

            if ("full".equalsIgnoreCase(sPropValue) || "adaptive".equalsIgnoreCase(sPropValue)) {
                activeConnectionProperties.setProperty(sPropKey, sPropValue.toLowerCase(Locale.ENGLISH));
            } else {
                MessageFormat form = new MessageFormat(SQLServerException.getErrString("R_invalidresponseBuffering"));
                Object[] msgArgs = {sPropValue};
                SQLServerException.makeFromDriverError(this, this, form.format(msgArgs), null, false);
            }

            sPropKey = SQLServerDriverStringProperty.APPLICATION_INTENT.toString();
            sPropValue = activeConnectionProperties.getProperty(sPropKey);
            if (sPropValue == null) {
                sPropValue = SQLServerDriverStringProperty.APPLICATION_INTENT.getDefaultValue();
            }

            applicationIntent = ApplicationIntent.valueOfString(sPropValue);
            activeConnectionProperties.setProperty(sPropKey, applicationIntent.toString());

            sPropKey = SQLServerDriverBooleanProperty.SEND_TIME_AS_DATETIME.toString();
            sPropValue = activeConnectionProperties.getProperty(sPropKey);
            if (sPropValue == null) {
                sPropValue = Boolean.toString(SQLServerDriverBooleanProperty.SEND_TIME_AS_DATETIME.getDefaultValue());
                activeConnectionProperties.setProperty(sPropKey, sPropValue);
            }

<<<<<<< HEAD
            sendTimeAsDatetime = booleanPropertyOn(sPropKey, sPropValue);
            
            
            sPropKey = SQLServerDriverBooleanProperty.USE_FMT_ONLY.toString();
            sPropValue = activeConnectionProperties.getProperty(sPropKey);
            if (sPropValue == null) {
                sPropValue = Boolean.toString(SQLServerDriverBooleanProperty.USE_FMT_ONLY.getDefaultValue());
                activeConnectionProperties.setProperty(sPropKey, sPropValue);
            }
            useFmtOnly = booleanPropertyOn(sPropKey, sPropValue);
=======
            sendTimeAsDatetime = isBooleanPropertyOn(sPropKey, sPropValue);
>>>>>>> 51d6c40a

            // Must be set before DISABLE_STATEMENT_POOLING
            sPropKey = SQLServerDriverIntProperty.STATEMENT_POOLING_CACHE_SIZE.toString();
            if (activeConnectionProperties.getProperty(sPropKey) != null
                    && activeConnectionProperties.getProperty(sPropKey).length() > 0) {
                try {
                    int n = Integer.parseInt(activeConnectionProperties.getProperty(sPropKey));
                    this.setStatementPoolingCacheSize(n);
                } catch (NumberFormatException e) {
                    MessageFormat form = new MessageFormat(
                            SQLServerException.getErrString("R_statementPoolingCacheSize"));
                    Object[] msgArgs = {activeConnectionProperties.getProperty(sPropKey)};
                    SQLServerException.makeFromDriverError(this, this, form.format(msgArgs), null, false);
                }
            }

            // Must be set after STATEMENT_POOLING_CACHE_SIZE
            sPropKey = SQLServerDriverBooleanProperty.DISABLE_STATEMENT_POOLING.toString();
            sPropValue = activeConnectionProperties.getProperty(sPropKey);
            if (null != sPropValue) {
                setDisableStatementPooling(isBooleanPropertyOn(sPropKey, sPropValue));
            }

            sPropKey = SQLServerDriverBooleanProperty.INTEGRATED_SECURITY.toString();
            sPropValue = activeConnectionProperties.getProperty(sPropKey);
            if (sPropValue != null) {
                integratedSecurity = isBooleanPropertyOn(sPropKey, sPropValue);
            }

            // Ignore authenticationScheme setting if integrated authentication not specified
            if (integratedSecurity) {
                sPropKey = SQLServerDriverStringProperty.AUTHENTICATION_SCHEME.toString();
                sPropValue = activeConnectionProperties.getProperty(sPropKey);
                if (sPropValue != null) {
                    intAuthScheme = AuthenticationScheme.valueOfString(sPropValue);
                }
            }

            if (intAuthScheme == AuthenticationScheme.javaKerberos) {
                sPropKey = SQLServerDriverObjectProperty.GSS_CREDENTIAL.toString();
                if (activeConnectionProperties.containsKey(sPropKey)) {
                    ImpersonatedUserCred = (GSSCredential) activeConnectionProperties.get(sPropKey);
                    isUserCreatedCredential = true;
                }
            }

            sPropKey = SQLServerDriverStringProperty.AUTHENTICATION.toString();
            sPropValue = activeConnectionProperties.getProperty(sPropKey);
            if (sPropValue == null) {
                sPropValue = SQLServerDriverStringProperty.AUTHENTICATION.getDefaultValue();
            }
            authenticationString = SqlAuthentication.valueOfString(sPropValue).toString().trim();

            if (integratedSecurity
                    && !authenticationString.equalsIgnoreCase(SqlAuthentication.NotSpecified.toString())) {
                if (connectionlogger.isLoggable(Level.SEVERE)) {
                    connectionlogger.severe(toString() + " "
                            + SQLServerException.getErrString("R_SetAuthenticationWhenIntegratedSecurityTrue"));
                }
                throw new SQLServerException(
                        SQLServerException.getErrString("R_SetAuthenticationWhenIntegratedSecurityTrue"), null);
            }

            if (authenticationString.equalsIgnoreCase(SqlAuthentication.ActiveDirectoryIntegrated.toString())
                    && ((!activeConnectionProperties.getProperty(SQLServerDriverStringProperty.USER.toString())
                            .isEmpty())
                            || (!activeConnectionProperties
                                    .getProperty(SQLServerDriverStringProperty.PASSWORD.toString()).isEmpty()))) {
                if (connectionlogger.isLoggable(Level.SEVERE)) {
                    connectionlogger.severe(toString() + " "
                            + SQLServerException.getErrString("R_IntegratedAuthenticationWithUserPassword"));
                }
                throw new SQLServerException(
                        SQLServerException.getErrString("R_IntegratedAuthenticationWithUserPassword"), null);
            }

            if (authenticationString.equalsIgnoreCase(SqlAuthentication.ActiveDirectoryPassword.toString())
                    && ((activeConnectionProperties.getProperty(SQLServerDriverStringProperty.USER.toString())
                            .isEmpty())
                            || (activeConnectionProperties
                                    .getProperty(SQLServerDriverStringProperty.PASSWORD.toString()).isEmpty()))) {
                if (connectionlogger.isLoggable(Level.SEVERE)) {
                    connectionlogger.severe(
                            toString() + " " + SQLServerException.getErrString("R_NoUserPasswordForActivePassword"));
                }
                throw new SQLServerException(SQLServerException.getErrString("R_NoUserPasswordForActivePassword"),
                        null);
            }

            if (authenticationString.equalsIgnoreCase(SqlAuthentication.ActiveDirectoryMSI.toString())
                    && ((!activeConnectionProperties.getProperty(SQLServerDriverStringProperty.USER.toString())
                            .isEmpty())
                            || (!activeConnectionProperties
                                    .getProperty(SQLServerDriverStringProperty.PASSWORD.toString()).isEmpty()))) {
                if (connectionlogger.isLoggable(Level.SEVERE)) {
                    connectionlogger.severe(
                            toString() + " " + SQLServerException.getErrString("R_MSIAuthenticationWithUserPassword"));
                }
                throw new SQLServerException(SQLServerException.getErrString("R_MSIAuthenticationWithUserPassword"),
                        null);
            }

            if (authenticationString.equalsIgnoreCase(SqlAuthentication.SqlPassword.toString())
                    && ((activeConnectionProperties.getProperty(SQLServerDriverStringProperty.USER.toString())
                            .isEmpty())
                            || (activeConnectionProperties
                                    .getProperty(SQLServerDriverStringProperty.PASSWORD.toString()).isEmpty()))) {
                if (connectionlogger.isLoggable(Level.SEVERE)) {
                    connectionlogger.severe(
                            toString() + " " + SQLServerException.getErrString("R_NoUserPasswordForSqlPassword"));
                }
                throw new SQLServerException(SQLServerException.getErrString("R_NoUserPasswordForSqlPassword"), null);
            }

            sPropKey = SQLServerDriverStringProperty.ACCESS_TOKEN.toString();
            sPropValue = activeConnectionProperties.getProperty(sPropKey);
            if (null != sPropValue) {
                accessTokenInByte = sPropValue.getBytes(UTF_16LE);
            }

            if ((null != accessTokenInByte) && 0 == accessTokenInByte.length) {
                if (connectionlogger.isLoggable(Level.SEVERE)) {
                    connectionlogger
                            .severe(toString() + " " + SQLServerException.getErrString("R_AccessTokenCannotBeEmpty"));
                }
                throw new SQLServerException(SQLServerException.getErrString("R_AccessTokenCannotBeEmpty"), null);
            }

            if (integratedSecurity && (null != accessTokenInByte)) {
                if (connectionlogger.isLoggable(Level.SEVERE)) {
                    connectionlogger.severe(toString() + " "
                            + SQLServerException.getErrString("R_SetAccesstokenWhenIntegratedSecurityTrue"));
                }
                throw new SQLServerException(
                        SQLServerException.getErrString("R_SetAccesstokenWhenIntegratedSecurityTrue"), null);
            }

            if ((!authenticationString.equalsIgnoreCase(SqlAuthentication.NotSpecified.toString()))
                    && (null != accessTokenInByte)) {
                if (connectionlogger.isLoggable(Level.SEVERE)) {
                    connectionlogger.severe(toString() + " "
                            + SQLServerException.getErrString("R_SetBothAuthenticationAndAccessToken"));
                }
                throw new SQLServerException(SQLServerException.getErrString("R_SetBothAuthenticationAndAccessToken"),
                        null);
            }

            if ((null != accessTokenInByte) && ((!activeConnectionProperties
                    .getProperty(SQLServerDriverStringProperty.USER.toString()).isEmpty())
                    || (!activeConnectionProperties.getProperty(SQLServerDriverStringProperty.PASSWORD.toString())
                            .isEmpty()))) {
                if (connectionlogger.isLoggable(Level.SEVERE)) {
                    connectionlogger.severe(
                            toString() + " " + SQLServerException.getErrString("R_AccessTokenWithUserPassword"));
                }
                throw new SQLServerException(SQLServerException.getErrString("R_AccessTokenWithUserPassword"), null);
            }

            // Turn off TNIR for FedAuth if user did not set TNIR explicitly
            if (!userSetTNIR && (!authenticationString.equalsIgnoreCase(SqlAuthentication.NotSpecified.toString())
                    || null != accessTokenInByte)) {
                transparentNetworkIPResolution = false;
            }

            sPropKey = SQLServerDriverStringProperty.WORKSTATION_ID.toString();
            sPropValue = activeConnectionProperties.getProperty(sPropKey);
            validateMaxSQLLoginName(sPropKey, sPropValue);

            int nPort = 0;
            sPropKey = SQLServerDriverIntProperty.PORT_NUMBER.toString();
            try {
                String strPort = activeConnectionProperties.getProperty(sPropKey);
                if (null != strPort) {
                    nPort = Integer.parseInt(strPort);

                    if ((nPort < 0) || (nPort > 65535)) {
                        MessageFormat form = new MessageFormat(SQLServerException.getErrString("R_invalidPortNumber"));
                        Object[] msgArgs = {Integer.toString(nPort)};
                        SQLServerException.makeFromDriverError(this, this, form.format(msgArgs), null, false);
                    }
                }
            } catch (NumberFormatException e) {
                MessageFormat form = new MessageFormat(SQLServerException.getErrString("R_invalidPortNumber"));
                Object[] msgArgs = {activeConnectionProperties.getProperty(sPropKey)};
                SQLServerException.makeFromDriverError(this, this, form.format(msgArgs), null, false);
            }

            // Handle optional packetSize property
            sPropKey = SQLServerDriverIntProperty.PACKET_SIZE.toString();
            sPropValue = activeConnectionProperties.getProperty(sPropKey);
            if (null != sPropValue && sPropValue.length() > 0) {
                try {
                    requestedPacketSize = Integer.parseInt(sPropValue);

                    // -1 --> Use server default
                    if (-1 == requestedPacketSize)
                        requestedPacketSize = TDS.SERVER_PACKET_SIZE;

                    // 0 --> Use maximum size
                    else if (0 == requestedPacketSize)
                        requestedPacketSize = TDS.MAX_PACKET_SIZE;
                } catch (NumberFormatException e) {
                    // Ensure that an invalid prop value results in an invalid packet size that
                    // is not acceptable to the server.
                    requestedPacketSize = TDS.INVALID_PACKET_SIZE;
                }

                if (TDS.SERVER_PACKET_SIZE != requestedPacketSize) {
                    // Complain if the packet size is not in the range acceptable to the server.
                    if (requestedPacketSize < TDS.MIN_PACKET_SIZE || requestedPacketSize > TDS.MAX_PACKET_SIZE) {
                        MessageFormat form = new MessageFormat(SQLServerException.getErrString("R_invalidPacketSize"));
                        Object[] msgArgs = {sPropValue};
                        SQLServerException.makeFromDriverError(this, this, form.format(msgArgs), null, false);
                    }
                }
            }

            // Note isBooleanPropertyOn will throw exception if parsed value is not valid.

            // have to check for null before calling isBooleanPropertyOn, because isBooleanPropertyOn
            // assumes that the null property defaults to false.
            sPropKey = SQLServerDriverBooleanProperty.SEND_STRING_PARAMETERS_AS_UNICODE.toString();
            sendStringParametersAsUnicode = (null == activeConnectionProperties.getProperty(
                    sPropKey)) ? SQLServerDriverBooleanProperty.SEND_STRING_PARAMETERS_AS_UNICODE.getDefaultValue()
                               : isBooleanPropertyOn(sPropKey, activeConnectionProperties.getProperty(sPropKey));

            sPropKey = SQLServerDriverBooleanProperty.LAST_UPDATE_COUNT.toString();
            lastUpdateCount = isBooleanPropertyOn(sPropKey, activeConnectionProperties.getProperty(sPropKey));
            sPropKey = SQLServerDriverBooleanProperty.XOPEN_STATES.toString();
            xopenStates = isBooleanPropertyOn(sPropKey, activeConnectionProperties.getProperty(sPropKey));

            sPropKey = SQLServerDriverStringProperty.RESPONSE_BUFFERING.toString();
            responseBuffering = (null != activeConnectionProperties.getProperty(sPropKey)
                    && activeConnectionProperties.getProperty(sPropKey).length() > 0)
                                                                                      ? activeConnectionProperties
                                                                                              .getProperty(sPropKey)
                                                                                      : null;

            sPropKey = SQLServerDriverIntProperty.LOCK_TIMEOUT.toString();
            int defaultLockTimeOut = SQLServerDriverIntProperty.LOCK_TIMEOUT.getDefaultValue();
            nLockTimeout = defaultLockTimeOut; // Wait forever
            if (activeConnectionProperties.getProperty(sPropKey) != null
                    && activeConnectionProperties.getProperty(sPropKey).length() > 0) {
                try {
                    int n = Integer.parseInt(activeConnectionProperties.getProperty(sPropKey));
                    if (n >= defaultLockTimeOut)
                        nLockTimeout = n;
                    else {
                        MessageFormat form = new MessageFormat(SQLServerException.getErrString("R_invalidLockTimeOut"));
                        Object[] msgArgs = {activeConnectionProperties.getProperty(sPropKey)};
                        SQLServerException.makeFromDriverError(this, this, form.format(msgArgs), null, false);
                    }
                } catch (NumberFormatException e) {
                    MessageFormat form = new MessageFormat(SQLServerException.getErrString("R_invalidLockTimeOut"));
                    Object[] msgArgs = {activeConnectionProperties.getProperty(sPropKey)};
                    SQLServerException.makeFromDriverError(this, this, form.format(msgArgs), null, false);
                }
            }

            sPropKey = SQLServerDriverIntProperty.QUERY_TIMEOUT.toString();
            int defaultQueryTimeout = SQLServerDriverIntProperty.QUERY_TIMEOUT.getDefaultValue();
            queryTimeoutSeconds = defaultQueryTimeout; // Wait forever
            if (activeConnectionProperties.getProperty(sPropKey) != null
                    && activeConnectionProperties.getProperty(sPropKey).length() > 0) {
                try {
                    int n = Integer.parseInt(activeConnectionProperties.getProperty(sPropKey));
                    if (n >= defaultQueryTimeout) {
                        queryTimeoutSeconds = n;
                    } else {
                        MessageFormat form = new MessageFormat(
                                SQLServerException.getErrString("R_invalidQueryTimeout"));
                        Object[] msgArgs = {activeConnectionProperties.getProperty(sPropKey)};
                        SQLServerException.makeFromDriverError(this, this, form.format(msgArgs), null, false);
                    }
                } catch (NumberFormatException e) {
                    MessageFormat form = new MessageFormat(SQLServerException.getErrString("R_invalidQueryTimeout"));
                    Object[] msgArgs = {activeConnectionProperties.getProperty(sPropKey)};
                    SQLServerException.makeFromDriverError(this, this, form.format(msgArgs), null, false);
                }
            }

            sPropKey = SQLServerDriverIntProperty.SOCKET_TIMEOUT.toString();
            int defaultSocketTimeout = SQLServerDriverIntProperty.SOCKET_TIMEOUT.getDefaultValue();
            socketTimeoutMilliseconds = defaultSocketTimeout; // Wait forever
            if (activeConnectionProperties.getProperty(sPropKey) != null
                    && activeConnectionProperties.getProperty(sPropKey).length() > 0) {
                try {
                    int n = Integer.parseInt(activeConnectionProperties.getProperty(sPropKey));
                    if (n >= defaultSocketTimeout) {
                        socketTimeoutMilliseconds = n;
                    } else {
                        MessageFormat form = new MessageFormat(
                                SQLServerException.getErrString("R_invalidSocketTimeout"));
                        Object[] msgArgs = {activeConnectionProperties.getProperty(sPropKey)};
                        SQLServerException.makeFromDriverError(this, this, form.format(msgArgs), null, false);
                    }
                } catch (NumberFormatException e) {
                    MessageFormat form = new MessageFormat(SQLServerException.getErrString("R_invalidSocketTimeout"));
                    Object[] msgArgs = {activeConnectionProperties.getProperty(sPropKey)};
                    SQLServerException.makeFromDriverError(this, this, form.format(msgArgs), null, false);
                }
            }

            sPropKey = SQLServerDriverIntProperty.CANCEL_QUERY_TIMEOUT.toString();
            int cancelQueryTimeout = SQLServerDriverIntProperty.CANCEL_QUERY_TIMEOUT.getDefaultValue();

            if (activeConnectionProperties.getProperty(sPropKey) != null
                    && activeConnectionProperties.getProperty(sPropKey).length() > 0) {
                try {
                    int n = Integer.parseInt(activeConnectionProperties.getProperty(sPropKey));
                    if (n >= cancelQueryTimeout) {
                        // use cancelQueryTimeout only if queryTimeout is set.
                        if (queryTimeoutSeconds > defaultQueryTimeout) {
                            cancelQueryTimeoutSeconds = n;
                        }
                    } else {
                        MessageFormat form = new MessageFormat(
                                SQLServerException.getErrString("R_invalidCancelQueryTimeout"));
                        Object[] msgArgs = {activeConnectionProperties.getProperty(sPropKey)};
                        SQLServerException.makeFromDriverError(this, this, form.format(msgArgs), null, false);
                    }
                } catch (NumberFormatException e) {
                    MessageFormat form = new MessageFormat(
                            SQLServerException.getErrString("R_invalidCancelQueryTimeout"));
                    Object[] msgArgs = {activeConnectionProperties.getProperty(sPropKey)};
                    SQLServerException.makeFromDriverError(this, this, form.format(msgArgs), null, false);
                }
            }

            sPropKey = SQLServerDriverIntProperty.SERVER_PREPARED_STATEMENT_DISCARD_THRESHOLD.toString();
            if (activeConnectionProperties.getProperty(sPropKey) != null
                    && activeConnectionProperties.getProperty(sPropKey).length() > 0) {
                try {
                    int n = Integer.parseInt(activeConnectionProperties.getProperty(sPropKey));
                    setServerPreparedStatementDiscardThreshold(n);
                } catch (NumberFormatException e) {
                    MessageFormat form = new MessageFormat(
                            SQLServerException.getErrString("R_serverPreparedStatementDiscardThreshold"));
                    Object[] msgArgs = {activeConnectionProperties.getProperty(sPropKey)};
                    SQLServerException.makeFromDriverError(this, this, form.format(msgArgs), null, false);
                }
            }

            sPropKey = SQLServerDriverBooleanProperty.ENABLE_PREPARE_ON_FIRST_PREPARED_STATEMENT.toString();
            sPropValue = activeConnectionProperties.getProperty(sPropKey);
            if (null != sPropValue) {
                setEnablePrepareOnFirstPreparedStatementCall(isBooleanPropertyOn(sPropKey, sPropValue));
            }

            sPropKey = SQLServerDriverBooleanProperty.USE_BULK_COPY_FOR_BATCH_INSERT.toString();
            sPropValue = activeConnectionProperties.getProperty(sPropKey);
            if (null != sPropValue) {
                useBulkCopyForBatchInsert = isBooleanPropertyOn(sPropKey, sPropValue);
            }

            sPropKey = SQLServerDriverStringProperty.SSL_PROTOCOL.toString();
            sPropValue = activeConnectionProperties.getProperty(sPropKey);
            if (null == sPropValue) {
                sPropValue = SQLServerDriverStringProperty.SSL_PROTOCOL.getDefaultValue();
                activeConnectionProperties.setProperty(sPropKey, sPropValue);
            } else {
                activeConnectionProperties.setProperty(sPropKey, SSLProtocol.valueOfString(sPropValue).toString());
            }

            sPropKey = SQLServerDriverStringProperty.MSI_CLIENT_ID.toString();
            sPropValue = activeConnectionProperties.getProperty(sPropKey);
            if (null != sPropValue) {
                activeConnectionProperties.setProperty(sPropKey, sPropValue);
            }

            FailoverInfo fo = null;
            String databaseNameProperty = SQLServerDriverStringProperty.DATABASE_NAME.toString();
            String serverNameProperty = SQLServerDriverStringProperty.SERVER_NAME.toString();
            String failOverPartnerProperty = SQLServerDriverStringProperty.FAILOVER_PARTNER.toString();
            String failOverPartnerPropertyValue = activeConnectionProperties.getProperty(failOverPartnerProperty);

            // failoverPartner and multiSubnetFailover=true cannot be used together
            if (multiSubnetFailover && failOverPartnerPropertyValue != null) {
                SQLServerException.makeFromDriverError(this, this,
                        SQLServerException.getErrString("R_dbMirroringWithMultiSubnetFailover"), null, false);
            }

            // transparentNetworkIPResolution is ignored if multiSubnetFailover or DBMirroring is true and user did not
            // set TNIR explicitly
            if ((multiSubnetFailover || null != failOverPartnerPropertyValue) && !userSetTNIR) {
                transparentNetworkIPResolution = false;
            }

            // failoverPartner and applicationIntent=ReadOnly cannot be used together
            if ((applicationIntent != null) && applicationIntent.equals(ApplicationIntent.READ_ONLY)
                    && failOverPartnerPropertyValue != null) {
                SQLServerException.makeFromDriverError(this, this,
                        SQLServerException.getErrString("R_dbMirroringWithReadOnlyIntent"), null, false);
            }

            // check to see failover specified without DB error here if not.
            if (null != activeConnectionProperties.getProperty(databaseNameProperty)) {
                // look to see if there exists a failover
                fo = FailoverMapSingleton.getFailoverInfo(this,
                        activeConnectionProperties.getProperty(serverNameProperty),
                        activeConnectionProperties.getProperty(instanceNameProperty),
                        activeConnectionProperties.getProperty(databaseNameProperty));
            } else {
                // it is an error to specify failover without db.
                if (null != failOverPartnerPropertyValue)
                    SQLServerException.makeFromDriverError(this, this,
                            SQLServerException.getErrString("R_failoverPartnerWithoutDB"), null, true);
            }

            String mirror = (null == fo) ? failOverPartnerPropertyValue : null;

            long startTime = System.currentTimeMillis();
            login(activeConnectionProperties.getProperty(serverNameProperty), instanceValue, nPort, mirror, fo,
                    loginTimeoutSeconds, startTime);

            // If SSL is to be used for the duration of the connection, then make sure
            // that the final negotiated TDS packet size is no larger than the SSL record size.
            if (TDS.ENCRYPT_ON == negotiatedEncryptionLevel || TDS.ENCRYPT_REQ == negotiatedEncryptionLevel) {
                // IBM (Websphere) security provider uses 8K SSL record size. All others use 16K.
                int sslRecordSize = Util.isIBM() ? 8192 : 16384;

                if (tdsPacketSize > sslRecordSize) {
                    if (connectionlogger.isLoggable(Level.FINER)) {
                        connectionlogger.finer(toString() + " Negotiated tdsPacketSize " + tdsPacketSize
                                + " is too large for SSL with JRE " + Util.SYSTEM_JRE + " (max size is " + sslRecordSize
                                + ")");
                    }
                    MessageFormat form = new MessageFormat(SQLServerException.getErrString("R_packetSizeTooBigForSSL"));
                    Object[] msgArgs = {Integer.toString(sslRecordSize)};
                    terminate(SQLServerException.DRIVER_ERROR_UNSUPPORTED_CONFIG, form.format(msgArgs));
                }
            }

            state = State.Opened;

            if (connectionlogger.isLoggable(Level.FINER)) {
                connectionlogger.finer(toString() + " End of connect");
            }
        } finally {
            // once we exit the connect function, the connection can be only in one of two
            // states, Opened or Closed(if an exception occurred)
            if (!state.equals(State.Opened)) {
                // if connection is not closed, close it
                if (!state.equals(State.Closed))
                    this.close();
            }
        }

        return this;

    }

    /**
     * This function is used by non failover and failover cases. Even when we make a standard connection the server can
     * provide us with its FO partner. If no FO information is available a standard connection is made. If the server
     * returns a failover upon connection, we shall store the FO in our cache.
     */
    private void login(String primary, String primaryInstanceName, int primaryPortNumber, String mirror,
            FailoverInfo foActual, int timeout, long timerStart) throws SQLServerException {
        // standardLogin would be false only for db mirroring scenarios. It would be true
        // for all other cases, including multiSubnetFailover
        final boolean isDBMirroring = null != mirror || null != foActual;
        int sleepInterval = 100; // milliseconds to sleep (back off) between attempts.
        long timeoutUnitInterval;

        boolean useFailoverHost = false;
        FailoverInfo tempFailover = null;
        // This is the failover server info place holder
        ServerPortPlaceHolder currentFOPlaceHolder = null;
        // This is the primary server placeHolder
        ServerPortPlaceHolder currentPrimaryPlaceHolder = null;

        if (null != foActual) {
            tempFailover = foActual;
            useFailoverHost = foActual.getUseFailoverPartner();
        } else {
            if (isDBMirroring)
                // Create a temporary class with the mirror info from the user
                tempFailover = new FailoverInfo(mirror, this, false);
        }

        // useParallel is set to true only for the first connection
        // when multiSubnetFailover is set to true. In all other cases, it is set
        // to false.
        boolean useParallel = getMultiSubnetFailover();
        boolean useTnir = getTransparentNetworkIPResolution();

        long intervalExpire;

        if (0 == timeout) {
            timeout = SQLServerDriverIntProperty.LOGIN_TIMEOUT.getDefaultValue();
        }
        long timerTimeout = timeout * 1000L; // ConnectTimeout is in seconds, we need timer millis
        timerExpire = timerStart + timerTimeout;

        // For non-dbmirroring, non-tnir and non-multisubnetfailover scenarios, full time out would be used as time
        // slice.
        timeoutUnitInterval = (isDBMirroring || useParallel) ? (long) (TIMEOUTSTEP * timerTimeout)
                                                             : useTnir ? (long) (TIMEOUTSTEP_TNIR * timerTimeout)
                                                                       : timerTimeout;
        intervalExpire = timerStart + timeoutUnitInterval;
        // This is needed when the host resolves to more than 64 IP addresses. In that case, TNIR is ignored
        // and the original timeout is used instead of the timeout slice.
        long intervalExpireFullTimeout = timerStart + timerTimeout;

        if (connectionlogger.isLoggable(Level.FINER)) {
            connectionlogger.finer(toString() + " Start time: " + timerStart + " Time out time: " + timerExpire
                    + " Timeout Unit Interval: " + timeoutUnitInterval);
        }

        // Initialize loop variables
        int attemptNumber = 0;

        // indicates the no of times the connection was routed to a different server
        int noOfRedirections = 0;

        // Only three ways out of this loop:
        // 1) Successfully connected
        // 2) Parser threw exception while main timer was expired
        // 3) Parser threw logon failure-related exception (LOGON_FAILED, PASSWORD_EXPIRED, etc)
        //
        // Of these methods, only #1 exits normally. This preserves the call stack on the exception
        // back into the parser for the error cases.
        while (true) {
            clientConnectionId = null;
            state = State.Initialized;

            try {
                if (isDBMirroring && useFailoverHost) {
                    if (null == currentFOPlaceHolder) {
                        // integrated security flag passed here to verify that the linked dll can be loaded
                        currentFOPlaceHolder = tempFailover.failoverPermissionCheck(this, integratedSecurity);
                    }
                    currentConnectPlaceHolder = currentFOPlaceHolder;
                } else {
                    if (routingInfo != null) {
                        currentPrimaryPlaceHolder = routingInfo;
                        routingInfo = null;
                    } else if (null == currentPrimaryPlaceHolder) {
                        currentPrimaryPlaceHolder = primaryPermissionCheck(primary, primaryInstanceName,
                                primaryPortNumber);
                    }
                    currentConnectPlaceHolder = currentPrimaryPlaceHolder;
                }

                if (connectionlogger.isLoggable(Level.FINE)) {
                    connectionlogger
                            .fine(toString() + " This attempt server name: " + currentConnectPlaceHolder.getServerName()
                                    + " port: " + currentConnectPlaceHolder.getPortNumber() + " InstanceName: "
                                    + currentConnectPlaceHolder.getInstanceName() + " useParallel: " + useParallel);
                    connectionlogger.fine(toString() + " This attempt endtime: " + intervalExpire);
                    connectionlogger.fine(toString() + " This attempt No: " + attemptNumber);
                }

                // Attempt login. Use Place holder to make sure that the failoverdemand is done.
                connectHelper(currentConnectPlaceHolder, timerRemaining(intervalExpire), timeout, useParallel, useTnir,
                        (0 == attemptNumber), // is this the TNIR first attempt
                        timerRemaining(intervalExpireFullTimeout)); // Only used when host resolves to >64 IPs

                if (isRoutedInCurrentAttempt) {
                    // we ignore the failoverpartner ENVCHANGE if we got routed so no error needs to be thrown
                    if (isDBMirroring) {
                        String msg = SQLServerException.getErrString("R_invalidRoutingInfo");
                        terminate(SQLServerException.DRIVER_ERROR_UNSUPPORTED_CONFIG, msg);
                    }

                    noOfRedirections++;

                    if (noOfRedirections > 1) {
                        String msg = SQLServerException.getErrString("R_multipleRedirections");
                        terminate(SQLServerException.DRIVER_ERROR_UNSUPPORTED_CONFIG, msg);
                    }

                    // close tds channel
                    if (tdsChannel != null)
                        tdsChannel.close();

                    initResettableValues();

                    // reset all params that could have been changed due to ENVCHANGE tokens
                    // to defaults, excluding those changed due to routing ENVCHANGE token
                    resetNonRoutingEnvchangeValues();

                    // increase the attempt number. This is not really necessary
                    // (in fact it does not matter whether we increase it or not) as
                    // we do not use any timeslicing for multisubnetfailover. However, this
                    // is done just to be consistent with the rest of the logic.
                    attemptNumber++;

                    // set isRoutedInCurrentAttempt to false for the next attempt
                    isRoutedInCurrentAttempt = false;

                    // useParallel and useTnir should be set to false once we get routed
                    useParallel = false;
                    useTnir = false;

                    // When connection is routed for read only application, remaining timer duration is used as a one
                    // full interval
                    intervalExpire = timerExpire;

                    // if timeout expired, throw.
                    if (timerHasExpired(timerExpire)) {
                        MessageFormat form = new MessageFormat(
                                SQLServerException.getErrString("R_tcpipConnectionFailed"));
                        Object[] msgArgs = {currentConnectPlaceHolder.getServerName(),
                                Integer.toString(currentConnectPlaceHolder.getPortNumber()),
                                SQLServerException.getErrString("R_timedOutBeforeRouting")};
                        String msg = form.format(msgArgs);
                        terminate(SQLServerException.DRIVER_ERROR_UNSUPPORTED_CONFIG, msg);
                    } else {
                        continue;
                    }
                } else
                    break; // leave the while loop -- we've successfully connected
            } catch (SQLServerException sqlex) {
                if ((SQLServerException.LOGON_FAILED == sqlex.getErrorCode()) // actual logon failed, i.e. bad password
                        || (SQLServerException.PASSWORD_EXPIRED == sqlex.getErrorCode()) // actual logon failed, i.e.
                                                                                         // password isExpired
                        || (SQLServerException.USER_ACCOUNT_LOCKED == sqlex.getErrorCode()) // actual logon failed, i.e.
                                                                                            // user account locked
                        || (SQLServerException.DRIVER_ERROR_INVALID_TDS == sqlex.getDriverErrorCode()) // invalid TDS
                                                                                                       // received from
                                                                                                       // server
                        || (SQLServerException.DRIVER_ERROR_SSL_FAILED == sqlex.getDriverErrorCode()) // failure
                                                                                                      // negotiating SSL
                        || (SQLServerException.DRIVER_ERROR_INTERMITTENT_TLS_FAILED == sqlex.getDriverErrorCode()) // failure
                                                                                                                   // TLS1.2
                        || (SQLServerException.DRIVER_ERROR_UNSUPPORTED_CONFIG == sqlex.getDriverErrorCode()) // unsupported
                                                                                                              // configuration
                                                                                                              // (e.g.
                                                                                                              // Sphinx,
                                                                                                              // invalid
                                                                                                              // packet
                                                                                                              // size,
                                                                                                              // etc.)
                        || (SQLServerException.ERROR_SOCKET_TIMEOUT == sqlex.getDriverErrorCode()) // socket timeout
                                                                                                   // ocurred
                        || timerHasExpired(timerExpire)// no more time to try again
                        || (state.equals(State.Connected) && !isDBMirroring)
                // for non-dbmirroring cases, do not retry after tcp socket connection succeeds
                ) {

                    // close the connection and throw the error back
                    close();
                    throw sqlex;
                } else {
                    // Close the TDS channel from the failed connection attempt so that we don't
                    // hold onto network resources any longer than necessary.
                    if (null != tdsChannel)
                        tdsChannel.close();
                }

                // For standard connections and MultiSubnetFailover connections, change the sleep interval after every
                // attempt.
                // For DB Mirroring, we only sleep after every other attempt.
                if (!isDBMirroring || 1 == attemptNumber % 2) {
                    // Check sleep interval to make sure we won't exceed the timeout
                    // Do this in the catch block so we can re-throw the current exception
                    long remainingMilliseconds = timerRemaining(timerExpire);
                    if (remainingMilliseconds <= sleepInterval) {
                        throw sqlex;
                    }
                }
            }

            // We only get here when we failed to connect, but are going to re-try
            // After trying to connect to both servers fails, sleep for a bit to prevent clogging
            // the network with requests, then update sleep interval for next iteration (max 1 second interval)
            // We have to sleep for every attempt in case of non-dbMirroring scenarios (including multisubnetfailover),
            // Whereas for dbMirroring, we sleep for every two attempts as each attempt is to a different server.
            if (!isDBMirroring || (1 == attemptNumber % 2)) {
                if (connectionlogger.isLoggable(Level.FINE)) {
                    connectionlogger.fine(toString() + " sleeping milisec: " + sleepInterval);
                }
                try {
                    Thread.sleep(sleepInterval);
                } catch (InterruptedException e) {
                    // re-interrupt the current thread, in order to restore the thread's interrupt status.
                    Thread.currentThread().interrupt();
                }
                sleepInterval = (sleepInterval < 500) ? sleepInterval * 2 : 1000;
            }

            // Update timeout interval (but no more than the point where we're supposed to fail: timerExpire)
            attemptNumber++;

            if (useParallel) {
                intervalExpire = System.currentTimeMillis() + (timeoutUnitInterval * (attemptNumber + 1));
            } else if (isDBMirroring) {
                intervalExpire = System.currentTimeMillis() + (timeoutUnitInterval * ((attemptNumber / 2) + 1));
            } else if (useTnir) {
                long timeSlice = timeoutUnitInterval * (1 << attemptNumber);

                // In case the timeout for the first slice is less than 500 ms then bump it up to 500 ms
                if ((1 == attemptNumber) && (500 > timeSlice)) {
                    timeSlice = 500;
                }

                intervalExpire = System.currentTimeMillis() + timeSlice;
            } else
                intervalExpire = timerExpire;
            // Due to the below condition and the timerHasExpired check in catch block,
            // the multiSubnetFailover case or any other standardLogin case where timeOutInterval is full timeout would
            // also be handled correctly.
            if (intervalExpire > timerExpire) {
                intervalExpire = timerExpire;
            }

            // try again, this time swapping primary/secondary servers
            if (isDBMirroring) {
                useFailoverHost = !useFailoverHost;
            }
        }

        // If we get here, connection/login succeeded! Just a few more checks & record-keeping
        // if connected to failover host, but said host doesn't have DbMirroring set up, throw an error
        if (useFailoverHost && null == failoverPartnerServerProvided) {
            String curserverinfo = currentConnectPlaceHolder.getServerName();
            if (null != currentFOPlaceHolder.getInstanceName()) {
                curserverinfo = curserverinfo + "\\";
                curserverinfo = curserverinfo + currentFOPlaceHolder.getInstanceName();
            }
            MessageFormat form = new MessageFormat(SQLServerException.getErrString("R_invalidPartnerConfiguration"));
            Object[] msgArgs = {
                    activeConnectionProperties.getProperty(SQLServerDriverStringProperty.DATABASE_NAME.toString()),
                    curserverinfo};
            terminate(SQLServerException.DRIVER_ERROR_UNSUPPORTED_CONFIG, form.format(msgArgs));
        }

        if (null != failoverPartnerServerProvided) {
            // if server returns failoverPartner when multiSubnetFailover keyword is used, fail
            if (multiSubnetFailover) {
                String msg = SQLServerException.getErrString("R_dbMirroringWithMultiSubnetFailover");
                terminate(SQLServerException.DRIVER_ERROR_UNSUPPORTED_CONFIG, msg);
            }

            // if server returns failoverPartner and applicationIntent=ReadOnly, fail
            if ((applicationIntent != null) && applicationIntent.equals(ApplicationIntent.READ_ONLY)) {
                String msg = SQLServerException.getErrString("R_dbMirroringWithReadOnlyIntent");
                terminate(SQLServerException.DRIVER_ERROR_UNSUPPORTED_CONFIG, msg);
            }

            if (null == tempFailover)
                tempFailover = new FailoverInfo(failoverPartnerServerProvided, this, false);
            // if the failover is not from the map already out this in the map, if it is from the map just make sure
            // that we change the
            if (null != foActual) {
                // We must wait for CompleteLogin to finish for to have the
                // env change from the server to know its designated failover
                // partner; saved in failoverPartnerServerProvided
                foActual.failoverAdd(this, useFailoverHost, failoverPartnerServerProvided);
            } else {
                String databaseNameProperty = SQLServerDriverStringProperty.DATABASE_NAME.toString();
                String instanceNameProperty = SQLServerDriverStringProperty.INSTANCE_NAME.toString();
                String serverNameProperty = SQLServerDriverStringProperty.SERVER_NAME.toString();

                if (connectionlogger.isLoggable(Level.FINE)) {
                    connectionlogger.fine(toString() + " adding new failover info server: "
                            + activeConnectionProperties.getProperty(serverNameProperty) + " instance: "
                            + activeConnectionProperties.getProperty(instanceNameProperty) + " database: "
                            + activeConnectionProperties.getProperty(databaseNameProperty)
                            + " server provided failover: " + failoverPartnerServerProvided);
                }

                tempFailover.failoverAdd(this, useFailoverHost, failoverPartnerServerProvided);
                FailoverMapSingleton.putFailoverInfo(this, primary,
                        activeConnectionProperties.getProperty(instanceNameProperty),
                        activeConnectionProperties.getProperty(databaseNameProperty), tempFailover, useFailoverHost,
                        failoverPartnerServerProvided);
            }
        }
    }

    // reset all params that could have been changed due to ENVCHANGE tokens to defaults,
    // excluding those changed due to routing ENVCHANGE token
    void resetNonRoutingEnvchangeValues() {
        tdsPacketSize = TDS.INITIAL_PACKET_SIZE;
        databaseCollation = null;
        rolledBackTransaction = false;
        Arrays.fill(getTransactionDescriptor(), (byte) 0);
        sCatalog = originalCatalog;
        failoverPartnerServerProvided = null;
    }

    static final int DEFAULTPORT = SQLServerDriverIntProperty.PORT_NUMBER.getDefaultValue();

    /**
     * This code should be similar to the code in FailOverInfo class's failoverPermissionCheck Only difference is that
     * this gets the instance port if the port number is zero where as failover does not have port number available.
     */
    ServerPortPlaceHolder primaryPermissionCheck(String primary, String primaryInstanceName,
            int primaryPortNumber) throws SQLServerException {
        String instancePort;
        // look to see primary port number is specified
        if (0 == primaryPortNumber) {
            if (null != primaryInstanceName) {
                instancePort = getInstancePort(primary, primaryInstanceName);
                if (connectionlogger.isLoggable(Level.FINER))
                    connectionlogger.fine(toString() + " SQL Server port returned by SQL Browser: " + instancePort);
                try {
                    if (null != instancePort) {
                        primaryPortNumber = Integer.parseInt(instancePort);

                        if ((primaryPortNumber < 0) || (primaryPortNumber > 65535)) {
                            MessageFormat form = new MessageFormat(
                                    SQLServerException.getErrString("R_invalidPortNumber"));
                            Object[] msgArgs = {Integer.toString(primaryPortNumber)};
                            SQLServerException.makeFromDriverError(this, this, form.format(msgArgs), null, false);
                        }
                    } else
                        primaryPortNumber = DEFAULTPORT;
                } catch (NumberFormatException e) {
                    MessageFormat form = new MessageFormat(SQLServerException.getErrString("R_invalidPortNumber"));
                    Object[] msgArgs = {primaryPortNumber};
                    SQLServerException.makeFromDriverError(this, this, form.format(msgArgs), null, false);
                }
            } else
                primaryPortNumber = DEFAULTPORT;
        }

        // now we have determined the right port set the connection property back
        activeConnectionProperties.setProperty(SQLServerDriverIntProperty.PORT_NUMBER.toString(),
                String.valueOf(primaryPortNumber));
        return new ServerPortPlaceHolder(primary, primaryPortNumber, primaryInstanceName, integratedSecurity);
    }

    static boolean timerHasExpired(long timerExpire) {
        return (System.currentTimeMillis() > timerExpire);
    }

    /**
     * Get time remaining to timer expiry
     * 
     * @param timerExpire
     * @return remaining time to expiry
     */
    static int timerRemaining(long timerExpire) {
        long remaining = timerExpire - System.currentTimeMillis();
        // maximum timeout the socket takes is int max, minimum is at least 1 ms
        return (int) ((remaining > Integer.MAX_VALUE) ? Integer.MAX_VALUE : (remaining <= 0) ? 1 : remaining);
    }

    /**
     * This is a helper function to connect this gets the port of the server to connect and the server name to connect
     * and the timeout This function achieves one connection attempt Create a prepared statement for internal use by the
     * driver.
     * 
     * @param serverInfo
     * @param timeOutSliceInMillis
     *        -timeout value in milli seconds for one try
     * @param timeOutFullInSeconds
     *        - whole timeout value specified by the user in seconds
     * @param useParallel
     *        - It is used to indicate whether a parallel algorithm should be tried or not for resolving a hostName.
     *        Note that useParallel is set to false for a routed connection even if multiSubnetFailover is set to true.
     * @param useTnir
     * @param isTnirFirstAttempt
     * @param timeOutsliceInMillisForFullTimeout
     * @throws SQLServerException
     */
    private void connectHelper(ServerPortPlaceHolder serverInfo, int timeOutsliceInMillis, int timeOutFullInSeconds,
            boolean useParallel, boolean useTnir, boolean isTnirFirstAttempt,
            int timeOutsliceInMillisForFullTimeout) throws SQLServerException {
        // Make the initial tcp-ip connection.

        if (connectionlogger.isLoggable(Level.FINE)) {
            connectionlogger.fine(toString() + " Connecting with server: " + serverInfo.getServerName() + " port: "
                    + serverInfo.getPortNumber() + " Timeout slice: " + timeOutsliceInMillis + " Timeout Full: "
                    + timeOutFullInSeconds);
        }

        // Before opening the TDSChannel, calculate local hostname
        // as the InetAddress.getLocalHost() takes more than usual time in certain OS and JVM combination, it avoids
        // connection loss
        hostName = activeConnectionProperties.getProperty(SQLServerDriverStringProperty.WORKSTATION_ID.toString());
        if (StringUtils.isEmpty(hostName)) {
            hostName = Util.lookupHostName();
        }

        // if the timeout is infinite slices are infinite too.
        tdsChannel = new TDSChannel(this);
        if (0 == timeOutFullInSeconds)
            tdsChannel.open(serverInfo.getServerName(), serverInfo.getPortNumber(), 0, useParallel, useTnir,
                    isTnirFirstAttempt, timeOutsliceInMillisForFullTimeout);
        else
            tdsChannel.open(serverInfo.getServerName(), serverInfo.getPortNumber(), timeOutsliceInMillis, useParallel,
                    useTnir, isTnirFirstAttempt, timeOutsliceInMillisForFullTimeout);

        setState(State.Connected);

        clientConnectionId = UUID.randomUUID();
        assert null != clientConnectionId;

        Prelogin(serverInfo.getServerName(), serverInfo.getPortNumber());

        // If prelogin negotiated SSL encryption then, enable it on the TDS channel.
        if (TDS.ENCRYPT_NOT_SUP != negotiatedEncryptionLevel) {
            tdsChannel.enableSSL(serverInfo.getServerName(), serverInfo.getPortNumber());
        }

        // We have successfully connected, now do the login. logon takes seconds timeout
        executeCommand(new LogonCommand());
    }

    /**
     * Negotiates prelogin information with the server.
     */
    void Prelogin(String serverName, int portNumber) throws SQLServerException {
        // Build a TDS Pre-Login packet to send to the server.
        if ((!authenticationString.equalsIgnoreCase(SqlAuthentication.NotSpecified.toString()))
                || (null != accessTokenInByte)) {
            fedAuthRequiredByUser = true;
        }

        fedAuthRequiredByUser = (!authenticationString.equalsIgnoreCase(SqlAuthentication.NotSpecified.toString()))
                || (null != accessTokenInByte);

        // Message length (incl. header)
        final byte messageLength;
        final byte fedAuthOffset;
        if (fedAuthRequiredByUser) {
            messageLength = TDS.B_PRELOGIN_MESSAGE_LENGTH_WITH_FEDAUTH;
            requestedEncryptionLevel = TDS.ENCRYPT_ON;

            // since we added one more line for prelogin option with fedauth,
            // we also needed to modify the offsets above, by adding 5 to each offset,
            // since the data session of each option is push 5 bytes behind.
            fedAuthOffset = 5;
        } else {
            messageLength = TDS.B_PRELOGIN_MESSAGE_LENGTH;
            fedAuthOffset = 0;
        }

        final byte[] preloginRequest = new byte[messageLength];

        int preloginRequestOffset = 0;

        byte[] bufferHeader = {
                // Buffer Header
                TDS.PKT_PRELOGIN, // Message Type
                TDS.STATUS_BIT_EOM, 0, messageLength, 0, 0, // SPID (not used)
                0, // Packet (not used)
                0, // Window (not used)
        };

        System.arraycopy(bufferHeader, 0, preloginRequest, preloginRequestOffset, bufferHeader.length);
        preloginRequestOffset = preloginRequestOffset + bufferHeader.length;

        byte[] preloginOptionsBeforeFedAuth = {
                // OPTION_TOKEN (BYTE), OFFSET (USHORT), LENGTH (USHORT)
                TDS.B_PRELOGIN_OPTION_VERSION, 0, (byte) (16 + fedAuthOffset), 0, 6, // UL_VERSION + US_SUBBUILD
                TDS.B_PRELOGIN_OPTION_ENCRYPTION, 0, (byte) (22 + fedAuthOffset), 0, 1, // B_FENCRYPTION
                TDS.B_PRELOGIN_OPTION_TRACEID, 0, (byte) (23 + fedAuthOffset), 0, 36, // ClientConnectionId + ActivityId
        };
        System.arraycopy(preloginOptionsBeforeFedAuth, 0, preloginRequest, preloginRequestOffset,
                preloginOptionsBeforeFedAuth.length);
        preloginRequestOffset = preloginRequestOffset + preloginOptionsBeforeFedAuth.length;

        if (fedAuthRequiredByUser) {
            byte[] preloginOptions2 = {TDS.B_PRELOGIN_OPTION_FEDAUTHREQUIRED, 0, 64, 0, 1,};
            System.arraycopy(preloginOptions2, 0, preloginRequest, preloginRequestOffset, preloginOptions2.length);
            preloginRequestOffset = preloginRequestOffset + preloginOptions2.length;
        }

        preloginRequest[preloginRequestOffset] = TDS.B_PRELOGIN_OPTION_TERMINATOR;
        preloginRequestOffset++;

        // PL_OPTION_DATA
        byte[] preloginOptionData = {
                // - Server version -
                // (out param, filled in by the server in the prelogin response).
                0, 0, 0, 0, 0, 0,

                // - Encryption -
                requestedEncryptionLevel,

                // TRACEID Data Session (ClientConnectionId + ActivityId) - Initialize to 0
                0, 0, 0, 0, 0, 0, 0, 0, 0, 0, 0, 0, 0, 0, 0, 0, 0, 0, 0, 0, 0, 0, 0, 0, 0, 0, 0, 0, 0, 0, 0, 0, 0, 0, 0,
                0,};
        System.arraycopy(preloginOptionData, 0, preloginRequest, preloginRequestOffset, preloginOptionData.length);
        preloginRequestOffset = preloginRequestOffset + preloginOptionData.length;

        // If the client’s PRELOGIN request message contains the FEDAUTHREQUIRED option,
        // the client MUST specify 0x01 as the B_FEDAUTHREQUIRED value
        if (fedAuthRequiredByUser) {
            preloginRequest[preloginRequestOffset] = 1;
            preloginRequestOffset = preloginRequestOffset + 1;
        }

        final byte[] preloginResponse = new byte[TDS.INITIAL_PACKET_SIZE];
        String preloginErrorLogString = " Prelogin error: host " + serverName + " port " + portNumber;

        final byte[] conIdByteArray = Util.asGuidByteArray(clientConnectionId);

        int offset;

        if (fedAuthRequiredByUser) {
            offset = preloginRequest.length - 36 - 1; // point to the TRACEID Data Session (one more byte for fedauth
                                                      // data session)
        } else {
            offset = preloginRequest.length - 36; // point to the TRACEID Data Session
        }

        // copy ClientConnectionId
        System.arraycopy(conIdByteArray, 0, preloginRequest, offset, conIdByteArray.length);
        offset += conIdByteArray.length;

        if (Util.isActivityTraceOn()) {
            ActivityId activityId = ActivityCorrelator.getNext();
            final byte[] actIdByteArray = Util.asGuidByteArray(activityId.getId());
            System.arraycopy(actIdByteArray, 0, preloginRequest, offset, actIdByteArray.length);
            offset += actIdByteArray.length;
            long seqNum = activityId.getSequence();
            Util.writeInt((int) seqNum, preloginRequest, offset);
            offset += 4;

            if (connectionlogger.isLoggable(Level.FINER)) {
                connectionlogger.finer(toString() + " ActivityId " + activityId.toString());
            }
        }

        if (connectionlogger.isLoggable(Level.FINER)) {
            connectionlogger.finer(
                    toString() + " Requesting encryption level:" + TDS.getEncryptionLevel(requestedEncryptionLevel));
        }

        // Write the entire prelogin request
        if (tdsChannel.isLoggingPackets())
            tdsChannel.logPacket(preloginRequest, 0, preloginRequest.length, toString() + " Prelogin request");

        try {
            tdsChannel.write(preloginRequest, 0, preloginRequest.length);
            tdsChannel.flush();
        } catch (SQLServerException e) {
            connectionlogger.warning(
                    toString() + preloginErrorLogString + " Error sending prelogin request: " + e.getMessage());
            throw e;
        }

        if (Util.isActivityTraceOn()) {
            ActivityCorrelator.setCurrentActivityIdSentFlag(); // indicate current ActivityId is sent
        }

        // Read the entire prelogin response
        int responseLength = preloginResponse.length;
        int responseBytesRead = 0;
        boolean processedResponseHeader = false;
        while (responseBytesRead < responseLength) {
            int bytesRead;

            try {
                bytesRead = tdsChannel.read(preloginResponse, responseBytesRead, responseLength - responseBytesRead);
            } catch (SQLServerException e) {
                connectionlogger.warning(
                        toString() + preloginErrorLogString + " Error reading prelogin response: " + e.getMessage());
                throw e;
            }

            // If we reached EOF before the end of the prelogin response then something is wrong.
            //
            // Special case: If there was no response at all (i.e. the server closed the connection),
            // then maybe we are just trying to talk to an older server that doesn't support prelogin
            // (and that we don't support with this driver).
            if (-1 == bytesRead) {
                if (connectionlogger.isLoggable(Level.WARNING)) {
                    connectionlogger.warning(toString() + preloginErrorLogString
                            + " Unexpected end of prelogin response after " + responseBytesRead + " bytes read");
                }
                MessageFormat form = new MessageFormat(SQLServerException.getErrString("R_tcpipConnectionFailed"));
                Object[] msgArgs = {serverName, Integer.toString(portNumber),
                        SQLServerException.getErrString("R_notSQLServer")};
                terminate(SQLServerException.DRIVER_ERROR_IO_FAILED, form.format(msgArgs));
            }

            // Otherwise, we must have read some bytes...
            assert bytesRead >= 0;
            assert bytesRead <= responseLength - responseBytesRead;

            if (tdsChannel.isLoggingPackets())
                tdsChannel.logPacket(preloginResponse, responseBytesRead, bytesRead, toString() + " Prelogin response");

            responseBytesRead += bytesRead;

            // Validate the response header if we haven't already done so and
            // we've read enough of the response to do it.
            if (!processedResponseHeader && responseBytesRead >= TDS.PACKET_HEADER_SIZE) {
                // Verify that the response is actually a response...
                if (TDS.PKT_REPLY != preloginResponse[0]) {
                    if (connectionlogger.isLoggable(Level.WARNING)) {
                        connectionlogger.warning(toString() + preloginErrorLogString + " Unexpected response type:"
                                + preloginResponse[0]);
                    }
                    MessageFormat form = new MessageFormat(SQLServerException.getErrString("R_tcpipConnectionFailed"));
                    Object[] msgArgs = {serverName, Integer.toString(portNumber),
                            SQLServerException.getErrString("R_notSQLServer")};
                    terminate(SQLServerException.DRIVER_ERROR_IO_FAILED, form.format(msgArgs));
                }

                // Verify that the response claims to only be one TDS packet long.
                // In theory, it can be longer, but in current practice it isn't, as all of the
                // prelogin response items easily fit into a single 4K packet.
                if (TDS.STATUS_BIT_EOM != (TDS.STATUS_BIT_EOM & preloginResponse[1])) {
                    if (connectionlogger.isLoggable(Level.WARNING)) {
                        connectionlogger.warning(toString() + preloginErrorLogString + " Unexpected response status:"
                                + preloginResponse[1]);
                    }
                    MessageFormat form = new MessageFormat(SQLServerException.getErrString("R_tcpipConnectionFailed"));
                    Object[] msgArgs = {serverName, Integer.toString(portNumber),
                            SQLServerException.getErrString("R_notSQLServer")};
                    terminate(SQLServerException.DRIVER_ERROR_IO_FAILED, form.format(msgArgs));
                }

                // Verify that the length of the response claims to be small enough to fit in the allocated area
                responseLength = Util.readUnsignedShortBigEndian(preloginResponse, 2);
                assert responseLength >= 0;

                if (responseLength >= preloginResponse.length) {
                    if (connectionlogger.isLoggable(Level.WARNING)) {
                        connectionlogger.warning(toString() + preloginErrorLogString + " Response length:"
                                + responseLength + " is greater than allowed length:" + preloginResponse.length);
                    }
                    MessageFormat form = new MessageFormat(SQLServerException.getErrString("R_tcpipConnectionFailed"));
                    Object[] msgArgs = {serverName, Integer.toString(portNumber),
                            SQLServerException.getErrString("R_notSQLServer")};
                    terminate(SQLServerException.DRIVER_ERROR_IO_FAILED, form.format(msgArgs));
                }

                processedResponseHeader = true;
            }
        }

        // Walk the response for prelogin options received. We expect at least to get
        // back the server version and the encryption level.
        boolean receivedVersionOption = false;
        negotiatedEncryptionLevel = TDS.ENCRYPT_INVALID;

        int responseIndex = TDS.PACKET_HEADER_SIZE;
        while (true) {
            // Get the option token
            if (responseIndex >= responseLength) {
                if (connectionlogger.isLoggable(Level.WARNING)) {
                    connectionlogger.warning(toString() + " Option token not found");
                }
                throwInvalidTDS();
            }
            byte optionToken = preloginResponse[responseIndex++];

            // When we reach the option terminator, we're done processing option tokens
            if (TDS.B_PRELOGIN_OPTION_TERMINATOR == optionToken)
                break;

            // Get the offset and length that follows the option token
            if (responseIndex + 4 >= responseLength) {
                if (connectionlogger.isLoggable(Level.WARNING)) {
                    connectionlogger.warning(toString() + " Offset/Length not found for option:" + optionToken);
                }
                throwInvalidTDS();
            }

            int optionOffset = Util.readUnsignedShortBigEndian(preloginResponse, responseIndex)
                    + TDS.PACKET_HEADER_SIZE;
            responseIndex += 2;
            assert optionOffset >= 0;

            int optionLength = Util.readUnsignedShortBigEndian(preloginResponse, responseIndex);
            responseIndex += 2;
            assert optionLength >= 0;

            if (optionOffset + optionLength > responseLength) {
                if (connectionlogger.isLoggable(Level.WARNING)) {
                    connectionlogger.warning(toString() + " Offset:" + optionOffset + " and length:" + optionLength
                            + " exceed response length:" + responseLength);
                }
                throwInvalidTDS();
            }

            switch (optionToken) {
                case TDS.B_PRELOGIN_OPTION_VERSION:
                    if (receivedVersionOption) {
                        if (connectionlogger.isLoggable(Level.WARNING)) {
                            connectionlogger.warning(toString() + " Version option already received");
                        }
                        throwInvalidTDS();
                    }

                    if (6 != optionLength) {
                        if (connectionlogger.isLoggable(Level.WARNING)) {
                            connectionlogger.warning(toString() + " Version option length:" + optionLength
                                    + " is incorrect.  Correct value is 6.");
                        }
                        throwInvalidTDS();
                    }

                    serverMajorVersion = preloginResponse[optionOffset];
                    if (serverMajorVersion < 9) {
                        if (connectionlogger.isLoggable(Level.WARNING)) {
                            connectionlogger.warning(toString() + " Server major version:" + serverMajorVersion
                                    + " is not supported by this driver.");
                        }
                        MessageFormat form = new MessageFormat(
                                SQLServerException.getErrString("R_unsupportedServerVersion"));
                        Object[] msgArgs = {Integer.toString(preloginResponse[optionOffset])};
                        terminate(SQLServerException.DRIVER_ERROR_UNSUPPORTED_CONFIG, form.format(msgArgs));
                    }

                    if (connectionlogger.isLoggable(Level.FINE))
                        connectionlogger
                                .fine(toString() + " Server returned major version:" + preloginResponse[optionOffset]);

                    receivedVersionOption = true;
                    break;

                case TDS.B_PRELOGIN_OPTION_ENCRYPTION:
                    if (TDS.ENCRYPT_INVALID != negotiatedEncryptionLevel) {
                        if (connectionlogger.isLoggable(Level.WARNING)) {
                            connectionlogger.warning(toString() + " Encryption option already received");
                        }
                        throwInvalidTDS();
                    }

                    if (1 != optionLength) {
                        if (connectionlogger.isLoggable(Level.WARNING)) {
                            connectionlogger.warning(toString() + " Encryption option length:" + optionLength
                                    + " is incorrect.  Correct value is 1.");
                        }
                        throwInvalidTDS();
                    }

                    negotiatedEncryptionLevel = preloginResponse[optionOffset];

                    // If the server did not return a valid encryption level, terminate the connection.
                    if (TDS.ENCRYPT_OFF != negotiatedEncryptionLevel && TDS.ENCRYPT_ON != negotiatedEncryptionLevel
                            && TDS.ENCRYPT_REQ != negotiatedEncryptionLevel
                            && TDS.ENCRYPT_NOT_SUP != negotiatedEncryptionLevel) {
                        if (connectionlogger.isLoggable(Level.WARNING)) {
                            connectionlogger.warning(toString() + " Server returned "
                                    + TDS.getEncryptionLevel(negotiatedEncryptionLevel));
                        }
                        throwInvalidTDS();
                    }

                    if (connectionlogger.isLoggable(Level.FINER))
                        connectionlogger.finer(toString() + " Negotiated encryption level:"
                                + TDS.getEncryptionLevel(negotiatedEncryptionLevel));

                    // If we requested SSL encryption and the server does not support it, then terminate the connection.
                    if (TDS.ENCRYPT_ON == requestedEncryptionLevel && TDS.ENCRYPT_ON != negotiatedEncryptionLevel
                            && TDS.ENCRYPT_REQ != negotiatedEncryptionLevel) {
                        terminate(SQLServerException.DRIVER_ERROR_SSL_FAILED,
                                SQLServerException.getErrString("R_sslRequiredNoServerSupport"));
                    }

                    // If we say we don't support SSL and the server doesn't accept unencrypted connections,
                    // then terminate the connection.
                    if (TDS.ENCRYPT_NOT_SUP == requestedEncryptionLevel
                            && TDS.ENCRYPT_NOT_SUP != negotiatedEncryptionLevel) {
                        // If the server required an encrypted connection then terminate with an appropriate error.
                        if (TDS.ENCRYPT_REQ == negotiatedEncryptionLevel)
                            terminate(SQLServerException.DRIVER_ERROR_SSL_FAILED,
                                    SQLServerException.getErrString("R_sslRequiredByServer"));

                        if (connectionlogger.isLoggable(Level.WARNING)) {
                            connectionlogger.warning(toString() + " Client requested encryption level: "
                                    + TDS.getEncryptionLevel(requestedEncryptionLevel)
                                    + " Server returned unexpected encryption level: "
                                    + TDS.getEncryptionLevel(negotiatedEncryptionLevel));
                        }
                        throwInvalidTDS();
                    }
                    break;

                case TDS.B_PRELOGIN_OPTION_FEDAUTHREQUIRED:
                    // Only 0x00 and 0x01 are accepted values from the server.
                    if (0 != preloginResponse[optionOffset] && 1 != preloginResponse[optionOffset]) {
                        if (connectionlogger.isLoggable(Level.SEVERE)) {
                            connectionlogger.severe(toString()
                                    + " Server sent an unexpected value for FedAuthRequired PreLogin Option. Value was "
                                    + preloginResponse[optionOffset]);
                        }
                        MessageFormat form = new MessageFormat(
                                SQLServerException.getErrString("R_FedAuthRequiredPreLoginResponseInvalidValue"));
                        throw new SQLServerException(form.format(new Object[] {preloginResponse[optionOffset]}), null);
                    }

                    // We must NOT use the response for the FEDAUTHREQUIRED PreLogin option, if the connection string
                    // option
                    // was not using the new Authentication keyword or in other words, if Authentication=NotSpecified
                    // Or AccessToken is not null, mean token based authentication is used.
                    if (((null != authenticationString)
                            && (!authenticationString.equalsIgnoreCase(SqlAuthentication.NotSpecified.toString())))
                            || (null != accessTokenInByte)) {
                        fedAuthRequiredPreLoginResponse = (preloginResponse[optionOffset] == 1);
                    }
                    break;

                default:
                    if (connectionlogger.isLoggable(Level.FINER))
                        connectionlogger.finer(toString() + " Ignoring prelogin response option:" + optionToken);
                    break;
            }
        }

        if (!receivedVersionOption || TDS.ENCRYPT_INVALID == negotiatedEncryptionLevel) {
            if (connectionlogger.isLoggable(Level.WARNING)) {
                connectionlogger
                        .warning(toString() + " Prelogin response is missing version and/or encryption option.");
            }
            throwInvalidTDS();
        }
    }

    final void throwInvalidTDS() throws SQLServerException {
        terminate(SQLServerException.DRIVER_ERROR_INVALID_TDS, SQLServerException.getErrString("R_invalidTDS"));
    }

    final void throwInvalidTDSToken(String tokenName) throws SQLServerException {
        MessageFormat form = new MessageFormat(SQLServerException.getErrString("R_unexpectedToken"));
        Object[] msgArgs = {tokenName};
        String message = SQLServerException.getErrString("R_invalidTDS") + form.format(msgArgs);
        terminate(SQLServerException.DRIVER_ERROR_INVALID_TDS, message);
    }

    /**
     * Terminates the connection and throws an exception detailing the reason for termination.
     *
     * This method is similar to SQLServerException.makeFromDriverError, except that it always terminates the
     * connection, and does so with the appropriate state code.
     */
    final void terminate(int driverErrorCode, String message) throws SQLServerException {
        terminate(driverErrorCode, message, null);
    }

    final void terminate(int driverErrorCode, String message, Throwable throwable) throws SQLServerException {
        String state = this.state.equals(State.Opened) ? SQLServerException.EXCEPTION_XOPEN_CONNECTION_FAILURE
                                                       : SQLServerException.EXCEPTION_XOPEN_CONNECTION_CANT_ESTABLISH;

        if (!xopenStates)
            state = SQLServerException.mapFromXopen(state);

        SQLServerException ex = new SQLServerException(this,
                SQLServerException.checkAndAppendClientConnId(message, this), state, // X/Open or SQL99
                                                                                     // SQLState
                0, // database error number (0 -> driver error)
                true); // include stack trace in log

        if (null != throwable)
            ex.initCause(throwable);

        ex.setDriverErrorCode(driverErrorCode);

        notifyPooledConnection(ex);

        close();

        throw ex;
    }

    private final transient Object schedulerLock = new Object();

    /**
     * Executes a command through the scheduler.
     *
     * @param newCommand
     *        the command to execute
     */
    boolean executeCommand(TDSCommand newCommand) throws SQLServerException {
        synchronized (schedulerLock) {
            /*
             * Detach (buffer) the response from any previously executing command so that we can execute the new
             * command. Note that detaching the response does not process it. Detaching just buffers the response off of
             * the wire to clear the TDS channel.
             */
            if (null != currentCommand) {
                try {
                    currentCommand.detach();
                } catch (SQLServerException e) {
                    /*
                     * If any exception occurs during detach, need not do anything, simply log it. Our purpose to detach
                     * the response and empty buffer is done here. If there is anything wrong with the connection
                     * itself, let the exception pass below to be thrown during 'execute()'.
                     */
                    if (connectionlogger.isLoggable(Level.FINE)) {
                        connectionlogger.fine("Failed to detach current command : " + e.getMessage());
                    }
                } finally {
                    currentCommand = null;
                }
            }

            /*
             * The implementation of this scheduler is pretty simple... Since only one command at a time may use a
             * connection (to avoid TDS protocol errors), just synchronize to serialize command execution.
             */
            boolean commandComplete = false;
            try {
                commandComplete = newCommand.execute(tdsChannel.getWriter(), tdsChannel.getReader(newCommand));
            } finally {
                /*
                 * If execution of the new command left response bytes on the wire (e.g. a large ResultSet or complex
                 * response with multiple results) then remember it as the current command so that any subsequent call
                 * to executeCommand will detach it before executing another new command.
                 */
                if (!commandComplete && !isSessionUnAvailable())
                    currentCommand = newCommand;
            }

            return commandComplete;
        }
    }

    void resetCurrentCommand() throws SQLServerException {
        if (null != currentCommand) {
            currentCommand.detach();
            currentCommand = null;
        }
    }

    /**
     * Executes a connection-level command
     */
    private void connectionCommand(String sql, String logContext) throws SQLServerException {
        final class ConnectionCommand extends UninterruptableTDSCommand {
            /**
             * Always update serialVersionUID when prompted.
             */
            private static final long serialVersionUID = 1L;
            final String sql;

            ConnectionCommand(String sql, String logContext) {
                super(logContext);
                this.sql = sql;
            }

            final boolean doExecute() throws SQLServerException {
                startRequest(TDS.PKT_QUERY).writeString(sql);
                TDSParser.parse(startResponse(), getLogContext());
                return true;
            }
        }

        executeCommand(new ConnectionCommand(sql, logContext));
    }

    /**
     * Build the syntax to initialize the connection at the database side.
     * 
     * @return the syntax string
     */
    private String sqlStatementToInitialize() {
        String s = null;
        if (nLockTimeout > -1)
            s = " set lock_timeout " + nLockTimeout;
        return s;
    }

    /**
     * Sets the syntax to set the database calatog to use.
     * 
     * @param sDB
     *        the new catalog
     * @return the required syntax
     */
    void setCatalogName(String sDB) {
        if (sDB != null) {
            if (sDB.length() > 0) {
                sCatalog = sDB;
            }
        }
    }

    /**
     * Returns the syntax to set the database isolation level.
     * 
     * @return the required syntax
     */
    String sqlStatementToSetTransactionIsolationLevel() throws SQLServerException {
        String sql = "set transaction isolation level ";

        switch (transactionIsolationLevel) {
            case Connection.TRANSACTION_READ_UNCOMMITTED: {
                sql = sql + " read uncommitted ";
                break;
            }
            case Connection.TRANSACTION_READ_COMMITTED: {
                sql = sql + " read committed ";
                break;
            }
            case Connection.TRANSACTION_REPEATABLE_READ: {
                sql = sql + " repeatable read ";
                break;
            }
            case Connection.TRANSACTION_SERIALIZABLE: {
                sql = sql + " serializable ";
                break;
            }
            case SQLServerConnection.TRANSACTION_SNAPSHOT: {
                sql = sql + " snapshot ";
                break;
            }
            default: {
                MessageFormat form = new MessageFormat(SQLServerException.getErrString("R_invalidTransactionLevel"));
                Object[] msgArgs = {Integer.toString(transactionIsolationLevel)};
                SQLServerException.makeFromDriverError(this, this, form.format(msgArgs), null, false);
            }
        }
        return sql;
    }

    /**
     * Returns the syntax to set the database commit mode.
     * 
     * @return the required syntax
     */
    static String sqlStatementToSetCommit(boolean autoCommit) {
        return autoCommit ? "set implicit_transactions off " : "set implicit_transactions on ";
    }

    @Override
    public Statement createStatement() throws SQLServerException {
        loggerExternal.entering(getClassNameLogging(), "createStatement");
        Statement st = createStatement(ResultSet.TYPE_FORWARD_ONLY, ResultSet.CONCUR_READ_ONLY);
        loggerExternal.exiting(getClassNameLogging(), "createStatement", st);
        return st;
    }

    @Override
    public PreparedStatement prepareStatement(String sql) throws SQLServerException {
        loggerExternal.entering(getClassNameLogging(), "prepareStatement", sql);
        PreparedStatement pst = prepareStatement(sql, ResultSet.TYPE_FORWARD_ONLY, ResultSet.CONCUR_READ_ONLY);
        loggerExternal.exiting(getClassNameLogging(), "prepareStatement", pst);
        return pst;
    }

    @Override
    public CallableStatement prepareCall(String sql) throws SQLServerException {
        loggerExternal.entering(getClassNameLogging(), "prepareCall", sql);
        CallableStatement st = prepareCall(sql, ResultSet.TYPE_FORWARD_ONLY, ResultSet.CONCUR_READ_ONLY);
        loggerExternal.exiting(getClassNameLogging(), "prepareCall", st);
        return st;
    }

    @Override
    public String nativeSQL(String sql) throws SQLServerException {
        loggerExternal.entering(getClassNameLogging(), "nativeSQL", sql);
        checkClosed();
        loggerExternal.exiting(getClassNameLogging(), "nativeSQL", sql);
        return sql;
    }

    @Override
    public void setAutoCommit(boolean newAutoCommitMode) throws SQLServerException {
        if (loggerExternal.isLoggable(Level.FINER)) {
            loggerExternal.entering(getClassNameLogging(), "setAutoCommit", newAutoCommitMode);
            if (Util.isActivityTraceOn())
                loggerExternal.finer(toString() + " ActivityId: " + ActivityCorrelator.getNext().toString());
        }
        String commitPendingTransaction = "";
        checkClosed();

        if (newAutoCommitMode == databaseAutoCommitMode) // No Change
            return;

        // When changing to auto-commit from inside an existing transaction,
        // commit that transaction first.
        if (newAutoCommitMode)
            commitPendingTransaction = "IF @@TRANCOUNT > 0 COMMIT TRAN ";

        if (connectionlogger.isLoggable(Level.FINER)) {
            connectionlogger.finer(
                    toString() + " Autocommitmode current :" + databaseAutoCommitMode + " new: " + newAutoCommitMode);
        }

        rolledBackTransaction = false;
        connectionCommand(sqlStatementToSetCommit(newAutoCommitMode) + commitPendingTransaction, "setAutoCommit");
        databaseAutoCommitMode = newAutoCommitMode;
        loggerExternal.exiting(getClassNameLogging(), "setAutoCommit");
    }

    @Override
    public boolean getAutoCommit() throws SQLServerException {
        loggerExternal.entering(getClassNameLogging(), "getAutoCommit");
        checkClosed();
        boolean res = !inXATransaction && databaseAutoCommitMode;
        if (loggerExternal.isLoggable(Level.FINER))
            loggerExternal.exiting(getClassNameLogging(), "getAutoCommit", res);
        return res;
    }

    final byte[] getTransactionDescriptor() {
        return transactionDescriptor;
    }

    @Override
    public void commit() throws SQLServerException {
        loggerExternal.entering(getClassNameLogging(), "commit");
        if (loggerExternal.isLoggable(Level.FINER) && Util.isActivityTraceOn()) {
            loggerExternal.finer(toString() + " ActivityId: " + ActivityCorrelator.getNext().toString());
        }

        checkClosed();
        if (!databaseAutoCommitMode)
            connectionCommand("IF @@TRANCOUNT > 0 COMMIT TRAN", "Connection.commit");
        loggerExternal.exiting(getClassNameLogging(), "commit");
    }

    @Override
    public void rollback() throws SQLServerException {
        loggerExternal.entering(getClassNameLogging(), "rollback");
        if (loggerExternal.isLoggable(Level.FINER) && Util.isActivityTraceOn()) {
            loggerExternal.finer(toString() + " ActivityId: " + ActivityCorrelator.getNext().toString());
        }
        checkClosed();

        if (databaseAutoCommitMode) {
            SQLServerException.makeFromDriverError(this, this, SQLServerException.getErrString("R_cantInvokeRollback"),
                    null, true);
        } else
            connectionCommand("IF @@TRANCOUNT > 0 ROLLBACK TRAN", "Connection.rollback");
        loggerExternal.exiting(getClassNameLogging(), "rollback");
    }

    @Override
    public void abort(Executor executor) throws SQLException {
        loggerExternal.entering(getClassNameLogging(), "abort", executor);

        // no-op if connection is closed
        if (isClosed())
            return;

        // check for callAbort permission
        SecurityManager secMgr = System.getSecurityManager();
        if (secMgr != null) {
            try {
                SQLPermission perm = new SQLPermission(callAbortPerm);
                secMgr.checkPermission(perm);
            } catch (SecurityException ex) {
                MessageFormat form = new MessageFormat(SQLServerException.getErrString("R_permissionDenied"));
                Object[] msgArgs = {callAbortPerm};
                SQLServerException.makeFromDriverError(this, this, form.format(msgArgs), null, true);
            }
        }
        if (null == executor) {
            MessageFormat form = new MessageFormat(SQLServerException.getErrString("R_invalidArgument"));
            Object[] msgArgs = {"executor"};
            SQLServerException.makeFromDriverError(null, null, form.format(msgArgs), null, false);
        } else {
            /*
             * Always report the connection as closed for any further use, no matter what happens when we try to clean
             * up the physical resources associated with the connection using executor.
             */
            setState(State.Closed);

            executor.execute(() -> clearConnectionResources());
        }

        loggerExternal.exiting(getClassNameLogging(), "abort");
    }

    @Override
    public void close() throws SQLServerException {
        loggerExternal.entering(getClassNameLogging(), "close");

        /*
         * Always report the connection as closed for any further use, no matter what happens when we try to clean up
         * the physical resources associated with the connection.
         */
        setState(State.Closed);

        clearConnectionResources();

        loggerExternal.exiting(getClassNameLogging(), "close");
    }

    private void clearConnectionResources() {
        if (sharedTimer != null) {
            sharedTimer.removeRef();
            sharedTimer = null;
        }

        /*
         * Close the TDS channel. When the channel is closed, the server automatically rolls back any pending
         * transactions and closes associated resources like prepared handles.
         */
        if (null != tdsChannel) {
            tdsChannel.close();
        }

        // Invalidate statement caches.
        if (null != preparedStatementHandleCache)
            preparedStatementHandleCache.clear();

        if (null != parameterMetadataCache)
            parameterMetadataCache.clear();

        // Clean-up queue etc. related to batching of prepared statement discard actions (sp_unprepare).
        cleanupPreparedStatementDiscardActions();

        if (Util.isActivityTraceOn()) {
            ActivityCorrelator.cleanupActivityId();
        }
    }

    /**
     * This function is used by the proxy for notifying the pool manager that this connection proxy is closed This event
     * will pool the connection
     */
    final void poolCloseEventNotify() throws SQLServerException {
        if (state.equals(State.Opened) && null != pooledConnectionParent) {
            // autocommit = true => nothing to do when app closes connection
            // XA = true => the transaction manager is the only one who can invoke transactional APIs

            // Non XA and autocommit off =>
            // If there is a pending BEGIN TRAN from the last commit or rollback, dont propagate it to
            // the next allocated connection.
            // Also if the app closes a connection handle before committing or rolling back the uncompleted
            // transaction may lock other updates/queries so close the transaction now.
            if (!databaseAutoCommitMode && !(pooledConnectionParent instanceof XAConnection)) {
                connectionCommand("IF @@TRANCOUNT > 0 ROLLBACK TRAN", "close connection");
            }
            notifyPooledConnection(null);
            if (Util.isActivityTraceOn()) {
                ActivityCorrelator.cleanupActivityId();
            }
            if (connectionlogger.isLoggable(Level.FINER)) {
                connectionlogger.finer(toString() + " Connection closed and returned to connection pool");
            }
        }
    }

    @Override
    public boolean isClosed() throws SQLServerException {
        loggerExternal.entering(getClassNameLogging(), "isClosed");
        loggerExternal.exiting(getClassNameLogging(), "isClosed", isSessionUnAvailable());
        return isSessionUnAvailable();
    }

    @Override
    public DatabaseMetaData getMetaData() throws SQLServerException {
        loggerExternal.entering(getClassNameLogging(), "getMetaData");
        checkClosed();
        if (databaseMetaData == null) {
            databaseMetaData = new SQLServerDatabaseMetaData(this);
        }
        loggerExternal.exiting(getClassNameLogging(), "getMetaData", databaseMetaData);
        return databaseMetaData;
    }

    @Override
    public void setReadOnly(boolean readOnly) throws SQLServerException {
        if (loggerExternal.isLoggable(Level.FINER))
            loggerExternal.entering(getClassNameLogging(), "setReadOnly", readOnly);
        checkClosed();
        // do nothing per spec
        loggerExternal.exiting(getClassNameLogging(), "setReadOnly");
    }

    @Override
    public boolean isReadOnly() throws SQLServerException {
        loggerExternal.entering(getClassNameLogging(), "isReadOnly");
        checkClosed();
        if (loggerExternal.isLoggable(Level.FINER))
            loggerExternal.exiting(getClassNameLogging(), "isReadOnly", Boolean.FALSE);
        return false;
    }

    @Override
    public void setCatalog(String catalog) throws SQLServerException {
        loggerExternal.entering(getClassNameLogging(), "setCatalog", catalog);
        if (loggerExternal.isLoggable(Level.FINER) && Util.isActivityTraceOn()) {
            loggerExternal.finer(toString() + " ActivityId: " + ActivityCorrelator.getNext().toString());
        }
        checkClosed();
        if (catalog != null) {
            connectionCommand("use " + Util.escapeSQLId(catalog), "setCatalog");
            sCatalog = catalog;
        }
        loggerExternal.exiting(getClassNameLogging(), "setCatalog");
    }

    @Override
    public String getCatalog() throws SQLServerException {
        loggerExternal.entering(getClassNameLogging(), "getCatalog");
        checkClosed();
        loggerExternal.exiting(getClassNameLogging(), "getCatalog", sCatalog);
        return sCatalog;
    }

    String getSCatalog() throws SQLServerException {
        return sCatalog;
    }

    @Override
    public void setTransactionIsolation(int level) throws SQLServerException {
        if (loggerExternal.isLoggable(Level.FINER)) {
            loggerExternal.entering(getClassNameLogging(), "setTransactionIsolation", level);
            if (Util.isActivityTraceOn()) {
                loggerExternal.finer(toString() + " ActivityId: " + ActivityCorrelator.getNext().toString());
            }
        }

        checkClosed();
        if (level == Connection.TRANSACTION_NONE)
            return;
        String sql;
        transactionIsolationLevel = level;
        sql = sqlStatementToSetTransactionIsolationLevel();
        connectionCommand(sql, "setTransactionIsolation");
        loggerExternal.exiting(getClassNameLogging(), "setTransactionIsolation");
    }

    @Override
    public int getTransactionIsolation() throws SQLServerException {
        loggerExternal.entering(getClassNameLogging(), "getTransactionIsolation");
        checkClosed();
        if (loggerExternal.isLoggable(Level.FINER))
            loggerExternal.exiting(getClassNameLogging(), "getTransactionIsolation", transactionIsolationLevel);
        return transactionIsolationLevel;
    }

    volatile SQLWarning sqlWarnings; // the SQL warnings chain
    private final Object warningSynchronization = new Object();

    // Think about returning a copy when we implement additional warnings.
    @Override
    public SQLWarning getWarnings() throws SQLServerException {
        loggerExternal.entering(getClassNameLogging(), "getWarnings");
        checkClosed();
        // check null warn wont crash
        loggerExternal.exiting(getClassNameLogging(), "getWarnings", sqlWarnings);
        return sqlWarnings;
    }

    // Any changes to SQLWarnings should be synchronized.
    private void addWarning(String warningString) {
        synchronized (warningSynchronization) {
            SQLWarning warning = new SQLWarning(warningString);

            if (null == sqlWarnings) {
                sqlWarnings = warning;
            } else {
                sqlWarnings.setNextWarning(warning);
            }
        }
    }

    @Override
    public void clearWarnings() throws SQLServerException {
        synchronized (warningSynchronization) {
            loggerExternal.entering(getClassNameLogging(), "clearWarnings");
            checkClosed();
            sqlWarnings = null;
            loggerExternal.exiting(getClassNameLogging(), "clearWarnings");
        }
    }

    // --------------------------JDBC 2.0-----------------------------
    @Override
    public Statement createStatement(int resultSetType, int resultSetConcurrency) throws SQLServerException {
        if (loggerExternal.isLoggable(Level.FINER))
            loggerExternal.entering(getClassNameLogging(), "createStatement",
                    new Object[] {resultSetType, resultSetConcurrency});
        checkClosed();
        SQLServerStatement st = new SQLServerStatement(this, resultSetType, resultSetConcurrency,
                SQLServerStatementColumnEncryptionSetting.UseConnectionSetting);
        if (requestStarted) {
            addOpenStatement(st);
        }
        loggerExternal.exiting(getClassNameLogging(), "createStatement", st);
        return st;
    }

    @Override
    public PreparedStatement prepareStatement(String sql, int resultSetType,
            int resultSetConcurrency) throws SQLServerException {
        if (loggerExternal.isLoggable(Level.FINER))
            loggerExternal.entering(getClassNameLogging(), "prepareStatement",
                    new Object[] {sql, resultSetType, resultSetConcurrency});
        checkClosed();

        SQLServerPreparedStatement st = new SQLServerPreparedStatement(this, sql, resultSetType, resultSetConcurrency,
                SQLServerStatementColumnEncryptionSetting.UseConnectionSetting);

        if (requestStarted) {
            addOpenStatement(st);
        }
        loggerExternal.exiting(getClassNameLogging(), "prepareStatement", st);
        return st;
    }

    private PreparedStatement prepareStatement(String sql, int resultSetType, int resultSetConcurrency,
            SQLServerStatementColumnEncryptionSetting stmtColEncSetting) throws SQLServerException {
        if (loggerExternal.isLoggable(Level.FINER))
            loggerExternal.entering(getClassNameLogging(), "prepareStatement",
                    new Object[] {sql, resultSetType, resultSetConcurrency, stmtColEncSetting});
        checkClosed();

        SQLServerPreparedStatement st = new SQLServerPreparedStatement(this, sql, resultSetType, resultSetConcurrency,
                stmtColEncSetting);

        if (requestStarted) {
            addOpenStatement(st);
        }

        loggerExternal.exiting(getClassNameLogging(), "prepareStatement", st);
        return st;
    }

    @Override
    public CallableStatement prepareCall(String sql, int resultSetType,
            int resultSetConcurrency) throws SQLServerException {
        if (loggerExternal.isLoggable(Level.FINER))
            loggerExternal.entering(getClassNameLogging(), "prepareCall",
                    new Object[] {sql, resultSetType, resultSetConcurrency});
        checkClosed();

        SQLServerCallableStatement st = new SQLServerCallableStatement(this, sql, resultSetType, resultSetConcurrency,
                SQLServerStatementColumnEncryptionSetting.UseConnectionSetting);

        if (requestStarted) {
            addOpenStatement(st);
        }

        loggerExternal.exiting(getClassNameLogging(), "prepareCall", st);
        return st;
    }

    @Override
    public void setTypeMap(java.util.Map<String, Class<?>> map) throws SQLException {
        loggerExternal.entering(getClassNameLogging(), "setTypeMap", map);
        checkClosed();
        if (map != null && (map instanceof java.util.HashMap)) {
            // we return an empty Hash map if the user gives this back make sure we accept it.
            if (map.isEmpty()) {
                loggerExternal.exiting(getClassNameLogging(), "setTypeMap");
                return;
            }

        }
        SQLServerException.throwNotSupportedException(this, null);
    }

    @Override
    public java.util.Map<String, Class<?>> getTypeMap() throws SQLServerException {
        loggerExternal.entering(getClassNameLogging(), "getTypeMap");
        checkClosed();
        java.util.Map<String, Class<?>> mp = new java.util.HashMap<>();
        loggerExternal.exiting(getClassNameLogging(), "getTypeMap", mp);
        return mp;
    }

    /* ---------------------- Logon --------------------------- */

    int writeAEFeatureRequest(boolean write, /* if false just calculates the length */
            TDSWriter tdsWriter) throws SQLServerException {
        // This includes the length of the terminator byte. If there are other extension features, re-adjust
        // accordingly.
        int len = 6; // (1byte = featureID, 4bytes = featureData length, 1 bytes = Version)

        if (write) {
            tdsWriter.writeByte(TDS.TDS_FEATURE_EXT_AE); // FEATUREEXT_TCE
            tdsWriter.writeInt(1);
            tdsWriter.writeByte(TDS.MAX_SUPPORTED_TCE_VERSION);
        }
        return len;
    }

    int writeFedAuthFeatureRequest(boolean write, /* if false just calculates the length */
            TDSWriter tdsWriter,
            FederatedAuthenticationFeatureExtensionData fedAuthFeatureExtensionData) throws SQLServerException {

        assert (fedAuthFeatureExtensionData.libraryType == TDS.TDS_FEDAUTH_LIBRARY_ADAL
                || fedAuthFeatureExtensionData.libraryType == TDS.TDS_FEDAUTH_LIBRARY_SECURITYTOKEN);

        int dataLen = 0;

        // set dataLen and totalLen
        switch (fedAuthFeatureExtensionData.libraryType) {
            case TDS.TDS_FEDAUTH_LIBRARY_ADAL:
                dataLen = 2; // length of feature data = 1 byte for library and echo + 1 byte for workflow
                break;
            case TDS.TDS_FEDAUTH_LIBRARY_SECURITYTOKEN:
                assert null != fedAuthFeatureExtensionData.accessToken;
                // length of feature data = 1 byte for library and echo,
                // security token length and sizeof(int) for token length itself
                dataLen = 1 + 4 + fedAuthFeatureExtensionData.accessToken.length;
                break;
            default:
                assert (false); // Unrecognized library type for fedauth feature extension request"
                break;
        }

        int totalLen = dataLen + 5; // length of feature id (1 byte), data length field (4 bytes), and feature data
                                    // (dataLen)

        // write feature id
        if (write) {
            tdsWriter.writeByte((byte) TDS.TDS_FEATURE_EXT_FEDAUTH); // FEATUREEXT_TCE

            // set options
            byte options = 0x00;

            // set upper 7 bits of options to indicate fed auth library type
            switch (fedAuthFeatureExtensionData.libraryType) {
                case TDS.TDS_FEDAUTH_LIBRARY_ADAL:
                    assert federatedAuthenticationInfoRequested;
                    options |= TDS.TDS_FEDAUTH_LIBRARY_ADAL << 1;
                    break;
                case TDS.TDS_FEDAUTH_LIBRARY_SECURITYTOKEN:
                    assert federatedAuthenticationRequested;
                    options |= TDS.TDS_FEDAUTH_LIBRARY_SECURITYTOKEN << 1;
                    break;
                default:
                    assert (false); // Unrecognized library type for fedauth feature extension request
                    break;
            }

            options |= (byte) (fedAuthFeatureExtensionData.fedAuthRequiredPreLoginResponse ? 0x01 : 0x00);

            // write FeatureDataLen
            tdsWriter.writeInt(dataLen);

            // write FeatureData
            // write option
            tdsWriter.writeByte(options);

            // write workflow for FedAuthLibrary.ADAL
            // write accessToken for FedAuthLibrary.SecurityToken
            switch (fedAuthFeatureExtensionData.libraryType) {
                case TDS.TDS_FEDAUTH_LIBRARY_ADAL:
                    byte workflow = 0x00;
                    switch (fedAuthFeatureExtensionData.authentication) {
                        case ActiveDirectoryPassword:
                            workflow = TDS.ADALWORKFLOW_ACTIVEDIRECTORYPASSWORD;
                            break;
                        case ActiveDirectoryIntegrated:
                            workflow = TDS.ADALWORKFLOW_ACTIVEDIRECTORYINTEGRATED;
                            break;
                        case ActiveDirectoryMSI:
                            workflow = TDS.ADALWORKFLOW_ACTIVEDIRECTORYMSI;
                            break;
                        default:
                            assert (false); // Unrecognized Authentication type for fedauth ADAL request
                            break;
                    }

                    tdsWriter.writeByte(workflow);
                    break;
                case TDS.TDS_FEDAUTH_LIBRARY_SECURITYTOKEN:
                    tdsWriter.writeInt(fedAuthFeatureExtensionData.accessToken.length);
                    tdsWriter.writeBytes(fedAuthFeatureExtensionData.accessToken, 0,
                            fedAuthFeatureExtensionData.accessToken.length);
                    break;
                default:
                    assert (false); // Unrecognized FedAuthLibrary type for feature extension request
                    break;
            }
        }
        return totalLen;
    }

    int writeDataClassificationFeatureRequest(boolean write /* if false just calculates the length */,
            TDSWriter tdsWriter) throws SQLServerException {
        int len = 6; // 1byte = featureID, 4bytes = featureData length, 1 bytes = Version
        if (write) {
            // Write Feature ID, length of the version# field and Sensitivity Classification Version#
            tdsWriter.writeByte(TDS.TDS_FEATURE_EXT_DATACLASSIFICATION);
            tdsWriter.writeInt(1);
            tdsWriter.writeByte(TDS.MAX_SUPPORTED_DATA_CLASSIFICATION_VERSION);
        }
        return len; // size of data written
    }

    int writeUTF8SupportFeatureRequest(boolean write, /* if false just calculates the length */
            TDSWriter tdsWriter) throws SQLServerException {
        int len = 5; // 1byte = featureID, 4bytes = featureData length
        if (write) {
            tdsWriter.writeByte(TDS.TDS_FEATURE_EXT_UTF8SUPPORT);
            tdsWriter.writeInt(0);
        }
        return len;
    }

    private final class LogonCommand extends UninterruptableTDSCommand {
        // Always update serialVersionUID when prompted.
        private static final long serialVersionUID = 1L;

        LogonCommand() {
            super("logon");
        }

        final boolean doExecute() throws SQLServerException {
            logon(this);
            return true;
        }
    }

    private void logon(LogonCommand command) throws SQLServerException {
        SSPIAuthentication authentication = null;
        if (integratedSecurity && AuthenticationScheme.nativeAuthentication == intAuthScheme)
            authentication = new AuthenticationJNI(this, currentConnectPlaceHolder.getServerName(),
                    currentConnectPlaceHolder.getPortNumber());
        if (integratedSecurity && AuthenticationScheme.javaKerberos == intAuthScheme) {
            if (null != ImpersonatedUserCred) {
                authentication = new KerbAuthentication(this, currentConnectPlaceHolder.getServerName(),
                        currentConnectPlaceHolder.getPortNumber(), ImpersonatedUserCred, isUserCreatedCredential);
            } else
                authentication = new KerbAuthentication(this, currentConnectPlaceHolder.getServerName(),
                        currentConnectPlaceHolder.getPortNumber());
        }

        // If the workflow being used is Active Directory Password or Active Directory Integrated and server's prelogin
        // response
        // for FEDAUTHREQUIRED option indicates Federated Authentication is required, we have to insert FedAuth Feature
        // Extension
        // in Login7, indicating the intent to use Active Directory Authentication Library for SQL Server.
        if (authenticationString.equalsIgnoreCase(SqlAuthentication.ActiveDirectoryPassword.toString())
                || ((authenticationString.equalsIgnoreCase(SqlAuthentication.ActiveDirectoryIntegrated.toString())
                        || authenticationString.equalsIgnoreCase(SqlAuthentication.ActiveDirectoryMSI.toString()))
                        && fedAuthRequiredPreLoginResponse)) {
            federatedAuthenticationInfoRequested = true;
            fedAuthFeatureExtensionData = new FederatedAuthenticationFeatureExtensionData(TDS.TDS_FEDAUTH_LIBRARY_ADAL,
                    authenticationString, fedAuthRequiredPreLoginResponse);
        }

        if (null != accessTokenInByte) {
            fedAuthFeatureExtensionData = new FederatedAuthenticationFeatureExtensionData(
                    TDS.TDS_FEDAUTH_LIBRARY_SECURITYTOKEN, fedAuthRequiredPreLoginResponse, accessTokenInByte);
            // No need any further info from the server for token based authentication. So set
            // _federatedAuthenticationRequested to true
            federatedAuthenticationRequested = true;
        }
        try {
            sendLogon(command, authentication, fedAuthFeatureExtensionData);

            // If we got routed in the current attempt,
            // the server closes the connection. So, we should not
            // be sending anymore commands to the server in that case.
            if (!isRoutedInCurrentAttempt) {
                originalCatalog = sCatalog;
                String sqlStmt = sqlStatementToInitialize();
                if (sqlStmt != null) {
                    connectionCommand(sqlStmt, "Change Settings");
                }
            }
        } finally {
            if (integratedSecurity) {
                if (null != authentication) {
                    authentication.ReleaseClientContext();
                    authentication = null;
                }
                if (null != ImpersonatedUserCred) {
                    ImpersonatedUserCred = null;
                }
            }
        }
    }

    private static final int ENVCHANGE_DATABASE = 1;
    private static final int ENVCHANGE_LANGUAGE = 2;
    private static final int ENVCHANGE_CHARSET = 3;
    private static final int ENVCHANGE_PACKETSIZE = 4;
    private static final int ENVCHANGE_SORTLOCALEID = 5;
    private static final int ENVCHANGE_SORTFLAGS = 6;
    private static final int ENVCHANGE_SQLCOLLATION = 7;
    private static final int ENVCHANGE_XACT_BEGIN = 8;
    private static final int ENVCHANGE_XACT_COMMIT = 9;
    private static final int ENVCHANGE_XACT_ROLLBACK = 10;
    private static final int ENVCHANGE_DTC_ENLIST = 11;
    private static final int ENVCHANGE_DTC_DEFECT = 12;
    private static final int ENVCHANGE_CHANGE_MIRROR = 13;
    @SuppressWarnings("unused")
    private static final int ENVCHANGE_UNUSED_14 = 14;
    private static final int ENVCHANGE_DTC_PROMOTE = 15;
    private static final int ENVCHANGE_DTC_MGR_ADDR = 16;
    private static final int ENVCHANGE_XACT_ENDED = 17;
    private static final int ENVCHANGE_RESET_COMPLETE = 18;
    private static final int ENVCHANGE_USER_INFO = 19;
    private static final int ENVCHANGE_ROUTING = 20;

    final void processEnvChange(TDSReader tdsReader) throws SQLServerException {
        tdsReader.readUnsignedByte(); // token type
        final int envValueLength = tdsReader.readUnsignedShort();

        TDSReaderMark mark = tdsReader.mark();
        int envchange = tdsReader.readUnsignedByte();
        switch (envchange) {
            case ENVCHANGE_PACKETSIZE:
                // Set NEW value as new TDS packet size
                try {
                    tdsPacketSize = Integer.parseInt(tdsReader.readUnicodeString(tdsReader.readUnsignedByte()));
                } catch (NumberFormatException e) {
                    tdsReader.throwInvalidTDS();
                }
                if (connectionlogger.isLoggable(Level.FINER))
                    connectionlogger.finer(toString() + " Network packet size is " + tdsPacketSize + " bytes");
                break;

            case ENVCHANGE_SQLCOLLATION:
                if (SQLCollation.tdsLength() != tdsReader.readUnsignedByte())
                    tdsReader.throwInvalidTDS();

                try {
                    databaseCollation = new SQLCollation(tdsReader);
                } catch (java.io.UnsupportedEncodingException e) {
                    terminate(SQLServerException.DRIVER_ERROR_INVALID_TDS, e.getMessage(), e);
                }

                break;

            case ENVCHANGE_DTC_ENLIST:
            case ENVCHANGE_XACT_BEGIN:
                rolledBackTransaction = false;
                byte[] transactionDescriptor = getTransactionDescriptor();

                if (transactionDescriptor.length != tdsReader.readUnsignedByte())
                    tdsReader.throwInvalidTDS();

                tdsReader.readBytes(transactionDescriptor, 0, transactionDescriptor.length);

                if (connectionlogger.isLoggable(Level.FINER)) {
                    String op;
                    if (ENVCHANGE_XACT_BEGIN == envchange)
                        op = " started";
                    else
                        op = " enlisted";

                    connectionlogger.finer(toString() + op);
                }
                break;

            case ENVCHANGE_XACT_ROLLBACK:
                rolledBackTransaction = true;

                if (inXATransaction) {
                    if (connectionlogger.isLoggable(Level.FINER))
                        connectionlogger.finer(toString() + " rolled back. (DTC)");

                    // Do not clear the transaction descriptor if the connection is in DT.
                    // For a DTC transaction, a ENV_ROLLBACKTRAN token won't cleanup the xactID previously cached on the
                    // connection
                    // because user is required to explicitly un-enlist/defect a connection from a DTC.
                    // A ENV_DEFECTTRAN token though will clean the DTC xactID on the connection.
                } else {
                    if (connectionlogger.isLoggable(Level.FINER))
                        connectionlogger.finer(toString() + " rolled back");

                    Arrays.fill(getTransactionDescriptor(), (byte) 0);
                }

                break;

            case ENVCHANGE_XACT_COMMIT:
                if (connectionlogger.isLoggable(Level.FINER))
                    connectionlogger.finer(toString() + " committed");

                Arrays.fill(getTransactionDescriptor(), (byte) 0);

                break;

            case ENVCHANGE_DTC_DEFECT:
                if (connectionlogger.isLoggable(Level.FINER))
                    connectionlogger.finer(toString() + " defected");

                Arrays.fill(getTransactionDescriptor(), (byte) 0);

                break;

            case ENVCHANGE_DATABASE:
                setCatalogName(tdsReader.readUnicodeString(tdsReader.readUnsignedByte()));
                break;

            case ENVCHANGE_CHANGE_MIRROR:
                setFailoverPartnerServerProvided(tdsReader.readUnicodeString(tdsReader.readUnsignedByte()));
                break;
            // Skip unsupported, ENVCHANGES
            case ENVCHANGE_LANGUAGE:
            case ENVCHANGE_CHARSET:
            case ENVCHANGE_SORTLOCALEID:
            case ENVCHANGE_SORTFLAGS:
            case ENVCHANGE_DTC_PROMOTE:
            case ENVCHANGE_DTC_MGR_ADDR:
            case ENVCHANGE_XACT_ENDED:
            case ENVCHANGE_RESET_COMPLETE:
            case ENVCHANGE_USER_INFO:
                if (connectionlogger.isLoggable(Level.FINER))
                    connectionlogger.finer(toString() + " Ignored env change: " + envchange);
                break;
            case ENVCHANGE_ROUTING:

                // initialize to invalid values
                int routingDataValueLength, routingProtocol, routingPortNumber, routingServerNameLength;
                routingDataValueLength = routingProtocol = routingPortNumber = routingServerNameLength = -1;

                String routingServerName = null;

                try {
                    routingDataValueLength = tdsReader.readUnsignedShort();
                    if (routingDataValueLength <= 5)// (5 is the no of bytes in protocol + port number+ length field of
                                                    // server name)
                    {
                        throwInvalidTDS();
                    }

                    routingProtocol = tdsReader.readUnsignedByte();
                    if (routingProtocol != 0) {
                        throwInvalidTDS();
                    }

                    routingPortNumber = tdsReader.readUnsignedShort();
                    if (routingPortNumber <= 0 || routingPortNumber > 65535) {
                        throwInvalidTDS();
                    }

                    routingServerNameLength = tdsReader.readUnsignedShort();
                    if (routingServerNameLength <= 0 || routingServerNameLength > 1024) {
                        throwInvalidTDS();
                    }

                    routingServerName = tdsReader.readUnicodeString(routingServerNameLength);
                    assert routingServerName != null;

                } finally {
                    if (connectionlogger.isLoggable(Level.FINER)) {
                        connectionlogger.finer(toString() + " Received routing ENVCHANGE with the following values."
                                + " routingDataValueLength:" + routingDataValueLength + " protocol:" + routingProtocol
                                + " portNumber:" + routingPortNumber + " serverNameLength:" + routingServerNameLength
                                + " serverName:" + ((routingServerName != null) ? routingServerName : "null"));
                    }
                }

                // Check if the hostNameInCertificate needs to be updated to handle the rerouted subdomain in Azure
                String currentHostName = activeConnectionProperties.getProperty("hostNameInCertificate");

                // skip the check for hostNameInCertificate if routingServerName is null
                if (null != currentHostName && currentHostName.startsWith("*") && (null != routingServerName)
                        && routingServerName.indexOf('.') != -1) {
                    char[] currentHostNameCharArray = currentHostName.toCharArray();
                    char[] routingServerNameCharArray = routingServerName.toCharArray();
                    boolean hostNameNeedsUpdate = true;

                    /*
                     * Check if routingServerName and hostNameInCertificate are from same domain by verifying each
                     * character in currentHostName from last until it reaches the character before the wildcard symbol
                     * (i.e. currentHostNameCharArray[1])
                     */
                    for (int i = currentHostName.length() - 1, j = routingServerName.length() - 1; i > 0 && j > 0;
                            i--, j--) {
                        if (routingServerNameCharArray[j] != currentHostNameCharArray[i]) {
                            hostNameNeedsUpdate = false;
                            break;
                        }
                    }

                    if (hostNameNeedsUpdate) {
                        String newHostName = "*" + routingServerName.substring(routingServerName.indexOf('.'));
                        activeConnectionProperties.setProperty("hostNameInCertificate", newHostName);

                        if (connectionlogger.isLoggable(Level.FINER)) {
                            connectionlogger.finer(toString() + "Using new host to validate the SSL certificate");
                        }
                    }
                }

                isRoutedInCurrentAttempt = true;
                routingInfo = new ServerPortPlaceHolder(routingServerName, routingPortNumber, null, integratedSecurity);

                break;

            // Error on unrecognized, unused ENVCHANGES
            default:
                if (connectionlogger.isLoggable(Level.WARNING)) {
                    connectionlogger.warning(toString() + " Unknown environment change: " + envchange);
                }
                throwInvalidTDS();
                break;
        }

        // After extracting whatever value information we need, skip over whatever is left
        // that we're not interested in.
        tdsReader.reset(mark);
        tdsReader.readBytes(new byte[envValueLength], 0, envValueLength);
    }

    final void processFedAuthInfo(TDSReader tdsReader, TDSTokenHandler tdsTokenHandler) throws SQLServerException {
        SqlFedAuthInfo sqlFedAuthInfo = new SqlFedAuthInfo();

        tdsReader.readUnsignedByte(); // token type, 0xEE

        // TdsParser.TryGetTokenLength, for FEDAUTHINFO, it uses TryReadInt32()
        int tokenLen = tdsReader.readInt();

        if (connectionlogger.isLoggable(Level.FINER)) {
            connectionlogger.fine(toString() + " FEDAUTHINFO token stream length = " + tokenLen);
        }

        if (tokenLen < 4) {
            // the token must at least contain a DWORD(length is 4 bytes) indicating the number of info IDs
            if (connectionlogger.isLoggable(Level.SEVERE)) {
                connectionlogger.severe(toString() + "FEDAUTHINFO token stream length too short for CountOfInfoIDs.");
            }
            throw new SQLServerException(
                    SQLServerException.getErrString("R_FedAuthInfoLengthTooShortForCountOfInfoIds"), null);
        }

        // read how many FedAuthInfo options there are
        int optionsCount = tdsReader.readInt();

        tokenLen = tokenLen - 4; // remaining length is shortened since we read optCount, 4 is the size of int

        if (connectionlogger.isLoggable(Level.FINER)) {
            connectionlogger.fine(toString() + " CountOfInfoIDs = " + optionsCount);
        }

        if (tokenLen > 0) {
            // read the rest of the token
            byte[] tokenData = new byte[tokenLen];

            tdsReader.readBytes(tokenData, 0, tokenLen);

            if (connectionlogger.isLoggable(Level.FINER)) {
                connectionlogger
                        .fine(toString() + " Read rest of FEDAUTHINFO token stream: " + Arrays.toString(tokenData));
            }

            // each FedAuthInfoOpt is 9 bytes:
            // 1 byte for FedAuthInfoID
            // 4 bytes for FedAuthInfoDataLen
            // 4 bytes for FedAuthInfoDataOffset
            // So this is the index in tokenData for the i-th option
            final int optionSize = 9;

            // the total number of bytes for all FedAuthInfoOpts together
            int totalOptionsSize = optionsCount * optionSize;

            for (int i = 0; i < optionsCount; i++) {
                int currentOptionOffset = i * optionSize;

                byte id = tokenData[currentOptionOffset];
                byte[] buffer = new byte[4];
                buffer[3] = tokenData[currentOptionOffset + 1];
                buffer[2] = tokenData[currentOptionOffset + 2];
                buffer[1] = tokenData[currentOptionOffset + 3];
                buffer[0] = tokenData[currentOptionOffset + 4];
                java.nio.ByteBuffer wrapped = java.nio.ByteBuffer.wrap(buffer); // big-endian by default
                int dataLen = wrapped.getInt();

                buffer = new byte[4];
                buffer[3] = tokenData[currentOptionOffset + 5];
                buffer[2] = tokenData[currentOptionOffset + 6];
                buffer[1] = tokenData[currentOptionOffset + 7];
                buffer[0] = tokenData[currentOptionOffset + 8];
                wrapped = java.nio.ByteBuffer.wrap(buffer); // big-endian by default
                int dataOffset = wrapped.getInt();

                if (connectionlogger.isLoggable(Level.FINER)) {
                    connectionlogger.fine(toString() + " FedAuthInfoOpt: ID=" + id + ", DataLen=" + dataLen
                            + ", Offset=" + dataOffset);
                }

                // offset is measured from optCount, so subtract to make offset measured
                // from the beginning of tokenData, 4 is the size of int
                dataOffset = dataOffset - 4;

                // if dataOffset points to a region within FedAuthInfoOpt or after the end of the token, throw
                if (dataOffset < totalOptionsSize || dataOffset >= tokenLen) {
                    if (connectionlogger.isLoggable(Level.SEVERE)) {
                        connectionlogger.severe(toString() + "FedAuthInfoDataOffset points to an invalid location.");
                    }
                    MessageFormat form = new MessageFormat(
                            SQLServerException.getErrString("R_FedAuthInfoInvalidOffset"));
                    throw new SQLServerException(form.format(new Object[] {dataOffset}), null);
                }

                // try to read data and throw if the arguments are bad, meaning the server sent us a bad token
                String data = null;
                try {
                    byte[] dataArray = new byte[dataLen];
                    System.arraycopy(tokenData, dataOffset, dataArray, 0, dataLen);
                    data = new String(dataArray, UTF_16LE);
                } catch (Exception e) {
                    connectionlogger.severe(toString() + "Failed to read FedAuthInfoData.");
                    throw new SQLServerException(SQLServerException.getErrString("R_FedAuthInfoFailedToReadData"), e);
                }

                if (connectionlogger.isLoggable(Level.FINER)) {
                    connectionlogger.fine(toString() + " FedAuthInfoData: " + data);
                }

                // store data in tempFedAuthInfo
                switch (id) {
                    case TDS.FEDAUTH_INFO_ID_SPN:
                        sqlFedAuthInfo.spn = data;
                        break;
                    case TDS.FEDAUTH_INFO_ID_STSURL:
                        sqlFedAuthInfo.stsurl = data;
                        break;
                    default:
                        if (connectionlogger.isLoggable(Level.FINER)) {
                            connectionlogger
                                    .fine(toString() + " Ignoring unknown federated authentication info option: " + id);
                        }
                        break;
                }
            }
        } else {
            if (connectionlogger.isLoggable(Level.SEVERE)) {
                connectionlogger.severe(
                        toString() + "FEDAUTHINFO token stream is not long enough to contain the data it claims to.");
            }
            MessageFormat form = new MessageFormat(
                    SQLServerException.getErrString("R_FedAuthInfoLengthTooShortForData"));
            throw new SQLServerException(form.format(new Object[] {tokenLen}), null);
        }

        if (null == sqlFedAuthInfo.spn || null == sqlFedAuthInfo.stsurl || sqlFedAuthInfo.spn.trim().isEmpty()
                || sqlFedAuthInfo.stsurl.trim().isEmpty()) {
            // We should be receiving both stsurl and spn
            if (connectionlogger.isLoggable(Level.SEVERE)) {
                connectionlogger.severe(toString() + "FEDAUTHINFO token stream does not contain both STSURL and SPN.");
            }
            throw new SQLServerException(SQLServerException.getErrString("R_FedAuthInfoDoesNotContainStsurlAndSpn"),
                    null);
        }

        onFedAuthInfo(sqlFedAuthInfo, tdsTokenHandler);
    }

    final class FedAuthTokenCommand extends UninterruptableTDSCommand {
        // Always update serialVersionUID when prompted.
        private static final long serialVersionUID = 1L;
        TDSTokenHandler tdsTokenHandler = null;
        SqlFedAuthToken sqlFedAuthToken = null;

        FedAuthTokenCommand(SqlFedAuthToken sqlFedAuthToken, TDSTokenHandler tdsTokenHandler) {
            super("FedAuth");
            this.tdsTokenHandler = tdsTokenHandler;
            this.sqlFedAuthToken = sqlFedAuthToken;
        }

        final boolean doExecute() throws SQLServerException {
            sendFedAuthToken(this, sqlFedAuthToken, tdsTokenHandler);
            return true;
        }
    }

    /**
     * Generates (if appropriate) and sends a Federated Authentication Access token to the server, using the Federated
     * Authentication Info.
     */
    void onFedAuthInfo(SqlFedAuthInfo fedAuthInfo, TDSTokenHandler tdsTokenHandler) throws SQLServerException {
        assert (null != activeConnectionProperties.getProperty(SQLServerDriverStringProperty.USER.toString())
                && null != activeConnectionProperties.getProperty(SQLServerDriverStringProperty.PASSWORD.toString()))
                || (authenticationString.equalsIgnoreCase(SqlAuthentication.ActiveDirectoryIntegrated.toString())
                        || authenticationString.equalsIgnoreCase(SqlAuthentication.ActiveDirectoryMSI.toString())
                                && fedAuthRequiredPreLoginResponse);

        assert null != fedAuthInfo;

        attemptRefreshTokenLocked = true;
        fedAuthToken = getFedAuthToken(fedAuthInfo);
        attemptRefreshTokenLocked = false;

        // fedAuthToken cannot be null.
        assert null != fedAuthToken;

        TDSCommand fedAuthCommand = new FedAuthTokenCommand(fedAuthToken, tdsTokenHandler);
        fedAuthCommand.execute(tdsChannel.getWriter(), tdsChannel.getReader(fedAuthCommand));
    }

    private SqlFedAuthToken getFedAuthToken(SqlFedAuthInfo fedAuthInfo) throws SQLServerException {
        SqlFedAuthToken fedAuthToken = null;

        // fedAuthInfo should not be null.
        assert null != fedAuthInfo;

        String user = activeConnectionProperties.getProperty(SQLServerDriverStringProperty.USER.toString());

        // No:of milliseconds to sleep for the inital back off.
        int sleepInterval = 100;

        while (true) {
            if (authenticationString.equalsIgnoreCase(SqlAuthentication.ActiveDirectoryPassword.toString())) {
                validateAdalLibrary("R_ADALMissing");
                fedAuthToken = SQLServerADAL4JUtils.getSqlFedAuthToken(fedAuthInfo, user,
                        activeConnectionProperties.getProperty(SQLServerDriverStringProperty.PASSWORD.toString()),
                        authenticationString);

                // Break out of the retry loop in successful case.
                break;
            } else if (authenticationString.equalsIgnoreCase(SqlAuthentication.ActiveDirectoryMSI.toString())) {
                fedAuthToken = getMSIAuthToken(fedAuthInfo.spn,
                        activeConnectionProperties.getProperty(SQLServerDriverStringProperty.MSI_CLIENT_ID.toString()));

                // Break out of the retry loop in successful case.
                break;
            } else if (authenticationString.equalsIgnoreCase(SqlAuthentication.ActiveDirectoryIntegrated.toString())) {

                // If operating system is windows and sqljdbc_auth is loaded then choose the DLL authentication.
                if (System.getProperty("os.name").toLowerCase(Locale.ENGLISH).startsWith("windows")
                        && AuthenticationJNI.isDllLoaded()) {
                    try {
                        FedAuthDllInfo dllInfo = AuthenticationJNI.getAccessTokenForWindowsIntegrated(
                                fedAuthInfo.stsurl, fedAuthInfo.spn, clientConnectionId.toString(),
                                ActiveDirectoryAuthentication.JDBC_FEDAUTH_CLIENT_ID, 0);

                        // AccessToken should not be null.
                        assert null != dllInfo.accessTokenBytes;
                        byte[] accessTokenFromDLL = dllInfo.accessTokenBytes;

                        String accessToken = new String(accessTokenFromDLL, UTF_16LE);
                        fedAuthToken = new SqlFedAuthToken(accessToken, dllInfo.expiresIn);

                        // Break out of the retry loop in successful case.
                        break;
                    } catch (DLLException adalException) {

                        // the sqljdbc_auth.dll return -1 for errorCategory, if unable to load the adalsql.dll
                        int errorCategory = adalException.GetCategory();
                        if (-1 == errorCategory) {
                            MessageFormat form = new MessageFormat(
                                    SQLServerException.getErrString("R_UnableLoadADALSqlDll"));
                            Object[] msgArgs = {Integer.toHexString(adalException.GetState())};
                            throw new SQLServerException(form.format(msgArgs), null);
                        }

                        int millisecondsRemaining = timerRemaining(timerExpire);
                        if (ActiveDirectoryAuthentication.GET_ACCESS_TOKEN_TANSISENT_ERROR != errorCategory
                                || timerHasExpired(timerExpire) || (sleepInterval >= millisecondsRemaining)) {

                            String errorStatus = Integer.toHexString(adalException.GetStatus());

                            if (connectionlogger.isLoggable(Level.FINER)) {
                                connectionlogger.fine(
                                        toString() + " SQLServerConnection.getFedAuthToken.AdalException category:"
                                                + errorCategory + " error: " + errorStatus);
                            }

                            MessageFormat form = new MessageFormat(
                                    SQLServerException.getErrString("R_ADALAuthenticationMiddleErrorMessage"));
                            String errorCode = Integer.toHexString(adalException.GetStatus()).toUpperCase();
                            Object[] msgArgs1 = {errorCode, adalException.GetState()};
                            SQLServerException middleException = new SQLServerException(form.format(msgArgs1),
                                    adalException);

                            form = new MessageFormat(SQLServerException.getErrString("R_ADALExecution"));
                            Object[] msgArgs = {user, authenticationString};
                            throw new SQLServerException(form.format(msgArgs), null, 0, middleException);
                        }

                        if (connectionlogger.isLoggable(Level.FINER)) {
                            connectionlogger.fine(toString() + " SQLServerConnection.getFedAuthToken sleeping: "
                                    + sleepInterval + " milliseconds.");
                            connectionlogger.fine(toString() + " SQLServerConnection.getFedAuthToken remaining: "
                                    + millisecondsRemaining + " milliseconds.");
                        }

                        try {
                            Thread.sleep(sleepInterval);
                        } catch (InterruptedException e1) {
                            // re-interrupt the current thread, in order to restore the thread's interrupt status.
                            Thread.currentThread().interrupt();
                        }
                        sleepInterval = sleepInterval * 2;
                    }
                }
                // else choose ADAL4J for integrated authentication. This option is supported for both windows and unix,
                // so we don't need to check the
                // OS version here.
                else {
                    // Check if ADAL4J library is available
                    validateAdalLibrary("R_DLLandADALMissing");
                    fedAuthToken = SQLServerADAL4JUtils.getSqlFedAuthTokenIntegrated(fedAuthInfo, authenticationString);
                }
                // Break out of the retry loop in successful case.
                break;
            }
        }

        return fedAuthToken;
    }

    private void validateAdalLibrary(String errorMessage) throws SQLServerException {
        try {
            Class.forName("com.microsoft.aad.adal4j.AuthenticationContext");
        } catch (ClassNotFoundException e) {
            // throw Exception for missing libraries
            MessageFormat form = new MessageFormat(SQLServerException.getErrString(errorMessage));
            throw new SQLServerException(form.format(new Object[] {authenticationString}), null, 0, null);
        }
    }

    private SqlFedAuthToken getMSIAuthToken(String resource, String msiClientId) throws SQLServerException {
        // IMDS upgrade time can take up to 70s
        final int imdsUpgradeTimeInMs = 70 * 1000;
        final List<Integer> retrySlots = new ArrayList<>();
        final String msiEndpoint = System.getenv("MSI_ENDPOINT");
        final String msiSecret = System.getenv("MSI_SECRET");

        StringBuilder urlString = new StringBuilder();
        int retry = 1, maxRetry = 1;

        /*
         * isAzureFunction is used for identifying if the current client application is running in a Virtual Machine
         * (without MSI environment variables) or App Service/Function (with MSI environment variables) as the APIs to
         * be called for acquiring MSI Token are different for both cases.
         */
        boolean isAzureFunction = null != msiEndpoint && !msiEndpoint.isEmpty() && null != msiSecret
                && !msiSecret.isEmpty();

        if (isAzureFunction) {
            urlString.append(msiEndpoint).append("?api-version=2017-09-01&resource=").append(resource);
        } else {
            urlString.append(ActiveDirectoryAuthentication.AZURE_REST_MSI_URL).append("&resource=").append(resource);
            // Retry acquiring access token upto 20 times due to possible IMDS upgrade (Applies to VM only)
            maxRetry = 20;
            // Simplified variant of Exponential BackOff
            for (int x = 0; x < maxRetry; x++) {
                retrySlots.add(500 * ((2 << 1) - 1) / 1000);
            }
        }

        // Append Client Id if available
        if (null != msiClientId && !msiClientId.isEmpty()) {
            if (isAzureFunction) {
                urlString.append("&clientid=").append(msiClientId);
            } else {
                urlString.append("&client_id=").append(msiClientId);
            }
        }

        // Loop while maxRetry reaches its limit
        while (retry <= maxRetry) {
            HttpURLConnection connection = null;

            try {
                connection = (HttpURLConnection) new URL(urlString.toString()).openConnection();
                connection.setRequestMethod("GET");

                if (isAzureFunction) {
                    connection.setRequestProperty("Secret", msiSecret);
                    if (connectionlogger.isLoggable(Level.FINER)) {
                        connectionlogger.finer(toString() + " Using Azure Function/App Service MSI auth: " + urlString);
                    }
                } else {
                    connection.setRequestProperty("Metadata", "true");
                    if (connectionlogger.isLoggable(Level.FINER)) {
                        connectionlogger.finer(toString() + " Using Azure MSI auth: " + urlString);
                    }
                }

                connection.connect();

                try (InputStream stream = connection.getInputStream()) {

                    BufferedReader reader = new BufferedReader(new InputStreamReader(stream, UTF_8), 100);
                    String result = reader.readLine();

                    int startIndex_AT = result.indexOf(ActiveDirectoryAuthentication.ACCESS_TOKEN_IDENTIFIER)
                            + ActiveDirectoryAuthentication.ACCESS_TOKEN_IDENTIFIER.length();

                    String accessToken = result.substring(startIndex_AT, result.indexOf("\"", startIndex_AT + 1));

                    Calendar cal = new Calendar.Builder().setInstant(new Date()).build();

                    if (isAzureFunction) {
                        // Fetch expires_on
                        int startIndex_ATX = result
                                .indexOf(ActiveDirectoryAuthentication.ACCESS_TOKEN_EXPIRES_ON_IDENTIFIER)
                                + ActiveDirectoryAuthentication.ACCESS_TOKEN_EXPIRES_ON_IDENTIFIER.length();
                        String accessTokenExpiry = result.substring(startIndex_ATX,
                                result.indexOf("\"", startIndex_ATX + 1));
                        if (connectionlogger.isLoggable(Level.FINER)) {
                            connectionlogger.finer(toString() + " MSI auth token expires on: " + accessTokenExpiry);
                        }

                        DateFormat df = new SimpleDateFormat(
                                ActiveDirectoryAuthentication.ACCESS_TOKEN_EXPIRES_ON_DATE_FORMAT);
                        cal = new Calendar.Builder().setInstant(df.parse(accessTokenExpiry)).build();
                    } else {
                        // Fetch expires_in
                        int startIndex_ATX = result
                                .indexOf(ActiveDirectoryAuthentication.ACCESS_TOKEN_EXPIRES_IN_IDENTIFIER)
                                + ActiveDirectoryAuthentication.ACCESS_TOKEN_EXPIRES_IN_IDENTIFIER.length();
                        String accessTokenExpiry = result.substring(startIndex_ATX,
                                result.indexOf("\"", startIndex_ATX + 1));
                        cal.add(Calendar.SECOND, Integer.parseInt(accessTokenExpiry));
                    }

                    return new SqlFedAuthToken(accessToken, cal.getTime());
                }
            } catch (Exception e) {
                retry++;
                // Below code applicable only when !isAzureFunctcion (VM)
                if (retry > maxRetry) {
                    // Do not retry if maxRetry limit has been reached.
                    break;
                } else {
                    try {
                        int responseCode = connection.getResponseCode();
                        // Check Error Response Code from Connection
                        if (410 == responseCode || 429 == responseCode || 404 == responseCode
                                || (500 <= responseCode && 599 >= responseCode)) {
                            try {
                                int retryTimeoutInMs = retrySlots.get(ThreadLocalRandom.current().nextInt(retry - 1));
                                // Error code 410 indicates IMDS upgrade is in progress, which can take up to 70s
                                retryTimeoutInMs = (responseCode == 410
                                        && retryTimeoutInMs < imdsUpgradeTimeInMs) ? imdsUpgradeTimeInMs
                                                                                   : retryTimeoutInMs;
                                Thread.sleep(retryTimeoutInMs);
                            } catch (InterruptedException ex) {
                                // Throw runtime exception as driver must not be interrupted here
                                throw new RuntimeException(ex);
                            }
                        } else {
                            if (null != msiClientId && !msiClientId.isEmpty()) {
                                SQLServerException.makeFromDriverError(this, null,
                                        SQLServerException.getErrString("R_MSITokenFailureClientId"), null, true);
                            } else {
                                SQLServerException.makeFromDriverError(this, null,
                                        SQLServerException.getErrString("R_MSITokenFailureImds"), null, true);
                            }
                        }
                    } catch (IOException io) {
                        // Throw error as unexpected if response code not available
                        SQLServerException.makeFromDriverError(this, null,
                                SQLServerException.getErrString("R_MSITokenFailureUnexpected"), null, true);
                    }
                }
            } finally {
                if (connection != null) {
                    connection.disconnect();
                }
            }
        }
        if (retry > maxRetry) {
            SQLServerException.makeFromDriverError(this, null, SQLServerException
                    .getErrString(isAzureFunction ? "R_MSITokenFailureEndpoint" : "R_MSITokenFailureImds"), null, true);
        }
        return null;
    }

    /**
     * Send the access token to the server.
     */
    private void sendFedAuthToken(FedAuthTokenCommand fedAuthCommand, SqlFedAuthToken fedAuthToken,
            TDSTokenHandler tdsTokenHandler) throws SQLServerException {
        assert null != fedAuthToken;
        assert null != fedAuthToken.accessToken;

        if (connectionlogger.isLoggable(Level.FINER)) {
            connectionlogger.fine(toString() + " Sending federated authentication token.");
        }

        TDSWriter tdsWriter = fedAuthCommand.startRequest(TDS.PKT_FEDAUTH_TOKEN_MESSAGE);

        byte[] accessToken = fedAuthToken.accessToken.getBytes(UTF_16LE);

        // Send total length (length of token plus 4 bytes for the token length field)
        // If we were sending a nonce, this would include that length as well
        tdsWriter.writeInt(accessToken.length + 4);

        // Send length of token
        tdsWriter.writeInt(accessToken.length);

        // Send federated authentication access token.
        tdsWriter.writeBytes(accessToken, 0, accessToken.length);

        TDSReader tdsReader;
        tdsReader = fedAuthCommand.startResponse();

        federatedAuthenticationRequested = true;

        TDSParser.parse(tdsReader, tdsTokenHandler);
    }

    final void processFeatureExtAck(TDSReader tdsReader) throws SQLServerException {
        tdsReader.readUnsignedByte(); // Reading FEATUREEXTACK_TOKEN 0xAE

        // read feature ID
        byte featureId;
        do {
            featureId = (byte) tdsReader.readUnsignedByte();

            if (featureId != TDS.FEATURE_EXT_TERMINATOR) {
                int dataLen;
                dataLen = tdsReader.readInt();

                byte[] data = new byte[dataLen];
                if (dataLen > 0) {
                    tdsReader.readBytes(data, 0, dataLen);
                }
                onFeatureExtAck(featureId, data);
            }
        } while (featureId != TDS.FEATURE_EXT_TERMINATOR);
    }

    private void onFeatureExtAck(byte featureId, byte[] data) throws SQLServerException {
        if (null != routingInfo) {
            return;
        }

        switch (featureId) {
            case TDS.TDS_FEATURE_EXT_FEDAUTH: {
                if (connectionlogger.isLoggable(Level.FINER)) {
                    connectionlogger.fine(
                            toString() + " Received feature extension acknowledgement for federated authentication.");
                }

                if (!federatedAuthenticationRequested) {
                    if (connectionlogger.isLoggable(Level.SEVERE)) {
                        connectionlogger.severe(toString() + " Did not request federated authentication.");
                    }
                    MessageFormat form = new MessageFormat(
                            SQLServerException.getErrString("R_UnrequestedFeatureAckReceived"));
                    Object[] msgArgs = {featureId};
                    throw new SQLServerException(form.format(msgArgs), null);
                }

                // _fedAuthFeatureExtensionData must not be null when _federatedAuthenticatonRequested == true
                assert null != fedAuthFeatureExtensionData;

                switch (fedAuthFeatureExtensionData.libraryType) {
                    case TDS.TDS_FEDAUTH_LIBRARY_ADAL:
                    case TDS.TDS_FEDAUTH_LIBRARY_SECURITYTOKEN:
                        // The server shouldn't have sent any additional data with the ack (like a nonce)
                        if (0 != data.length) {
                            if (connectionlogger.isLoggable(Level.SEVERE)) {
                                connectionlogger.severe(toString()
                                        + " Federated authentication feature extension ack for ADAL and Security Token includes extra data.");
                            }
                            throw new SQLServerException(
                                    SQLServerException.getErrString("R_FedAuthFeatureAckContainsExtraData"), null);
                        }
                        break;

                    default:
                        assert false; // Unknown _fedAuthLibrary type
                        if (connectionlogger.isLoggable(Level.SEVERE)) {
                            connectionlogger.severe(
                                    toString() + " Attempting to use unknown federated authentication library.");
                        }
                        MessageFormat form = new MessageFormat(
                                SQLServerException.getErrString("R_FedAuthFeatureAckUnknownLibraryType"));
                        Object[] msgArgs = {fedAuthFeatureExtensionData.libraryType};
                        throw new SQLServerException(form.format(msgArgs), null);
                }
                break;
            }
            case TDS.TDS_FEATURE_EXT_AE: {
                if (connectionlogger.isLoggable(Level.FINER)) {
                    connectionlogger.fine(toString() + " Received feature extension acknowledgement for AE.");
                }

                if (1 > data.length) {
                    throw new SQLServerException(SQLServerException.getErrString("R_InvalidAEVersionNumber"), null);
                }

                byte supportedTceVersion = data[0];
                if (0 == supportedTceVersion || supportedTceVersion > TDS.MAX_SUPPORTED_TCE_VERSION) {
                    throw new SQLServerException(SQLServerException.getErrString("R_InvalidAEVersionNumber"), null);
                }

                serverSupportsColumnEncryption = true;
                break;
            }
            case TDS.TDS_FEATURE_EXT_DATACLASSIFICATION: {
                if (connectionlogger.isLoggable(Level.FINER)) {
                    connectionlogger
                            .fine(toString() + " Received feature extension acknowledgement for Data Classification.");
                }

                if (2 != data.length) {
                    throw new SQLServerException(SQLServerException.getErrString("R_UnknownDataClsTokenNumber"), null);
                }

                byte supportedDataClassificationVersion = data[0];
                if ((0 == supportedDataClassificationVersion)
                        || (supportedDataClassificationVersion > TDS.MAX_SUPPORTED_DATA_CLASSIFICATION_VERSION)) {
                    throw new SQLServerException(SQLServerException.getErrString("R_InvalidDataClsVersionNumber"),
                            null);
                }

                byte enabled = data[1];
                serverSupportsDataClassification = enabled != 0;
                break;
            }
            case TDS.TDS_FEATURE_EXT_UTF8SUPPORT: {
                if (connectionlogger.isLoggable(Level.FINER)) {
                    connectionlogger.fine(toString() + " Received feature extension acknowledgement for UTF8 support.");
                }

                if (1 > data.length) {
                    throw new SQLServerException(SQLServerException.getErrString("R_unknownUTF8SupportValue"), null);
                }
                break;
            }
            default: {
                // Unknown feature ack
                throw new SQLServerException(SQLServerException.getErrString("R_UnknownFeatureAck"), null);
            }
        }
    }

    /*
     * Executes a DTC command
     */
    private void executeDTCCommand(int requestType, byte[] payload, String logContext) throws SQLServerException {
        final class DTCCommand extends UninterruptableTDSCommand {
            /**
             * Always update serialVersionUID when prompted.
             */
            private static final long serialVersionUID = 1L;
            private final int requestType;
            private final byte[] payload;

            DTCCommand(int requestType, byte[] payload, String logContext) {
                super(logContext);
                this.requestType = requestType;
                this.payload = payload;
            }

            final boolean doExecute() throws SQLServerException {
                TDSWriter tdsWriter = startRequest(TDS.PKT_DTC);

                tdsWriter.writeShort((short) requestType);
                if (null == payload) {
                    tdsWriter.writeShort((short) 0);
                } else {
                    assert payload.length <= Short.MAX_VALUE;
                    tdsWriter.writeShort((short) payload.length);
                    tdsWriter.writeBytes(payload);
                }

                TDSParser.parse(startResponse(), getLogContext());
                return true;
            }
        }

        executeCommand(new DTCCommand(requestType, payload, logContext));
    }

    /**
     * Delist the local transaction with DTC.
     * 
     * @throws SQLServerException
     */
    final void JTAUnenlistConnection() throws SQLServerException {
        // delist the connection
        executeDTCCommand(TDS.TM_PROPAGATE_XACT, null, "MS_DTC delist connection");
        inXATransaction = false;
    }

    /**
     * Enlist this connection's local transaction with MS DTC
     * 
     * @param cookie
     *        the cookie identifying the transaction
     * @throws SQLServerException
     */
    final void JTAEnlistConnection(byte cookie[]) throws SQLServerException {
        // Enlist the connection
        executeDTCCommand(TDS.TM_PROPAGATE_XACT, cookie, "MS_DTC enlist connection");

        // DTC sets the enlisted connection's isolation level to SERIALIZABLE by default.
        // Set the isolation level the way the app wants it.
        connectionCommand(sqlStatementToSetTransactionIsolationLevel(), "JTAEnlistConnection");
        inXATransaction = true;
    }

    /**
     * Convert to a String UCS16 encoding.
     * 
     * @param s
     *        the string
     * @throws SQLServerException
     * @return the encoded data
     */
    private byte[] toUCS16(String s) throws SQLServerException {
        if (s == null)
            return new byte[0];
        int l = s.length();
        byte data[] = new byte[l * 2];
        int offset = 0;
        for (int i = 0; i < l; i++) {
            int c = s.charAt(i);
            byte b1 = (byte) (c & 0xFF);
            data[offset++] = b1;
            data[offset++] = (byte) ((c >> 8) & 0xFF); // Unicode MSB
        }
        return data;
    }

    /**
     * Encrypt a password for the SQL Server logon.
     * 
     * @param pwd
     *        the password
     * @return the encrypted password
     */
    private byte[] encryptPassword(String pwd) {
        // Changed to handle non ascii passwords
        if (pwd == null)
            pwd = "";
        int len = pwd.length();
        byte data[] = new byte[len * 2];
        for (int i1 = 0; i1 < len; i1++) {
            int j1 = pwd.charAt(i1) ^ 0x5a5a;
            j1 = (j1 & 0xf) << 4 | (j1 & 0xf0) >> 4 | (j1 & 0xf00) << 4 | (j1 & 0xf000) >> 4;
            byte b1 = (byte) ((j1 & 0xFF00) >> 8);
            data[(i1 * 2) + 1] = b1;
            byte b2 = (byte) ((j1 & 0x00FF));
            data[(i1 * 2) + 0] = b2;
        }
        return data;
    }

    /**
     * Send a TDS 7.x logon packet.
     * 
     * @param secsTimeout
     *        (optional) if non-zero, seconds to wait for logon to be sent.
     * @throws SQLServerException
     */
    private void sendLogon(LogonCommand logonCommand, SSPIAuthentication authentication,
            FederatedAuthenticationFeatureExtensionData fedAuthFeatureExtensionData) throws SQLServerException {
        // TDS token handler class for processing logon responses.
        //
        // Note:
        // As a local inner class, LogonProcessor implicitly has access to private
        // members of SQLServerConnection. Certain JVM implementations generate
        // package scope accessors to any private members touched by this class,
        // effectively changing visibility of such members from private to package.
        // Therefore, it is IMPORTANT then for this class not to touch private
        // member variables in SQLServerConnection that contain secure information.
        final class LogonProcessor extends TDSTokenHandler {
            private final SSPIAuthentication auth;
            private byte[] secBlobOut = null;
            StreamLoginAck loginAckToken;

            LogonProcessor(SSPIAuthentication auth) {
                super("logon");
                this.auth = auth;
                this.loginAckToken = null;
            }

            boolean onSSPI(TDSReader tdsReader) throws SQLServerException {
                StreamSSPI ack = new StreamSSPI();
                ack.setFromTDS(tdsReader);

                // Extract SSPI data from the response. If another round trip is
                // required then we will start it after we finish processing the
                // rest of this response.
                boolean[] done = {false};
                secBlobOut = auth.GenerateClientContext(ack.sspiBlob, done);
                return true;
            }

            boolean onLoginAck(TDSReader tdsReader) throws SQLServerException {
                loginAckToken = new StreamLoginAck();
                loginAckToken.setFromTDS(tdsReader);
                sqlServerVersion = loginAckToken.sSQLServerVersion;
                tdsVersion = loginAckToken.tdsVersion;
                return true;
            }

            final boolean complete(LogonCommand logonCommand, TDSReader tdsReader) throws SQLServerException {
                // If we have the login ack already then we're done processing.
                if (null != loginAckToken)
                    return true;

                // No login ack yet. Check if there is more SSPI handshake to do...
                if (null != secBlobOut && 0 != secBlobOut.length) {
                    // Yes, there is. So start the next SSPI round trip and indicate to
                    // our caller that it needs to keep the processing loop going.
                    logonCommand.startRequest(TDS.PKT_SSPI).writeBytes(secBlobOut, 0, secBlobOut.length);
                    return false;
                }

                // The login ack comes in its own complete TDS response message.
                // So integrated auth effectively receives more response messages from
                // the server than it sends request messages from the driver.
                // To ensure that the rest of the response can be read, fake another
                // request to the server so that the channel sees int auth login
                // as a symmetric conversation.
                logonCommand.startRequest(TDS.PKT_SSPI);
                logonCommand.onRequestComplete();
                ++tdsChannel.numMsgsSent;

                TDSParser.parse(tdsReader, this);
                return true;
            }
        }

        // Cannot use SSPI when server has responded 0x01 for FedAuthRequired PreLogin Option.
        assert !(integratedSecurity && fedAuthRequiredPreLoginResponse);
        // Cannot use both SSPI and FedAuth
        assert (!integratedSecurity) || !(federatedAuthenticationInfoRequested || federatedAuthenticationRequested);
        // fedAuthFeatureExtensionData provided without fed auth feature request
        assert (null == fedAuthFeatureExtensionData)
                || (federatedAuthenticationInfoRequested || federatedAuthenticationRequested);
        // Fed Auth feature requested without specifying fedAuthFeatureExtensionData.
        assert (null != fedAuthFeatureExtensionData
                || !(federatedAuthenticationInfoRequested || federatedAuthenticationRequested));

        String sUser = activeConnectionProperties.getProperty(SQLServerDriverStringProperty.USER.toString());
        String sPwd = activeConnectionProperties.getProperty(SQLServerDriverStringProperty.PASSWORD.toString());
        String appName = activeConnectionProperties
                .getProperty(SQLServerDriverStringProperty.APPLICATION_NAME.toString());
        String interfaceLibName = "Microsoft JDBC Driver " + SQLJdbcVersion.major + "." + SQLJdbcVersion.minor;
        String databaseName = activeConnectionProperties
                .getProperty(SQLServerDriverStringProperty.DATABASE_NAME.toString());
        String serverName = (null != currentConnectPlaceHolder) ? currentConnectPlaceHolder.getServerName()
                                                                : activeConnectionProperties.getProperty(
                                                                        SQLServerDriverStringProperty.SERVER_NAME
                                                                                .toString());
        if (null != serverName && serverName.length() > 128) {
            serverName = serverName.substring(0, 128);
        }

        byte[] secBlob = new byte[0];
        boolean[] done = {false};
        if (null != authentication) {
            secBlob = authentication.GenerateClientContext(secBlob, done);
            sUser = null;
            sPwd = null;
        }

        byte hostnameBytes[] = toUCS16(hostName);
        byte userBytes[] = toUCS16(sUser);
        byte passwordBytes[] = encryptPassword(sPwd);
        int passwordLen = (null != passwordBytes) ? passwordBytes.length : 0;
        byte appNameBytes[] = toUCS16(appName);
        byte serverNameBytes[] = toUCS16(serverName);
        byte interfaceLibNameBytes[] = toUCS16(interfaceLibName);
        byte interfaceLibVersionBytes[] = {(byte) SQLJdbcVersion.build, (byte) SQLJdbcVersion.patch,
                (byte) SQLJdbcVersion.minor, (byte) SQLJdbcVersion.major};
        byte databaseNameBytes[] = toUCS16(databaseName);
        byte netAddress[] = new byte[6];
        int dataLen = 0;

        // Denali --> TDS 7.4, Katmai (10.0) & later 7.3B, Prelogin disconnects anything older
        if (serverMajorVersion >= 11) {
            tdsVersion = TDS.VER_DENALI;
        } else if (serverMajorVersion >= 10) {
            tdsVersion = TDS.VER_KATMAI;
        } else if (serverMajorVersion >= 9) {
            tdsVersion = TDS.VER_YUKON;
        } else {
            assert false : "prelogin did not disconnect for the old version: " + serverMajorVersion;
        }

        final int TDS_LOGIN_REQUEST_BASE_LEN = 94;
        TDSWriter tdsWriter = logonCommand.startRequest(TDS.PKT_LOGON70);

        int len = TDS_LOGIN_REQUEST_BASE_LEN + hostnameBytes.length + appNameBytes.length + serverNameBytes.length
                + interfaceLibNameBytes.length + databaseNameBytes.length + secBlob.length + 4;// AE is always on;

        // only add lengths of password and username if not using SSPI or requesting federated authentication info
        if (!integratedSecurity && !(federatedAuthenticationInfoRequested || federatedAuthenticationRequested)) {
            len = len + passwordLen + userBytes.length;
        }

        int aeOffset = len;
        // AE is always ON
        len += writeAEFeatureRequest(false, tdsWriter);
        if (federatedAuthenticationInfoRequested || federatedAuthenticationRequested) {
            len = len + writeFedAuthFeatureRequest(false, tdsWriter, fedAuthFeatureExtensionData);
        }

        // Data Classification is always enabled (by default)
        len += writeDataClassificationFeatureRequest(false, tdsWriter);

        len = len + writeUTF8SupportFeatureRequest(false, tdsWriter);

        len = len + 1; // add 1 to length because of FeatureEx terminator

        // Length of entire Login 7 packet
        tdsWriter.writeInt(len);
        tdsWriter.writeInt(tdsVersion);
        tdsWriter.writeInt(requestedPacketSize);
        tdsWriter.writeBytes(interfaceLibVersionBytes); // writeBytes() is little endian
        tdsWriter.writeInt(0); // Client process ID (0 = ??)
        tdsWriter.writeInt(0); // Primary server connection ID

        tdsWriter.writeByte((byte) ( // OptionFlags1:
        TDS.LOGIN_OPTION1_ORDER_X86 | // X86 byte order for numeric & datetime types
                TDS.LOGIN_OPTION1_CHARSET_ASCII | // ASCII character set
                TDS.LOGIN_OPTION1_FLOAT_IEEE_754 | // IEEE 754 floating point representation
                TDS.LOGIN_OPTION1_DUMPLOAD_ON | // Require dump/load BCP capabilities
                TDS.LOGIN_OPTION1_USE_DB_OFF | // No ENVCHANGE after USE DATABASE
                TDS.LOGIN_OPTION1_INIT_DB_FATAL | // Fail connection if initial database change fails
                TDS.LOGIN_OPTION1_SET_LANG_ON // Warn on SET LANGUAGE stmt
        ));

        tdsWriter.writeByte((byte) ( // OptionFlags2:
        TDS.LOGIN_OPTION2_INIT_LANG_FATAL | // Fail connection if initial language change fails
                TDS.LOGIN_OPTION2_ODBC_ON | // Use ODBC defaults (ANSI_DEFAULTS ON, IMPLICIT_TRANSACTIONS OFF, TEXTSIZE
                                            // inf, ROWCOUNT inf)
                (integratedSecurity ? // Use integrated security if requested
                                    TDS.LOGIN_OPTION2_INTEGRATED_SECURITY_ON
                                    : TDS.LOGIN_OPTION2_INTEGRATED_SECURITY_OFF)));

        // TypeFlags
        tdsWriter.writeByte((byte) (TDS.LOGIN_SQLTYPE_DEFAULT | (applicationIntent != null
                && applicationIntent.equals(ApplicationIntent.READ_ONLY) ? TDS.LOGIN_READ_ONLY_INTENT
                                                                         : TDS.LOGIN_READ_WRITE_INTENT)));

        // OptionFlags3
        byte colEncSetting;
        // AE is always ON
        {
            colEncSetting = TDS.LOGIN_OPTION3_FEATURE_EXTENSION;
        }

        // Accept unknown collations from Katmai & later servers
        tdsWriter.writeByte((byte) (TDS.LOGIN_OPTION3_DEFAULT | colEncSetting
                | ((serverMajorVersion >= 10) ? TDS.LOGIN_OPTION3_UNKNOWN_COLLATION_HANDLING : 0)));

        tdsWriter.writeInt((byte) 0); // Client time zone
        tdsWriter.writeInt((byte) 0); // Client LCID

        tdsWriter.writeShort((short) TDS_LOGIN_REQUEST_BASE_LEN);

        // Hostname
        tdsWriter.writeShort((short) ((hostName != null && !hostName.isEmpty()) ? hostName.length() : 0));
        dataLen += hostnameBytes.length;

        // Only send user/password over if not fSSPI or fed auth ADAL... If both user/password and SSPI are in login
        // rec, only SSPI is used.
        if (!integratedSecurity && !(federatedAuthenticationInfoRequested || federatedAuthenticationRequested)) {
            // User and Password
            tdsWriter.writeShort((short) (TDS_LOGIN_REQUEST_BASE_LEN + dataLen));
            tdsWriter.writeShort((short) (sUser == null ? 0 : sUser.length()));
            dataLen += userBytes.length;

            tdsWriter.writeShort((short) (TDS_LOGIN_REQUEST_BASE_LEN + dataLen));
            tdsWriter.writeShort((short) (sPwd == null ? 0 : sPwd.length()));
            dataLen += passwordLen;

        } else {
            // User and Password are null
            tdsWriter.writeShort((short) (0));
            tdsWriter.writeShort((short) (0));
            tdsWriter.writeShort((short) (0));
            tdsWriter.writeShort((short) (0));
        }

        // App name
        tdsWriter.writeShort((short) (TDS_LOGIN_REQUEST_BASE_LEN + dataLen));
        tdsWriter.writeShort((short) (appName == null ? 0 : appName.length()));
        dataLen += appNameBytes.length;

        // Server name
        tdsWriter.writeShort((short) (TDS_LOGIN_REQUEST_BASE_LEN + dataLen));
        tdsWriter.writeShort((short) (serverName == null ? 0 : serverName.length()));
        dataLen += serverNameBytes.length;

        // Unused
        tdsWriter.writeShort((short) (TDS_LOGIN_REQUEST_BASE_LEN + dataLen));
        // AE is always ON
        {
            tdsWriter.writeShort((short) 4);
            dataLen += 4;
        }

        // Interface library name
        assert null != interfaceLibName;
        tdsWriter.writeShort((short) (TDS_LOGIN_REQUEST_BASE_LEN + dataLen));
        tdsWriter.writeShort((short) (interfaceLibName.length()));
        dataLen += interfaceLibNameBytes.length;

        // Language
        tdsWriter.writeShort((short) 0);
        tdsWriter.writeShort((short) 0);

        // Database
        tdsWriter.writeShort((short) (TDS_LOGIN_REQUEST_BASE_LEN + dataLen));
        tdsWriter.writeShort((short) (databaseName == null ? 0 : databaseName.length()));
        dataLen += databaseNameBytes.length;

        // Client ID (from MAC addr)
        tdsWriter.writeBytes(netAddress);

        final int USHRT_MAX = 65535;
        // SSPI data
        if (!integratedSecurity) {
            tdsWriter.writeShort((short) 0);
            tdsWriter.writeShort((short) 0);
        } else {
            tdsWriter.writeShort((short) (TDS_LOGIN_REQUEST_BASE_LEN + dataLen));
            if (USHRT_MAX <= secBlob.length) {
                tdsWriter.writeShort((short) (USHRT_MAX));
            } else
                tdsWriter.writeShort((short) (secBlob.length));
        }

        // Database to attach during connection process
        tdsWriter.writeShort((short) 0);
        tdsWriter.writeShort((short) 0);

        if (tdsVersion >= TDS.VER_YUKON) {
            // TDS 7.2: Password change
            tdsWriter.writeShort((short) 0);
            tdsWriter.writeShort((short) 0);

            // TDS 7.2: 32-bit SSPI byte count (used if 16 bits above were not sufficient)
            if (USHRT_MAX <= secBlob.length)
                tdsWriter.writeInt(secBlob.length);
            else
                tdsWriter.writeInt((short) 0);
        }

        tdsWriter.writeBytes(hostnameBytes);

        // Don't allow user credentials to be logged
        tdsWriter.setDataLoggable(false);

        // if we are using SSPI or fed auth ADAL, do not send over username/password, since we will use SSPI instead
        if (!integratedSecurity && !(federatedAuthenticationInfoRequested || federatedAuthenticationRequested)) {
            tdsWriter.writeBytes(userBytes); // Username
            tdsWriter.writeBytes(passwordBytes); // Password (encrapted)
        }
        tdsWriter.setDataLoggable(true);

        tdsWriter.writeBytes(appNameBytes); // application name
        tdsWriter.writeBytes(serverNameBytes); // server name

        // AE is always ON
        tdsWriter.writeInt(aeOffset);

        tdsWriter.writeBytes(interfaceLibNameBytes); // interfaceLibName
        tdsWriter.writeBytes(databaseNameBytes); // databaseName

        // Don't allow user credentials to be logged
        tdsWriter.setDataLoggable(false);
        if (integratedSecurity)
            tdsWriter.writeBytes(secBlob, 0, secBlob.length);

        // AE is always ON
        writeAEFeatureRequest(true, tdsWriter);

        if (federatedAuthenticationInfoRequested || federatedAuthenticationRequested) {
            writeFedAuthFeatureRequest(true, tdsWriter, fedAuthFeatureExtensionData);
        }

        writeDataClassificationFeatureRequest(true, tdsWriter);
        writeUTF8SupportFeatureRequest(true, tdsWriter);

        tdsWriter.writeByte((byte) TDS.FEATURE_EXT_TERMINATOR);
        tdsWriter.setDataLoggable(true);

        LogonProcessor logonProcessor = new LogonProcessor(authentication);
        TDSReader tdsReader;
        do {
            tdsReader = logonCommand.startResponse();
            TDSParser.parse(tdsReader, logonProcessor);
        } while (!logonProcessor.complete(logonCommand, tdsReader));
    }

    /* --------------- JDBC 3.0 ------------- */

    /**
     * Checks that the holdability argument is one of the values allowed by the JDBC spec and by this driver.
     */
    private void checkValidHoldability(int holdability) throws SQLServerException {
        if (holdability != ResultSet.HOLD_CURSORS_OVER_COMMIT && holdability != ResultSet.CLOSE_CURSORS_AT_COMMIT) {
            MessageFormat form = new MessageFormat(SQLServerException.getErrString("R_invalidHoldability"));
            SQLServerException.makeFromDriverError(this, this, form.format(new Object[] {holdability}), null, true);
        }
    }

    /**
     * Checks that the proposed statement holdability matches this connection's current holdability.
     *
     * SQL Server doesn't support per-statement holdability, so the statement's proposed holdability must match its
     * parent connection's. Note that this doesn't stop anyone from changing the holdability of the connection after
     * creating the statement. Apps should always call Statement.getResultSetHoldability to check the holdability of
     * ResultSets that would be created, and/or ResultSet.getHoldability to check the holdability of an existing
     * ResultSet.
     */
    private void checkMatchesCurrentHoldability(int resultSetHoldability) throws SQLServerException {
        if (resultSetHoldability != this.holdability) {
            SQLServerException.makeFromDriverError(this, this,
                    SQLServerException.getErrString("R_sqlServerHoldability"), null, false);
        }
    }

    @Override
    public Statement createStatement(int nType, int nConcur, int resultSetHoldability) throws SQLServerException {
        loggerExternal.entering(getClassNameLogging(), "createStatement",
                new Object[] {nType, nConcur, resultSetHoldability});
        Statement st = createStatement(nType, nConcur, resultSetHoldability,
                SQLServerStatementColumnEncryptionSetting.UseConnectionSetting);
        loggerExternal.exiting(getClassNameLogging(), "createStatement", st);
        return st;
    }

    @Override
    public Statement createStatement(int nType, int nConcur, int resultSetHoldability,
            SQLServerStatementColumnEncryptionSetting stmtColEncSetting) throws SQLServerException {
        loggerExternal.entering(getClassNameLogging(), "createStatement",
                new Object[] {nType, nConcur, resultSetHoldability, stmtColEncSetting});
        checkClosed();
        checkValidHoldability(resultSetHoldability);
        checkMatchesCurrentHoldability(resultSetHoldability);
        Statement st = new SQLServerStatement(this, nType, nConcur, stmtColEncSetting);
        if (requestStarted) {
            addOpenStatement((ISQLServerStatement) st);
        }
        loggerExternal.exiting(getClassNameLogging(), "createStatement", st);
        return st;
    }

    @Override
    public PreparedStatement prepareStatement(java.lang.String sql, int nType, int nConcur,
            int resultSetHoldability) throws SQLServerException {
        loggerExternal.entering(getClassNameLogging(), "prepareStatement",
                new Object[] {nType, nConcur, resultSetHoldability});
        PreparedStatement st = prepareStatement(sql, nType, nConcur, resultSetHoldability,
                SQLServerStatementColumnEncryptionSetting.UseConnectionSetting);
        loggerExternal.exiting(getClassNameLogging(), "prepareStatement", st);
        return st;
    }

    @Override
    public PreparedStatement prepareStatement(java.lang.String sql, int nType, int nConcur, int resultSetHoldability,
            SQLServerStatementColumnEncryptionSetting stmtColEncSetting) throws SQLServerException {
        loggerExternal.entering(getClassNameLogging(), "prepareStatement",
                new Object[] {nType, nConcur, resultSetHoldability, stmtColEncSetting});
        checkClosed();
        checkValidHoldability(resultSetHoldability);
        checkMatchesCurrentHoldability(resultSetHoldability);

        PreparedStatement st = new SQLServerPreparedStatement(this, sql, nType, nConcur, stmtColEncSetting);

        if (requestStarted) {
            addOpenStatement((ISQLServerStatement) st);
        }

        loggerExternal.exiting(getClassNameLogging(), "prepareStatement", st);
        return st;
    }

    @Override
    public CallableStatement prepareCall(String sql, int nType, int nConcur,
            int resultSetHoldability) throws SQLServerException {
        loggerExternal.entering(getClassNameLogging(), "prepareStatement",
                new Object[] {nType, nConcur, resultSetHoldability});
        CallableStatement st = prepareCall(sql, nType, nConcur, resultSetHoldability,
                SQLServerStatementColumnEncryptionSetting.UseConnectionSetting);
        loggerExternal.exiting(getClassNameLogging(), "prepareCall", st);
        return st;
    }

    @Override
    public CallableStatement prepareCall(String sql, int nType, int nConcur, int resultSetHoldability,
            SQLServerStatementColumnEncryptionSetting stmtColEncSetiing) throws SQLServerException {
        loggerExternal.entering(getClassNameLogging(), "prepareStatement",
                new Object[] {nType, nConcur, resultSetHoldability, stmtColEncSetiing});
        checkClosed();
        checkValidHoldability(resultSetHoldability);
        checkMatchesCurrentHoldability(resultSetHoldability);

        CallableStatement st = new SQLServerCallableStatement(this, sql, nType, nConcur, stmtColEncSetiing);

        if (requestStarted) {
            addOpenStatement((ISQLServerStatement) st);
        }

        loggerExternal.exiting(getClassNameLogging(), "prepareCall", st);
        return st;
    }

    /* JDBC 3.0 Auto generated keys */

    @Override
    public PreparedStatement prepareStatement(String sql, int flag) throws SQLServerException {
        loggerExternal.entering(getClassNameLogging(), "prepareStatement", new Object[] {sql, flag});

        SQLServerPreparedStatement ps = (SQLServerPreparedStatement) prepareStatement(sql, flag,
                SQLServerStatementColumnEncryptionSetting.UseConnectionSetting);

        loggerExternal.exiting(getClassNameLogging(), "prepareStatement", ps);
        return ps;
    }

    @Override
    public PreparedStatement prepareStatement(String sql, int flag,
            SQLServerStatementColumnEncryptionSetting stmtColEncSetting) throws SQLServerException {
        loggerExternal.entering(getClassNameLogging(), "prepareStatement", new Object[] {sql, flag, stmtColEncSetting});
        checkClosed();
        SQLServerPreparedStatement ps = (SQLServerPreparedStatement) prepareStatement(sql, ResultSet.TYPE_FORWARD_ONLY,
                ResultSet.CONCUR_READ_ONLY, stmtColEncSetting);
        ps.bRequestedGeneratedKeys = (flag == Statement.RETURN_GENERATED_KEYS);
        loggerExternal.exiting(getClassNameLogging(), "prepareStatement", ps);
        return ps;
    }

    @Override
    public PreparedStatement prepareStatement(String sql, int[] columnIndexes) throws SQLServerException {
        loggerExternal.entering(getClassNameLogging(), "prepareStatement", new Object[] {sql, columnIndexes});
        SQLServerPreparedStatement ps = (SQLServerPreparedStatement) prepareStatement(sql, columnIndexes,
                SQLServerStatementColumnEncryptionSetting.UseConnectionSetting);

        loggerExternal.exiting(getClassNameLogging(), "prepareStatement", ps);
        return ps;
    }

    @Override
    public PreparedStatement prepareStatement(String sql, int[] columnIndexes,
            SQLServerStatementColumnEncryptionSetting stmtColEncSetting) throws SQLServerException {
        loggerExternal.entering(getClassNameLogging(), "prepareStatement",
                new Object[] {sql, columnIndexes, stmtColEncSetting});

        checkClosed();
        if (columnIndexes == null || columnIndexes.length != 1) {
            SQLServerException.makeFromDriverError(this, this,
                    SQLServerException.getErrString("R_invalidColumnArrayLength"), null, false);
        }
        SQLServerPreparedStatement ps = (SQLServerPreparedStatement) prepareStatement(sql, ResultSet.TYPE_FORWARD_ONLY,
                ResultSet.CONCUR_READ_ONLY, stmtColEncSetting);
        ps.bRequestedGeneratedKeys = true;
        loggerExternal.exiting(getClassNameLogging(), "prepareStatement", ps);
        return ps;
    }

    @Override
    public PreparedStatement prepareStatement(String sql, String[] columnNames) throws SQLServerException {
        loggerExternal.entering(getClassNameLogging(), "prepareStatement", new Object[] {sql, columnNames});

        SQLServerPreparedStatement ps = (SQLServerPreparedStatement) prepareStatement(sql, columnNames,
                SQLServerStatementColumnEncryptionSetting.UseConnectionSetting);

        loggerExternal.exiting(getClassNameLogging(), "prepareStatement", ps);
        return ps;
    }

    @Override
    public PreparedStatement prepareStatement(String sql, String[] columnNames,
            SQLServerStatementColumnEncryptionSetting stmtColEncSetting) throws SQLServerException {
        loggerExternal.entering(getClassNameLogging(), "prepareStatement",
                new Object[] {sql, columnNames, stmtColEncSetting});
        checkClosed();
        if (columnNames == null || columnNames.length != 1) {
            SQLServerException.makeFromDriverError(this, this,
                    SQLServerException.getErrString("R_invalidColumnArrayLength"), null, false);
        }
        SQLServerPreparedStatement ps = (SQLServerPreparedStatement) prepareStatement(sql, ResultSet.TYPE_FORWARD_ONLY,
                ResultSet.CONCUR_READ_ONLY, stmtColEncSetting);
        ps.bRequestedGeneratedKeys = true;
        loggerExternal.exiting(getClassNameLogging(), "prepareStatement", ps);
        return ps;
    }

    /* JDBC 3.0 Savepoints */

    @Override
    public void releaseSavepoint(Savepoint savepoint) throws SQLException {
        loggerExternal.entering(getClassNameLogging(), "releaseSavepoint", savepoint);
        SQLServerException.throwNotSupportedException(this, null);
    }

    final private Savepoint setNamedSavepoint(String sName) throws SQLServerException {
        if (databaseAutoCommitMode) {
            SQLServerException.makeFromDriverError(this, this, SQLServerException.getErrString("R_cantSetSavepoint"),
                    null, false);
        }

        SQLServerSavepoint s = new SQLServerSavepoint(this, sName);

        // Create the named savepoint. Note that we explicitly start a transaction if we
        // are not already in one. This is to allow the savepoint to be created even if
        // setSavepoint() is called before executing any other implicit-transaction-starting
        // statements. Also note that the way we create this transaction is rather weird.
        // This is because the server creates a nested transaction (@@TRANCOUNT = 2) rather
        // than just the outer transaction (@@TRANCOUNT = 1). Should this limitation ever
        // change, the T-SQL below should still work.
        connectionCommand("IF @@TRANCOUNT = 0 BEGIN BEGIN TRAN IF @@TRANCOUNT = 2 COMMIT TRAN END SAVE TRAN "
                + Util.escapeSQLId(s.getLabel()), "setSavepoint");

        return s;
    }

    @Override
    public Savepoint setSavepoint(String sName) throws SQLServerException {
        loggerExternal.entering(getClassNameLogging(), "setSavepoint", sName);
        if (loggerExternal.isLoggable(Level.FINER) && Util.isActivityTraceOn()) {
            loggerExternal.finer(toString() + " ActivityId: " + ActivityCorrelator.getNext().toString());
        }
        checkClosed();
        Savepoint pt = setNamedSavepoint(sName);
        loggerExternal.exiting(getClassNameLogging(), "setSavepoint", pt);
        return pt;
    }

    @Override
    public Savepoint setSavepoint() throws SQLServerException {
        loggerExternal.entering(getClassNameLogging(), "setSavepoint");
        if (loggerExternal.isLoggable(Level.FINER) && Util.isActivityTraceOn()) {
            loggerExternal.finer(toString() + " ActivityId: " + ActivityCorrelator.getNext().toString());
        }
        checkClosed();
        Savepoint pt = setNamedSavepoint(null);
        loggerExternal.exiting(getClassNameLogging(), "setSavepoint", pt);
        return pt;
    }

    @Override
    public void rollback(Savepoint s) throws SQLServerException {
        loggerExternal.entering(getClassNameLogging(), "rollback", s);
        if (loggerExternal.isLoggable(Level.FINER) && Util.isActivityTraceOn()) {
            loggerExternal.finer(toString() + " ActivityId: " + ActivityCorrelator.getNext().toString());
        }
        checkClosed();
        if (databaseAutoCommitMode) {
            SQLServerException.makeFromDriverError(this, this, SQLServerException.getErrString("R_cantInvokeRollback"),
                    null, false);
        }
        connectionCommand("IF @@TRANCOUNT > 0 ROLLBACK TRAN " + Util.escapeSQLId(((SQLServerSavepoint) s).getLabel()),
                "rollbackSavepoint");
        loggerExternal.exiting(getClassNameLogging(), "rollback");
    }

    @Override
    public int getHoldability() throws SQLServerException {
        loggerExternal.entering(getClassNameLogging(), "getHoldability");
        if (loggerExternal.isLoggable(Level.FINER))
            loggerExternal.exiting(getClassNameLogging(), "getHoldability", holdability);
        return holdability;
    }

    @Override
    public void setHoldability(int holdability) throws SQLServerException {
        loggerExternal.entering(getClassNameLogging(), "setHoldability", holdability);

        if (loggerExternal.isLoggable(Level.FINER) && Util.isActivityTraceOn()) {
            loggerExternal.finer(toString() + " ActivityId: " + ActivityCorrelator.getNext().toString());
        }
        checkValidHoldability(holdability);
        checkClosed();

        if (this.holdability != holdability) {
            assert ResultSet.HOLD_CURSORS_OVER_COMMIT == holdability
                    || ResultSet.CLOSE_CURSORS_AT_COMMIT == holdability : "invalid holdability " + holdability;

            connectionCommand(
                    (holdability == ResultSet.CLOSE_CURSORS_AT_COMMIT) ? "SET CURSOR_CLOSE_ON_COMMIT ON"
                                                                       : "SET CURSOR_CLOSE_ON_COMMIT OFF",
                    "setHoldability");

            this.holdability = holdability;
        }

        loggerExternal.exiting(getClassNameLogging(), "setHoldability");
    }

    @Override
    public int getNetworkTimeout() throws SQLException {
        loggerExternal.entering(getClassNameLogging(), "getNetworkTimeout");

        checkClosed();

        int timeout = 0;
        try {
            timeout = tdsChannel.getNetworkTimeout();
        } catch (IOException ioe) {
            terminate(SQLServerException.DRIVER_ERROR_IO_FAILED, ioe.getMessage(), ioe);
        }

        loggerExternal.exiting(getClassNameLogging(), "getNetworkTimeout");
        return timeout;
    }

    @Override
    public void setNetworkTimeout(Executor executor, int timeout) throws SQLException {
        loggerExternal.entering(getClassNameLogging(), "setNetworkTimeout", timeout);

        if (timeout < 0) {
            MessageFormat form = new MessageFormat(SQLServerException.getErrString("R_invalidSocketTimeout"));
            Object[] msgArgs = {timeout};
            SQLServerException.makeFromDriverError(this, this, form.format(msgArgs), null, false);
        }

        checkClosed();

        // check for setNetworkTimeout permission
        SecurityManager secMgr = System.getSecurityManager();
        if (secMgr != null) {
            try {
                SQLPermission perm = new SQLPermission(SET_NETWORK_TIMEOUT_PERM);
                secMgr.checkPermission(perm);
            } catch (SecurityException ex) {
                MessageFormat form = new MessageFormat(SQLServerException.getErrString("R_permissionDenied"));
                Object[] msgArgs = {SET_NETWORK_TIMEOUT_PERM};
                SQLServerException.makeFromDriverError(this, this, form.format(msgArgs), null, true);
            }
        }

        try {
            tdsChannel.setNetworkTimeout(timeout);
        } catch (IOException ioe) {
            terminate(SQLServerException.DRIVER_ERROR_IO_FAILED, ioe.getMessage(), ioe);
        }

        loggerExternal.exiting(getClassNameLogging(), "setNetworkTimeout");
    }

    @Override
    public String getSchema() throws SQLException {
        loggerExternal.entering(getClassNameLogging(), "getSchema");

        checkClosed();

        try (SQLServerStatement stmt = (SQLServerStatement) this.createStatement();
                SQLServerResultSet resultSet = stmt.executeQueryInternal("SELECT SCHEMA_NAME()")) {
            if (resultSet != null) {
                resultSet.next();
                return resultSet.getString(1);
            } else {
                SQLServerException.makeFromDriverError(this, this, SQLServerException.getErrString("R_getSchemaError"),
                        null, true);
            }
        } catch (SQLException e) {
            if (isSessionUnAvailable()) {
                throw e;
            }

            SQLServerException.makeFromDriverError(this, this, SQLServerException.getErrString("R_getSchemaError"),
                    null, true);
        }

        loggerExternal.exiting(getClassNameLogging(), "getSchema");
        return null;
    }

    @Override
    public void setSchema(String schema) throws SQLException {
        loggerExternal.entering(getClassNameLogging(), "setSchema", schema);
        checkClosed();
        addWarning(SQLServerException.getErrString("R_setSchemaWarning"));

        loggerExternal.exiting(getClassNameLogging(), "setSchema");
    }

    @Override
    public void setSendTimeAsDatetime(boolean sendTimeAsDateTimeValue) {
        sendTimeAsDatetime = sendTimeAsDateTimeValue;
    }

    public void setUseFmtOnly(boolean useFmtOnlyValue) {
        this.useFmtOnly = useFmtOnlyValue;
    }

    @Override
    public java.sql.Array createArrayOf(String typeName, Object[] elements) throws SQLException {
        SQLServerException.throwNotSupportedException(this, null);
        return null;
    }

    @Override
    public java.sql.Blob createBlob() throws SQLException {
        checkClosed();
        return new SQLServerBlob(this);
    }

    @Override
    public java.sql.Clob createClob() throws SQLException {
        checkClosed();
        return new SQLServerClob(this);
    }

    @Override
    public java.sql.NClob createNClob() throws SQLException {
        checkClosed();
        return new SQLServerNClob(this);
    }

    @Override
    public SQLXML createSQLXML() throws SQLException {
        loggerExternal.entering(getClassNameLogging(), "createSQLXML");
        SQLXML sqlxml = new SQLServerSQLXML(this);

        if (loggerExternal.isLoggable(Level.FINER))
            loggerExternal.exiting(getClassNameLogging(), "createSQLXML", sqlxml);
        return sqlxml;
    }

    @Override
    public java.sql.Struct createStruct(String typeName, Object[] attributes) throws SQLException {
        SQLServerException.throwNotSupportedException(this, null);
        return null;
    }

    String getTrustedServerNameAE() throws SQLServerException {
        return trustedServerNameAE.toUpperCase();
    }

    @Override
    public Properties getClientInfo() throws SQLException {
        loggerExternal.entering(getClassNameLogging(), "getClientInfo");
        checkClosed();
        Properties p = new Properties();
        loggerExternal.exiting(getClassNameLogging(), "getClientInfo", p);
        return p;
    }

    @Override
    public String getClientInfo(String name) throws SQLException {
        loggerExternal.entering(getClassNameLogging(), "getClientInfo", name);
        checkClosed();
        loggerExternal.exiting(getClassNameLogging(), "getClientInfo", null);
        return null;
    }

    @Override
    public void setClientInfo(Properties properties) throws SQLClientInfoException {
        loggerExternal.entering(getClassNameLogging(), "setClientInfo", properties);
        // This function is only marked as throwing only SQLClientInfoException so the conversion is necessary
        try {
            checkClosed();
        } catch (SQLServerException ex) {
            SQLClientInfoException info = new SQLClientInfoException();
            info.initCause(ex);
            throw info;
        }

        if (!properties.isEmpty()) {
            Enumeration<?> e = properties.keys();
            while (e.hasMoreElements()) {
                MessageFormat form = new MessageFormat(SQLServerException.getErrString("R_invalidProperty"));
                Object[] msgArgs = {e.nextElement()};
                addWarning(form.format(msgArgs));
            }
        }
        loggerExternal.exiting(getClassNameLogging(), "setClientInfo");
    }

    @Override
    public void setClientInfo(String name, String value) throws SQLClientInfoException {
        loggerExternal.entering(getClassNameLogging(), "setClientInfo", new Object[] {name, value});
        // This function is only marked as throwing only SQLClientInfoException so the conversion is necessary
        try {
            checkClosed();
        } catch (SQLServerException ex) {
            SQLClientInfoException info = new SQLClientInfoException();
            info.initCause(ex);
            throw info;
        }
        MessageFormat form = new MessageFormat(SQLServerException.getErrString("R_invalidProperty"));
        Object[] msgArgs = {name};
        addWarning(form.format(msgArgs));
        loggerExternal.exiting(getClassNameLogging(), "setClientInfo");
    }

    /**
     * Determine whether the connection is still valid.
     *
     * The driver shall submit a query on the connection or use some other mechanism that positively verifies the
     * connection is still valid when this method is called.
     *
     * The query submitted by the driver to validate the connection shall be executed in the context of the current
     * transaction.
     *
     * @param timeout
     *        The time in seconds to wait for the database operation used to validate the connection to complete. If the
     *        timeout period expires before the operation completes, this method returns false. A value of 0 indicates a
     *        timeout is not applied to the database operation. Note that if the value is 0, the call to isValid may
     *        block indefinitely if the connection is not valid...
     *
     * @return true if the connection has not been closed and is still valid.
     *
     * @throws SQLException
     *         if the value supplied for the timeout is less than 0.
     */
    @Override
    public boolean isValid(int timeout) throws SQLException {
        loggerExternal.entering(getClassNameLogging(), "isValid", timeout);

        // Throw an exception if the timeout is invalid
        if (timeout < 0) {
            MessageFormat form = new MessageFormat(SQLServerException.getErrString("R_invalidQueryTimeOutValue"));
            Object[] msgArgs = {timeout};
            SQLServerException.makeFromDriverError(this, this, form.format(msgArgs), null, true);
        }

        // Return false if the connection is closed
        if (isSessionUnAvailable())
            return false;

        boolean isValid = true;
        try (SQLServerStatement stmt = new SQLServerStatement(this, ResultSet.TYPE_FORWARD_ONLY,
                ResultSet.CONCUR_READ_ONLY, SQLServerStatementColumnEncryptionSetting.UseConnectionSetting)) {

            // If asked, limit the time to wait for the query to complete.
            if (0 != timeout)
                stmt.setQueryTimeout(timeout);

            /*
             * Try to execute the query. If this succeeds, then the connection is valid. If it fails (throws an
             * exception), then the connection is not valid. If a timeout was provided, execution throws an
             * "query timed out" exception if the query fails to execute in that time.
             */
            stmt.executeQueryInternal("SELECT 1");
        } catch (SQLException e) {
            isValid = false;
            /*
             * Do not propagate SQLExceptions from query execution or statement closure. The connection is considered to
             * be invalid if the statement fails to close, even though query execution succeeded.
             */
            connectionlogger.fine(toString() + " Exception checking connection validity: " + e.getMessage());
        }

        loggerExternal.exiting(getClassNameLogging(), "isValid", isValid);
        return isValid;
    }

    @Override
    public boolean isWrapperFor(Class<?> iface) throws SQLException {
        loggerExternal.entering(getClassNameLogging(), "isWrapperFor", iface);
        boolean f = iface.isInstance(this);
        loggerExternal.exiting(getClassNameLogging(), "isWrapperFor", f);
        return f;
    }

    @Override
    public <T> T unwrap(Class<T> iface) throws SQLException {
        loggerExternal.entering(getClassNameLogging(), "unwrap", iface);
        T t;
        try {
            t = iface.cast(this);
        } catch (ClassCastException e) {

            SQLServerException newe = new SQLServerException(e.getMessage(), e);
            throw newe;
        }
        loggerExternal.exiting(getClassNameLogging(), "unwrap", t);
        return t;
    }

    private boolean requestStarted = false;
    private boolean originalDatabaseAutoCommitMode;
    private int originalTransactionIsolationLevel;
    private int originalNetworkTimeout;
    private int originalHoldability;
    private boolean originalSendTimeAsDatetime;
    private int originalStatementPoolingCacheSize;
    private boolean originalDisableStatementPooling;
    private int originalServerPreparedStatementDiscardThreshold;
    private Boolean originalEnablePrepareOnFirstPreparedStatementCall;
    private String originalSCatalog;
    private boolean originalUseBulkCopyForBatchInsert;
    private volatile SQLWarning originalSqlWarnings;
    private List<ISQLServerStatement> openStatements;
    private boolean originalUseFmtOnly;

    protected void beginRequestInternal() throws SQLException {
        loggerExternal.entering(getClassNameLogging(), "beginRequest", this);
        synchronized (this) {
            if (!requestStarted) {
                originalDatabaseAutoCommitMode = databaseAutoCommitMode;
                originalTransactionIsolationLevel = transactionIsolationLevel;
                originalNetworkTimeout = getNetworkTimeout();
                originalHoldability = holdability;
                originalSendTimeAsDatetime = sendTimeAsDatetime;
                originalStatementPoolingCacheSize = statementPoolingCacheSize;
                originalDisableStatementPooling = disableStatementPooling;
                originalServerPreparedStatementDiscardThreshold = getServerPreparedStatementDiscardThreshold();
                originalEnablePrepareOnFirstPreparedStatementCall = getEnablePrepareOnFirstPreparedStatementCall();
                originalSCatalog = sCatalog;
                originalUseBulkCopyForBatchInsert = getUseBulkCopyForBatchInsert();
                originalSqlWarnings = sqlWarnings;
                openStatements = new LinkedList<ISQLServerStatement>();
                originalUseFmtOnly = useFmtOnly;
                requestStarted = true;
            }
        }
        loggerExternal.exiting(getClassNameLogging(), "beginRequest", this);
    }

    protected void endRequestInternal() throws SQLException {
        loggerExternal.entering(getClassNameLogging(), "endRequest", this);
        synchronized (this) {
            if (requestStarted) {
                if (!databaseAutoCommitMode) {
                    rollback();
                }
                if (databaseAutoCommitMode != originalDatabaseAutoCommitMode) {
                    setAutoCommit(originalDatabaseAutoCommitMode);
                }
                if (transactionIsolationLevel != originalTransactionIsolationLevel) {
                    setTransactionIsolation(originalTransactionIsolationLevel);
                }
                if (getNetworkTimeout() != originalNetworkTimeout) {
                    setNetworkTimeout(null, originalNetworkTimeout);
                }
                if (holdability != originalHoldability) {
                    setHoldability(originalHoldability);
                }
                if (sendTimeAsDatetime != originalSendTimeAsDatetime) {
                    setSendTimeAsDatetime(originalSendTimeAsDatetime);
                }
                if (useFmtOnly != originalUseFmtOnly) {
                    setUseFmtOnly(originalUseFmtOnly);
                }
                if (statementPoolingCacheSize != originalStatementPoolingCacheSize) {
                    setStatementPoolingCacheSize(originalStatementPoolingCacheSize);
                }
                if (disableStatementPooling != originalDisableStatementPooling) {
                    setDisableStatementPooling(originalDisableStatementPooling);
                }
                if (getServerPreparedStatementDiscardThreshold() != originalServerPreparedStatementDiscardThreshold) {
                    setServerPreparedStatementDiscardThreshold(originalServerPreparedStatementDiscardThreshold);
                }
                if (getEnablePrepareOnFirstPreparedStatementCall() != originalEnablePrepareOnFirstPreparedStatementCall) {
                    setEnablePrepareOnFirstPreparedStatementCall(originalEnablePrepareOnFirstPreparedStatementCall);
                }
                if (!sCatalog.equals(originalSCatalog)) {
                    setCatalog(originalSCatalog);
                }
                if (getUseBulkCopyForBatchInsert() != originalUseBulkCopyForBatchInsert) {
                    setUseBulkCopyForBatchInsert(originalUseBulkCopyForBatchInsert);
                }
                sqlWarnings = originalSqlWarnings;
                if (null != openStatements) {
                    while (!openStatements.isEmpty()) {
                        try (Statement st = openStatements.get(0)) {}
                    }
                    openStatements.clear();
                }
                requestStarted = false;
            }
        }
        loggerExternal.exiting(getClassNameLogging(), "endRequest", this);
    }

    /**
     * Replaces JDBC syntax parameter markets '?' with SQL Server parameter markers @p1, @p2 etc...
     * 
     * @param sql
     *        the user's SQL
     * @throws SQLServerException
     * @return the returned syntax
     */
    static final char[] OUT = {' ', 'O', 'U', 'T'};

    String replaceParameterMarkers(String sqlSrc, int[] paramPositions, Parameter[] params,
            boolean isReturnValueSyntax) throws SQLServerException {
        final int MAX_PARAM_NAME_LEN = 6;
        char[] sqlDst = new char[sqlSrc.length() + params.length * (MAX_PARAM_NAME_LEN + OUT.length)];
        int dstBegin = 0;
        int srcBegin = 0;
        int nParam = 0;

        int paramIndex = 0;
        while (true) {
            int srcEnd = (paramIndex >= paramPositions.length) ? sqlSrc.length() : paramPositions[paramIndex];
            sqlSrc.getChars(srcBegin, srcEnd, sqlDst, dstBegin);
            dstBegin += srcEnd - srcBegin;

            if (sqlSrc.length() == srcEnd)
                break;

            dstBegin += makeParamName(nParam++, sqlDst, dstBegin);
            srcBegin = srcEnd + 1;

            if (params[paramIndex++].isOutput()) {
                if (!isReturnValueSyntax || paramIndex > 1) {
                    System.arraycopy(OUT, 0, sqlDst, dstBegin, OUT.length);
                    dstBegin += OUT.length;
                }
            }
        }

        while (dstBegin < sqlDst.length)
            sqlDst[dstBegin++] = ' ';

        return new String(sqlDst);
    }

    /**
     * Makes a SQL Server style parameter name.
     * 
     * @param nParam
     *        the parameter number
     * @param name
     *        the parameter name
     * @param offset
     * @return int
     */
    static int makeParamName(int nParam, char[] name, int offset) {
        name[offset + 0] = '@';
        name[offset + 1] = 'P';
        if (nParam < 10) {
            name[offset + 2] = (char) ('0' + nParam);
            return 3;
        } else {
            if (nParam < 100) {
                int nBase = 2;
                while (true) { // make a char[] representation of the param number 2.26
                    if (nParam < nBase * 10) {
                        name[offset + 2] = (char) ('0' + (nBase - 1));
                        name[offset + 3] = (char) ('0' + (nParam - ((nBase - 1) * 10)));
                        return 4;
                    }
                    nBase++;
                }
            } else {
                String sParam = "" + nParam;
                sParam.getChars(0, sParam.length(), name, offset + 2);
                return 2 + sParam.length();
            }
        }
    }

    /**
     * Notify any interested parties (e.g. pooling managers) of a ConnectionEvent activity on the connection. Calling
     * notifyPooledConnection with null event will place this connection back in the pool. Calling
     * notifyPooledConnection with a non-null event is used to notify the pooling manager that the connection is bad and
     * should be removed from the pool.
     */
    void notifyPooledConnection(SQLServerException e) {
        synchronized (this) {
            if (null != pooledConnectionParent) {
                pooledConnectionParent.notifyEvent(e);
            }
        }

    }

    // Detaches this connection from connection pool.
    void DetachFromPool() {
        synchronized (this) {
            pooledConnectionParent = null;
        }
    }

    /**
     * Determines the listening port of a named SQL Server instance.
     * 
     * @param server
     *        the server name
     * @param instanceName
     *        the instance
     * @throws SQLServerException
     * @return the instance's port
     */
    private static final int BROWSER_PORT = 1434;

    String getInstancePort(String server, String instanceName) throws SQLServerException {
        String browserResult = null;
        DatagramSocket datagramSocket = null;
        String lastErrorMessage = null;

        try {
            lastErrorMessage = "Failed to determine instance for the : " + server + " instance:" + instanceName;

            // First we create a datagram socket
            try {
                datagramSocket = new DatagramSocket();
                datagramSocket.setSoTimeout(1000);
            } catch (SocketException socketException) {
                // Errors creating a local socket
                // Log the error and bail.
                lastErrorMessage = "Unable to create local datagram socket";
                throw socketException;
            }

            // Second, we need to get the IP address of the server to which we'll send the UDP request.
            // This may require a DNS lookup, which may fail due to transient conditions, so retry after logging the
            // first time.

            // send UDP packet
            assert null != datagramSocket;
            try {
                if (multiSubnetFailover) {
                    // If instance name is specified along with multiSubnetFailover, we get all IPs resolved by server
                    // name
                    InetAddress[] inetAddrs = InetAddress.getAllByName(server);
                    assert null != inetAddrs;
                    for (InetAddress inetAddr : inetAddrs) {
                        // Send the UDP request
                        try {
                            byte sendBuffer[] = (" " + instanceName).getBytes();
                            sendBuffer[0] = 4;
                            DatagramPacket udpRequest = new DatagramPacket(sendBuffer, sendBuffer.length, inetAddr,
                                    BROWSER_PORT);
                            datagramSocket.send(udpRequest);
                        } catch (IOException ioException) {
                            lastErrorMessage = "Error sending SQL Server Browser Service UDP request to address: "
                                    + inetAddr + ", port: " + BROWSER_PORT;
                            throw ioException;
                        }
                    }
                } else {
                    // If instance name is not specified along with multiSubnetFailover, we resolve only the first IP
                    // for server name
                    InetAddress inetAddr = InetAddress.getByName(server);

                    assert null != inetAddr;
                    // Send the UDP request
                    try {
                        byte sendBuffer[] = (" " + instanceName).getBytes();
                        sendBuffer[0] = 4;
                        DatagramPacket udpRequest = new DatagramPacket(sendBuffer, sendBuffer.length, inetAddr,
                                BROWSER_PORT);
                        datagramSocket.send(udpRequest);
                    } catch (IOException ioException) {
                        lastErrorMessage = "Error sending SQL Server Browser Service UDP request to address: "
                                + inetAddr + ", port: " + BROWSER_PORT;
                        throw ioException;
                    }
                }
            } catch (UnknownHostException unknownHostException) {
                lastErrorMessage = "Unable to determine IP address of host: " + server;
                throw unknownHostException;
            }

            // Receive the UDP response
            try {
                byte receiveBuffer[] = new byte[4096];
                DatagramPacket udpResponse = new DatagramPacket(receiveBuffer, receiveBuffer.length);
                datagramSocket.receive(udpResponse);
                browserResult = new String(receiveBuffer, 3, receiveBuffer.length - 3);
                if (connectionlogger.isLoggable(Level.FINER))
                    connectionlogger.fine(toString() + " Received SSRP UDP response from IP address: "
                            + udpResponse.getAddress().getHostAddress());
            } catch (IOException ioException) {
                // Warn and retry
                lastErrorMessage = "Error receiving SQL Server Browser Service UDP response from server: " + server;
                throw ioException;
            }
        } catch (IOException ioException) {
            MessageFormat form = new MessageFormat(SQLServerException.getErrString("R_sqlBrowserFailed"));
            Object[] msgArgs = {server, instanceName, ioException.toString()};
            connectionlogger.log(Level.FINE, toString() + " " + lastErrorMessage, ioException);
            SQLServerException.makeFromDriverError(this, this, form.format(msgArgs),
                    SQLServerException.EXCEPTION_XOPEN_CONNECTION_CANT_ESTABLISH, false);
        } finally {
            if (null != datagramSocket)
                datagramSocket.close();
        }
        assert null != browserResult;
        // If the server isn't configured for TCP then say so and fail
        int p = browserResult.indexOf("tcp;");
        if (-1 == p) {
            MessageFormat form = new MessageFormat(SQLServerException.getErrString("R_notConfiguredToListentcpip"));
            Object[] msgArgs = {instanceName};
            SQLServerException.makeFromDriverError(this, this, form.format(msgArgs),
                    SQLServerException.EXCEPTION_XOPEN_CONNECTION_CANT_ESTABLISH, false);
        }
        // All went well, so return the TCP port of the SQL Server instance
        int p1 = p + 4;
        int p2 = browserResult.indexOf(';', p1);
        return browserResult.substring(p1, p2);
    }

    int getNextSavepointId() {
        nNextSavePointId++; // Make them unique for this connection
        return nNextSavePointId;
    }

    /**
     * Returns this connection's SQLServerConnectionSecurityManager class to caller. Used by SQLServerPooledConnection
     * to verify security when passing out Connection objects.
     */
    void doSecurityCheck() {
        assert null != currentConnectPlaceHolder;
        currentConnectPlaceHolder.doSecurityCheck();
    }

    /**
     * Sets time-to-live for column encryption key entries in the column encryption key cache for the Always Encrypted
     * feature. The default value is 2 hours. This variable holds the value in seconds.
     */
    private static long columnEncryptionKeyCacheTtl = TimeUnit.SECONDS.convert(2, TimeUnit.HOURS);

    /**
     * Sets time-to-live for column encryption key entries in the column encryption key cache for the Always Encrypted
     * feature. The default value is 2 hours. This variable holds the value in seconds.
     * 
     * @param columnEncryptionKeyCacheTTL
     *        The timeunit in seconds
     * @param unit
     *        The Timeunit.
     * @throws SQLServerException
     *         when an error occurs
     */
    public static synchronized void setColumnEncryptionKeyCacheTtl(int columnEncryptionKeyCacheTTL,
            TimeUnit unit) throws SQLServerException {
        if (columnEncryptionKeyCacheTTL < 0 || unit.equals(TimeUnit.MILLISECONDS) || unit.equals(TimeUnit.MICROSECONDS)
                || unit.equals(TimeUnit.NANOSECONDS)) {
            throw new SQLServerException(null, SQLServerException.getErrString("R_invalidCEKCacheTtl"), null, 0, false);
        }

        columnEncryptionKeyCacheTtl = TimeUnit.SECONDS.convert(columnEncryptionKeyCacheTTL, unit);
    }

    static synchronized long getColumnEncryptionKeyCacheTtl() {
        return columnEncryptionKeyCacheTtl;
    }

    /**
     * Enqueues a discarded prepared statement handle to be clean-up on the server.
     * 
     * @param statementHandle
     *        The prepared statement handle that should be scheduled for unprepare.
     */
    final void enqueueUnprepareStatementHandle(PreparedStatementHandle statementHandle) {
        if (null == statementHandle)
            return;

        if (loggerExternal.isLoggable(java.util.logging.Level.FINER))
            loggerExternal
                    .finer(this + ": Adding PreparedHandle to queue for un-prepare:" + statementHandle.getHandle());

        // Add the new handle to the discarding queue and find out current # enqueued.
        this.discardedPreparedStatementHandles.add(statementHandle);
        this.discardedPreparedStatementHandleCount.incrementAndGet();
    }

    @Override
    public int getDiscardedServerPreparedStatementCount() {
        return this.discardedPreparedStatementHandleCount.get();
    }

    @Override
    public void closeUnreferencedPreparedStatementHandles() {
        this.unprepareUnreferencedPreparedStatementHandles(true);
    }

    /**
     * Removes references to outstanding un-prepare requests. Should be run when connection is closed.
     */
    private final void cleanupPreparedStatementDiscardActions() {
        discardedPreparedStatementHandles.clear();
        discardedPreparedStatementHandleCount.set(0);
    }

    @Override
    public boolean getEnablePrepareOnFirstPreparedStatementCall() {
        if (null == this.enablePrepareOnFirstPreparedStatementCall)
            return DEFAULT_ENABLE_PREPARE_ON_FIRST_PREPARED_STATEMENT_CALL;
        else
            return this.enablePrepareOnFirstPreparedStatementCall;
    }

    @Override
    public void setEnablePrepareOnFirstPreparedStatementCall(boolean value) {
        this.enablePrepareOnFirstPreparedStatementCall = value;
    }

    @Override
    public int getServerPreparedStatementDiscardThreshold() {
        if (0 > this.serverPreparedStatementDiscardThreshold)
            return DEFAULT_SERVER_PREPARED_STATEMENT_DISCARD_THRESHOLD;
        else
            return this.serverPreparedStatementDiscardThreshold;
    }

    @Override
    public void setServerPreparedStatementDiscardThreshold(int value) {
        this.serverPreparedStatementDiscardThreshold = Math.max(0, value);
    }

    final boolean isPreparedStatementUnprepareBatchingEnabled() {
        return 1 < getServerPreparedStatementDiscardThreshold();
    }

    /**
     * Cleans up discarded prepared statement handles on the server using batched un-prepare actions if the batching
     * threshold has been reached.
     * 
     * @param force
     *        When force is set to true we ignore the current threshold for if the discard actions should run and run
     *        them anyway.
     */
    final void unprepareUnreferencedPreparedStatementHandles(boolean force) {
        // Skip out if session is unavailable to adhere to previous non-batched behavior.
        if (isSessionUnAvailable())
            return;

        final int threshold = getServerPreparedStatementDiscardThreshold();

        // Met threshold to clean-up?
        if (force || threshold < getDiscardedServerPreparedStatementCount()) {

            // Create batch of sp_unprepare statements.
            StringBuilder sql = new StringBuilder(threshold * 32/* EXEC sp_cursorunprepare++; */);

            // Build the string containing no more than the # of handles to remove.
            // Note that sp_unprepare can fail if the statement is already removed.
            // However, the server will only abort that statement and continue with
            // the remaining clean-up.
            int handlesRemoved = 0;
            PreparedStatementHandle statementHandle = null;

            while (null != (statementHandle = discardedPreparedStatementHandles.poll())) {
                ++handlesRemoved;

                sql.append(statementHandle.isDirectSql() ? "EXEC sp_unprepare " : "EXEC sp_cursorunprepare ")
                        .append(statementHandle.getHandle()).append(';');
            }

            try {
                // Execute the batched set.
                try (Statement stmt = this.createStatement()) {
                    stmt.execute(sql.toString());
                }

                if (loggerExternal.isLoggable(java.util.logging.Level.FINER))
                    loggerExternal.finer(this + ": Finished un-preparing handle count:" + handlesRemoved);
            } catch (SQLException e) {
                if (loggerExternal.isLoggable(java.util.logging.Level.FINER))
                    loggerExternal.log(Level.FINER, this + ": Error batch-closing at least one prepared handle", e);
            }

            // Decrement threshold counter
            discardedPreparedStatementHandleCount.addAndGet(-handlesRemoved);
        }
    }

    @Override
    public boolean getDisableStatementPooling() {
        return this.disableStatementPooling;
    }

    @Override
    public void setDisableStatementPooling(boolean value) {
        this.disableStatementPooling = value;
        if (!value && 0 < this.getStatementPoolingCacheSize()) {
            prepareCache();
        }
    }

    @Override
    public int getStatementPoolingCacheSize() {
        return statementPoolingCacheSize;
    }

    @Override
    public int getStatementHandleCacheEntryCount() {
        if (!isStatementPoolingEnabled())
            return 0;
        else
            return this.preparedStatementHandleCache.size();
    }

    @Override
    public boolean isStatementPoolingEnabled() {
        return null != preparedStatementHandleCache && 0 < this.getStatementPoolingCacheSize()
                && !this.getDisableStatementPooling();
    }

    @Override
    public void setStatementPoolingCacheSize(int value) {
        value = Math.max(0, value);
        statementPoolingCacheSize = value;

        if (!this.disableStatementPooling && value > 0) {
            prepareCache();
        }
        if (null != preparedStatementHandleCache)
            preparedStatementHandleCache.setCapacity(value);

        if (null != parameterMetadataCache)
            parameterMetadataCache.setCapacity(value);
    }

    /**
     * Prepares the cache handle.
     * 
     * @param value
     */
    private void prepareCache() {
        preparedStatementHandleCache = new Builder<CityHash128Key, PreparedStatementHandle>()
                .maximumWeightedCapacity(getStatementPoolingCacheSize())
                .listener(new PreparedStatementCacheEvictionListener()).build();

        parameterMetadataCache = new Builder<CityHash128Key, SQLServerParameterMetaData>()
                .maximumWeightedCapacity(getStatementPoolingCacheSize()).build();
    }

    /** Returns a parameter metadata cache entry if statement pooling is enabled */
    final SQLServerParameterMetaData getCachedParameterMetadata(CityHash128Key key) {
        if (!isStatementPoolingEnabled())
            return null;

        return parameterMetadataCache.get(key);
    }

    /** Registers a parameter metadata cache entry if statement pooling is enabled */
    final void registerCachedParameterMetadata(CityHash128Key key, SQLServerParameterMetaData pmd) {
        if (!isStatementPoolingEnabled() || null == pmd)
            return;

        parameterMetadataCache.put(key, pmd);
    }

    /** Gets or creates prepared statement handle cache entry if statement pooling is enabled */
    final PreparedStatementHandle getCachedPreparedStatementHandle(CityHash128Key key) {
        if (!isStatementPoolingEnabled())
            return null;

        return preparedStatementHandleCache.get(key);
    }

    /** Gets or creates prepared statement handle cache entry if statement pooling is enabled */
    final PreparedStatementHandle registerCachedPreparedStatementHandle(CityHash128Key key, int handle,
            boolean isDirectSql) {
        if (!isStatementPoolingEnabled() || null == key)
            return null;

        PreparedStatementHandle cacheItem = new PreparedStatementHandle(key, handle, isDirectSql, false);
        preparedStatementHandleCache.putIfAbsent(key, cacheItem);
        return cacheItem;
    }

    /** Returns prepared statement handle cache entry so it can be un-prepared. */
    final void returnCachedPreparedStatementHandle(PreparedStatementHandle handle) {
        handle.removeReference();

        if (handle.isEvictedFromCache() && handle.tryDiscardHandle())
            enqueueUnprepareStatementHandle(handle);
    }

    /** Forces eviction of prepared statement handle cache entry. */
    final void evictCachedPreparedStatementHandle(PreparedStatementHandle handle) {
        if (null == handle || null == handle.getKey())
            return;

        preparedStatementHandleCache.remove(handle.getKey());
    }

    /**
     * Handles closing handles when removed from cache.
     */
    final class PreparedStatementCacheEvictionListener
            implements EvictionListener<CityHash128Key, PreparedStatementHandle> {
        public void onEviction(CityHash128Key key, PreparedStatementHandle handle) {
            if (null != handle) {
                handle.setIsEvictedFromCache(true); // Mark as evicted from cache.

                // Only discard if not referenced.
                if (handle.tryDiscardHandle()) {
                    enqueueUnprepareStatementHandle(handle);
                    // Do not run discard actions here! Can interfere with executing statement.
                }
            }
        }
    }

    /**
     * SERVERPROPERTY('EngineEdition') can be used to determine whether the db server is SQL Azure. It should return 6
     * for SQL Azure DW. This is more reliable than @@version or serverproperty('edition').
     * 
     * Reference: http://msdn.microsoft.com/en-us/library/ee336261.aspx
     * 
     * <pre>
     * SERVERPROPERTY('EngineEdition') means
     * Database Engine edition of the instance of SQL Server installed on the server.
     * 1 = Personal or Desktop Engine (Not available for SQL Server.)
     * 2 = Standard (This is returned for Standard and Workgroup.)
     * 3 = Enterprise (This is returned for Enterprise, Enterprise Evaluation, and Developer.)
     * 4 = Express (This is returned for Express, Express with Advanced Services, and Windows Embedded SQL.)
     * 5 = SQL Azure
     * 6 = SQL Azure DW
     * 8 = Managed Instance
     * Base data type: int
     * </pre>
     */
    boolean isAzure() {
        if (null == isAzure) {
            try (Statement stmt = this.createStatement();
                    ResultSet rs = stmt.executeQuery("SELECT CAST(SERVERPROPERTY('EngineEdition') as INT)")) {
                rs.next();

                int engineEdition = rs.getInt(1);
                isAzure = (engineEdition == ENGINE_EDITION_FOR_SQL_AZURE
                        || engineEdition == ENGINE_EDITION_FOR_SQL_AZURE_DW
                        || engineEdition == ENGINE_EDITION_FOR_SQL_AZURE_MI);
                isAzureDW = (engineEdition == ENGINE_EDITION_FOR_SQL_AZURE_DW);
                isAzureMI = (engineEdition == ENGINE_EDITION_FOR_SQL_AZURE_MI);

            } catch (SQLException e) {
                if (loggerExternal.isLoggable(java.util.logging.Level.FINER))
                    loggerExternal.log(Level.FINER, this + ": Error retrieving server type", e);
                isAzure = false;
                isAzureDW = false;
                isAzureMI = false;
            }
            return isAzure;
        } else {
            return isAzure;
        }
    }

    boolean isAzureDW() {
        isAzure();
        return isAzureDW;
    }

    boolean isAzureMI() {
        isAzure();
        return isAzureMI;
    }

    /**
     * Adds statement to openStatements
     * 
     * @param st
     *        Statement to add to openStatements
     */
    final synchronized void addOpenStatement(ISQLServerStatement st) {
        if (null != openStatements) {
            openStatements.add(st);
        }
    }

    /**
     * Removes state from openStatements
     * 
     * @param st
     *        Statement to remove from openStatements
     */
    final synchronized void removeOpenStatement(ISQLServerStatement st) {
        if (null != openStatements) {
            openStatements.remove(st);
        }
    }
}


/**
 * Provides Helper class for security manager functions used by SQLServerConnection class.
 * 
 */
final class SQLServerConnectionSecurityManager {
    static final String dllName = "sqljdbc_auth.dll";
    String serverName;
    int portNumber;

    SQLServerConnectionSecurityManager(String serverName, int portNumber) {
        this.serverName = serverName;
        this.portNumber = portNumber;
    }

    /**
     * Checks if the calling thread is allowed to open a socket connection to the specified serverName and portNumber.
     * 
     * @throws SecurityException
     *         when an error occurs
     */
    public void checkConnect() throws SecurityException {
        SecurityManager security = System.getSecurityManager();
        if (null != security) {
            security.checkConnect(serverName, portNumber);
        }
    }

    /**
     * Checks if the calling thread is allowed to dynamically link the library code.
     * 
     * @throws SecurityException
     *         when an error occurs
     */
    public void checkLink() throws SecurityException {
        SecurityManager security = System.getSecurityManager();
        if (null != security) {
            security.checkLink(dllName);
        }
    }
}<|MERGE_RESOLUTION|>--- conflicted
+++ resolved
@@ -1527,20 +1527,15 @@
                 activeConnectionProperties.setProperty(sPropKey, sPropValue);
             }
 
-<<<<<<< HEAD
-            sendTimeAsDatetime = booleanPropertyOn(sPropKey, sPropValue);
-            
-            
+            sendTimeAsDatetime = isBooleanPropertyOn(sPropKey, sPropValue);
+
             sPropKey = SQLServerDriverBooleanProperty.USE_FMT_ONLY.toString();
             sPropValue = activeConnectionProperties.getProperty(sPropKey);
             if (sPropValue == null) {
                 sPropValue = Boolean.toString(SQLServerDriverBooleanProperty.USE_FMT_ONLY.getDefaultValue());
                 activeConnectionProperties.setProperty(sPropKey, sPropValue);
             }
-            useFmtOnly = booleanPropertyOn(sPropKey, sPropValue);
-=======
-            sendTimeAsDatetime = isBooleanPropertyOn(sPropKey, sPropValue);
->>>>>>> 51d6c40a
+            useFmtOnly = isBooleanPropertyOn(sPropKey, sPropValue);
 
             // Must be set before DISABLE_STATEMENT_POOLING
             sPropKey = SQLServerDriverIntProperty.STATEMENT_POOLING_CACHE_SIZE.toString();
