/*
 * Microsoft JDBC Driver for SQL Server Copyright(c) Microsoft Corporation All rights reserved. This program is made
 * available under the terms of the MIT License. See the LICENSE file in the project root for more information.
 */

package com.microsoft.sqlserver.jdbc;

import java.io.Serializable;
import java.sql.CallableStatement;
import java.sql.Connection;
import java.sql.DriverPropertyInfo;
import java.sql.ResultSet;
import java.sql.RowIdLifetime;
import java.sql.SQLException;
import java.sql.SQLTimeoutException;
import java.text.MessageFormat;
import java.util.EnumMap;
import java.util.HashMap;
import java.util.Map;
import java.util.Properties;
import java.util.concurrent.atomic.AtomicInteger;
import java.util.logging.Level;


/**
 * Provides the JDBC database meta data.
 *
 * The API javadoc for JDBC API methods that this class implements are not repeated here. Please see Sun's JDBC API
 * interfaces javadoc for those details.
 */
public final class SQLServerDatabaseMetaData implements java.sql.DatabaseMetaData, Serializable {
    /**
     * Always update serialVersionUID when prompted.
     */
    private static final long serialVersionUID = -116977606028371577L;

    private SQLServerConnection connection;

    static final String urlprefix = "jdbc:sqlserver://";

    static final private java.util.logging.Logger logger = java.util.logging.Logger
            .getLogger("com.microsoft.sqlserver.jdbc.internals.SQLServerDatabaseMetaData");

    static final private java.util.logging.Logger loggerExternal = java.util.logging.Logger
            .getLogger("com.microsoft.sqlserver.jdbc.internals.DatabaseMetaData");

    static private final AtomicInteger baseID = new AtomicInteger(0); // Unique
                                                                      // id
                                                                      // generator
                                                                      // for
                                                                      // each
                                                                      // instance
                                                                      // (used
                                                                      // for
                                                                      // logging).

    final private String traceID;

    // varbinary(max) https://msdn.microsoft.com/en-us/library/ms143432.aspx
    static final int MAXLOBSIZE = 2147483647;
    // uniqueidentifier https://msdn.microsoft.com/en-us/library/ms187942.aspx
    static final int uniqueidentifierSize = 36;

    enum CallableHandles {
        SP_COLUMNS("{ call sp_columns(?, ?, ?, ?, ?) }", "{ call sp_columns_100(?, ?, ?, ?, ?, ?) }"),
        SP_COLUMN_PRIVILEGES("{ call sp_column_privileges(?, ?, ?, ?)}", "{ call sp_column_privileges(?, ?, ?, ?)}"),
        SP_TABLES("{ call sp_tables(?, ?, ?, ?) }", "{ call sp_tables(?, ?, ?, ?) }"),
        SP_SPECIAL_COLUMNS("{ call sp_special_columns (?, ?, ?, ?, ?, ?, ?)}", "{ call sp_special_columns_100 (?, ?, ?, ?, ?, ?, ?)}"),
        SP_FKEYS("{ call sp_fkeys (?, ?, ?, ? , ? ,?)}", "{ call sp_fkeys (?, ?, ?, ? , ? ,?)}"),
        SP_STATISTICS("{ call sp_statistics(?,?,?,?,?, ?) }", "{ call sp_statistics_100(?,?,?,?,?, ?) }"),
        SP_SPROC_COLUMNS("{ call sp_sproc_columns(?, ?, ?,?,?) }", "{ call sp_sproc_columns_100(?, ?, ?,?,?) }"),
        SP_STORED_PROCEDURES("{call sp_stored_procedures(?, ?, ?) }", "{call sp_stored_procedures(?, ?, ?) }"),
        SP_TABLE_PRIVILEGES("{call sp_table_privileges(?,?,?) }", "{call sp_table_privileges(?,?,?) }"),
        SP_PKEYS("{ call sp_pkeys (?, ?, ?)}", "{ call sp_pkeys (?, ?, ?)}");
        // stored procs before Katmai ie SS10
        private final String preKatProc;
        // procs on or after katmai
        private final String katProc;

        private CallableHandles(String name, String katName) {
            this.preKatProc = name;
            this.katProc = katName;
        }

        CallableStatement prepare(SQLServerConnection conn) throws SQLServerException {
            return conn.prepareCall(conn.isKatmaiOrLater() ? katProc : preKatProc);
        }
    }

    final class HandleAssociation {
        Map<String, CallableStatement> statementMap;
        boolean nullCatalog = false;
        CallableStatement stmt;

        HandleAssociation() {
            if (null == statementMap) {
                statementMap = new HashMap<>();
            }
        }

        final void addToMap(String databaseName, CallableStatement stmt) {
            if (null != databaseName) {
                nullCatalog = false;
                statementMap.put(databaseName, stmt);
            } else {
                nullCatalog = true;
                this.stmt = stmt;
            }
        }

        final CallableStatement getMappedStatement(String databaseName) {
            if (null != databaseName) {
                if (null != statementMap && statementMap.containsKey(databaseName)) {
                    return statementMap.get(databaseName);
                }
                return null;
            } else {
                return stmt;
            }
        }
    }

    EnumMap<CallableHandles, HandleAssociation> handleMap = new EnumMap<>(CallableHandles.class);

    // Returns unique id for each instance.
    private static int nextInstanceID() {
        return baseID.incrementAndGet();
    }

    /**
     * Provides a helper function to provide an ID string suitable for tracing.
     * 
     * @return traceID string
     */
    final public String toString() {
        return traceID;
    }

    /**
     * Constructs a SQLServerDatabaseMetaData database meta data
     * 
     * @param con
     *        the connection
     */
    public SQLServerDatabaseMetaData(SQLServerConnection con) {
        traceID = " SQLServerDatabaseMetaData:" + nextInstanceID();
        connection = con;
        if (logger.isLoggable(java.util.logging.Level.FINE)) {
            logger.fine(toString() + " created by (" + connection.toString() + ")");
        }
    }

    @Override
    public boolean isWrapperFor(Class<?> iface) throws SQLException {
        boolean f = iface.isInstance(this);
        return f;
    }

    @Override
    public <T> T unwrap(Class<T> iface) throws SQLException {
        T t;
        try {
            t = iface.cast(this);
        } catch (ClassCastException e) {
            throw new SQLServerException(e.getMessage(), e);
        }
        return t;
    }

    private void checkClosed() throws SQLServerException {
        if (connection.isClosed()) {
            SQLServerException.makeFromDriverError(null, null, SQLServerException.getErrString("R_connectionIsClosed"),
                    SQLServerException.EXCEPTION_XOPEN_CONNECTION_DOES_NOT_EXIST, false);
        }
    }

    private static final String ASC_OR_DESC = "ASC_OR_DESC";
    private static final String ATTR_NAME = "ATTR_NAME";
    private static final String ATTR_TYPE_NAME = "ATTR_TYPE_NAME";
    private static final String ATTR_SIZE = "ATTR_SIZE";
    private static final String ATTR_DEF = "ATTR_DEF";
    private static final String BASE_TYPE = "BASE_TYPE";
    private static final String BUFFER_LENGTH = "BUFFER_LENGTH";
    private static final String CARDINALITY = "CARDINALITY";
    private static final String CHAR_OCTET_LENGTH = "CHAR_OCTET_LENGTH";
    private static final String CLASS_NAME = "CLASS_NAME";
    private static final String COLUMN_DEF = "COLUMN_DEF";
    private static final String COLUMN_NAME = "COLUMN_NAME";
    private static final String COLUMN_SIZE = "COLUMN_SIZE";
    private static final String COLUMN_TYPE = "COLUMN_TYPE";
    private static final String DATA_TYPE = "DATA_TYPE";
    private static final String DECIMAL_DIGITS = "DECIMAL_DIGITS";
    private static final String DEFERRABILITY = "DEFERRABILITY";
    private static final String DELETE_RULE = "DELETE_RULE";
    private static final String FILTER_CONDITION = "FILTER_CONDITION";
    private static final String FK_NAME = "FK_NAME";
    private static final String FKCOLUMN_NAME = "FKCOLUMN_NAME";
    private static final String FKTABLE_CAT = "FKTABLE_CAT";
    private static final String FKTABLE_NAME = "FKTABLE_NAME";
    private static final String FKTABLE_SCHEM = "FKTABLE_SCHEM";
    private static final String GRANTEE = "GRANTEE";
    private static final String GRANTOR = "GRANTOR";
    private static final String INDEX_NAME = "INDEX_NAME";
    private static final String INDEX_QUALIFIER = "INDEX_QUALIFIER";
    private static final String IS_GRANTABLE = "IS_GRANTABLE";
    private static final String IS_NULLABLE = "IS_NULLABLE";
    private static final String KEY_SEQ = "KEY_SEQ";
    private static final String LENGTH = "LENGTH";
    private static final String NON_UNIQUE = "NON_UNIQUE";
    private static final String NULLABLE = "NULLABLE";
    private static final String NUM_INPUT_PARAMS = "NUM_INPUT_PARAMS";
    private static final String NUM_OUTPUT_PARAMS = "NUM_OUTPUT_PARAMS";
    private static final String NUM_PREC_RADIX = "NUM_PREC_RADIX";
    private static final String NUM_RESULT_SETS = "NUM_RESULT_SETS";
    private static final String ORDINAL_POSITION = "ORDINAL_POSITION";
    private static final String PAGES = "PAGES";
    private static final String PK_NAME = "PK_NAME";
    private static final String PKCOLUMN_NAME = "PKCOLUMN_NAME";
    private static final String PKTABLE_CAT = "PKTABLE_CAT";
    private static final String PKTABLE_NAME = "PKTABLE_NAME";
    private static final String PKTABLE_SCHEM = "PKTABLE_SCHEM";
    private static final String PRECISION = "PRECISION";
    private static final String PRIVILEGE = "PRIVILEGE";
    private static final String PROCEDURE_CAT = "PROCEDURE_CAT";
    private static final String PROCEDURE_NAME = "PROCEDURE_NAME";
    private static final String PROCEDURE_SCHEM = "PROCEDURE_SCHEM";
    private static final String PROCEDURE_TYPE = "PROCEDURE_TYPE";
    private static final String PSEUDO_COLUMN = "PSEUDO_COLUMN";
    private static final String RADIX = "RADIX";
    private static final String REMARKS = "REMARKS";
    private static final String SCALE = "SCALE";
    private static final String SCOPE = "SCOPE";
    private static final String SCOPE_CATALOG = "SCOPE_CATALOG";
    private static final String SCOPE_SCHEMA = "SCOPE_SCHEMA";
    private static final String SCOPE_TABLE = "SCOPE_TABLE";
    private static final String SOURCE_DATA_TYPE = "SOURCE_DATA_TYPE";
    private static final String SQL_DATA_TYPE = "SQL_DATA_TYPE";
    private static final String SQL_DATETIME_SUB = "SQL_DATETIME_SUB";
    private static final String SS_DATA_TYPE = "SS_DATA_TYPE";
    private static final String SUPERTABLE_NAME = "SUPERTABLE_NAME";
    private static final String SUPERTYPE_CAT = "SUPERTYPE_CAT";
    private static final String SUPERTYPE_NAME = "SUPERTYPE_NAME";
    private static final String SUPERTYPE_SCHEM = "SUPERTYPE_SCHEM";
    private static final String TABLE_CAT = "TABLE_CAT";
    private static final String TABLE_NAME = "TABLE_NAME";
    private static final String TABLE_SCHEM = "TABLE_SCHEM";
    private static final String TABLE_TYPE = "TABLE_TYPE";
    private static final String TYPE = "TYPE";
    private static final String TYPE_CAT = "TYPE_CAT";
    private static final String TYPE_NAME = "TYPE_NAME";
    private static final String TYPE_SCHEM = "TYPE_SCHEM";
    private static final String UPDATE_RULE = "UPDATE_RULE";
    private static final String FUNCTION_CAT = "FUNCTION_CAT";
    private static final String FUNCTION_NAME = "FUNCTION_NAME";
    private static final String FUNCTION_SCHEM = "FUNCTION_SCHEM";
    private static final String FUNCTION_TYPE = "FUNCTION_TYPE";
    private static final String SS_IS_SPARSE = "SS_IS_SPARSE";
    private static final String SS_IS_COLUMN_SET = "SS_IS_COLUMN_SET";
    private static final String IS_GENERATEDCOLUMN = "IS_GENERATEDCOLUMN";
    private static final String IS_AUTOINCREMENT = "IS_AUTOINCREMENT";
    private static final String SQL_KEYWORDS = createSqlKeyWords();

    /**
     * Returns the result from a simple query. This is to be used only for internal queries without any user input.
     * 
     * @param catalog
     *        catalog the query to be made in
     * @param query
     *        to execute
     * @return Resultset from the execution
     * @throws SQLTimeoutException
     */
    private SQLServerResultSet getResultSetFromInternalQueries(String catalog,
            String query) throws SQLException, SQLTimeoutException {
        checkClosed();
        String orgCat = null;
        orgCat = switchCatalogs(catalog);
        SQLServerResultSet rs = null;
        try {
            SQLServerStatement statement = (SQLServerStatement) connection.createStatement();
            statement.closeOnCompletion();
            rs = statement.executeQueryInternal(query);
        } finally {
            if (null != orgCat) {
                connection.setCatalog(orgCat);
            }
        }
        return rs;
    }

    /**
     * Returns the CallableStatement handle. Note we pool the handles per object.
     */
    private CallableStatement getCallableStatementHandle(CallableHandles request,
            String catalog) throws SQLServerException {
        CallableStatement CS = null;
        HandleAssociation hassoc = handleMap.get(request);
        try {
            if (null == hassoc) {
                CS = request.prepare(connection);
                hassoc = new HandleAssociation();
                hassoc.addToMap(catalog, CS);
            } else { // hassoc != null
                CS = hassoc.getMappedStatement(catalog);
                // No Cached Statement yet
                if (null == CS || CS.isClosed()) {
                    CS = request.prepare(connection);
                    hassoc.addToMap(catalog, CS);
                }
            }
            handleMap.put(request, hassoc);
        } catch (SQLException e) {
            SQLServerException.makeFromDriverError(connection, CS, e.toString(), null, false);
        }
        return CS;
    }

    /**
     * Returns the result from the stored procedure call.
     * 
     * @param catalog
     *        catalog the query to be made in
     * @param procedure
     *        to execute
     * @param arguments
     *        for the stored procedure
     * @return Resultset from the execution
     * @throws SQLTimeoutException
     */
    private SQLServerResultSet getResultSetFromStoredProc(String catalog, CallableHandles procedure,
            String[] arguments) throws SQLServerException, SQLTimeoutException {
        checkClosed();
        assert null != arguments;
        String orgCat = null;
        orgCat = switchCatalogs(catalog);
        SQLServerResultSet rs = null;
        try {
            SQLServerCallableStatement call = (SQLServerCallableStatement) getCallableStatementHandle(procedure,
                    catalog);

            for (int i = 1; i <= arguments.length; i++) {
                // note individual arguments can be null.
                call.setString(i, arguments[i - 1]);
            }
            rs = (SQLServerResultSet) call.executeQueryInternal();
        } finally {
            if (null != orgCat) {
                connection.setCatalog(orgCat);
            }
        }
        return rs;
    }

    private SQLServerResultSet getResultSetWithProvidedColumnNames(String catalog, CallableHandles procedure,
            String[] arguments, String[] columnNames) throws SQLServerException, SQLTimeoutException {
        // Execute the query
        SQLServerResultSet rs = getResultSetFromStoredProc(catalog, procedure, arguments);

        // Rename the columns
        for (int i = 0; i < columnNames.length; i++)
            rs.setColumnName(1 + i, columnNames[i]);
        return rs;
    }

    /**
     * Switches the database catalogs.
     * 
     * @param catalog
     *        the new catalog
     * @throws SQLServerException
     * @return the old catalog
     */
    private String switchCatalogs(String catalog) throws SQLServerException {
        if (catalog == null)
            return null;
        String sCurr = null;
        sCurr = connection.getCatalog().trim();
        String sNew = catalog.trim();
        if (sCurr.equals(sNew))
            return null;
        connection.setCatalog(sNew);
        if (sCurr == null || sCurr.length() == 0)
            return null;
        return sCurr;
    }

    /* -------------- JDBC Interface API starts here ---------------- */

    @Override
    public boolean allProceduresAreCallable() throws SQLServerException {
        checkClosed();
        return true;
    }

    @Override
    public boolean allTablesAreSelectable() throws SQLServerException {
        checkClosed();
        return true;
    }

    @Override
    public boolean autoCommitFailureClosesAllResultSets() throws SQLException {
        checkClosed();
        return false;
    }

    @Override
    public boolean dataDefinitionCausesTransactionCommit() throws SQLServerException {
        checkClosed();
        return false;
    }

    @Override
    public boolean dataDefinitionIgnoredInTransactions() throws SQLServerException {
        checkClosed();
        return false;
    }

    @Override
    public boolean doesMaxRowSizeIncludeBlobs() throws SQLServerException {
        checkClosed();
        return false;
    }

    @Override
    public boolean generatedKeyAlwaysReturned() throws SQLException {
        checkClosed();
        // driver supports retrieving generated keys
        return true;
    }

    @Override
    public long getMaxLogicalLobSize() throws SQLException {
        checkClosed();
        return MAXLOBSIZE;
    }

    @Override
    public boolean supportsRefCursors() throws SQLException {
        checkClosed();
        return false;
    }

    @Override
    public boolean supportsSharding() throws SQLException {
        DriverJDBCVersion.checkSupportsJDBC43();
        checkClosed();
        return false;
    }

    @Override
    public java.sql.ResultSet getCatalogs() throws SQLException, SQLTimeoutException {
        if (loggerExternal.isLoggable(Level.FINER) && Util.isActivityTraceOn()) {
            loggerExternal.finer(toString() + " ActivityId: " + ActivityCorrelator.getNext().toString());
        }
        checkClosed();
        // Return the original case instead of CAPS.removed Upper().
        String s = "SELECT name AS TABLE_CAT FROM sys.databases order by name"; // Need
                                                                                // to
                                                                                // match
                                                                                // case
                                                                                // of
                                                                                // connection.getCatalog
        return getResultSetFromInternalQueries(null, s);
    }

    @Override
    public String getCatalogSeparator() throws SQLServerException {
        checkClosed();
        return ".";
    }

    @Override
    public String getCatalogTerm() throws SQLServerException {
        checkClosed();
        return "database";
    }

    private static final String[] getColumnPrivilegesColumnNames = {/* 1 */ TABLE_CAT, /* 2 */ TABLE_SCHEM,
            /* 3 */ TABLE_NAME, /* 4 */ COLUMN_NAME, /* 5 */ GRANTOR, /* 6 */ GRANTEE, /* 7 */ PRIVILEGE,
            /* 8 */ IS_GRANTABLE};

    @Override
    public java.sql.ResultSet getColumnPrivileges(String catalog, String schema, String table,
            String col) throws SQLServerException, SQLTimeoutException {
        if (loggerExternal.isLoggable(Level.FINER) && Util.isActivityTraceOn()) {
            loggerExternal.finer(toString() + " ActivityId: " + ActivityCorrelator.getNext().toString());
        }
        checkClosed();
        // column_privileges supports columns being escaped.
        col = EscapeIDName(col);
        /*
         * sp_column_privileges [ @table_name = ] 'table_name' [ , [ @table_owner = ] 'table_owner' ] [ ,
         * [ @table_qualifier = ] 'table_qualifier' ] [ , [ @column_name = ] 'column' ]
         */

        String[] arguments = new String[4];
        arguments[0] = table;
        arguments[1] = schema;
        arguments[2] = catalog;
        arguments[3] = col;
        return getResultSetWithProvidedColumnNames(catalog, CallableHandles.SP_COLUMN_PRIVILEGES, arguments,
                getColumnPrivilegesColumnNames);
    }

    private static final String[] getTablesColumnNames = {/* 1 */ TABLE_CAT, /* 2 */ TABLE_SCHEM, /* 3 */ TABLE_NAME,
            /* 4 */ TABLE_TYPE, /* 5 */ REMARKS};

    @Override
    public java.sql.ResultSet getTables(String catalog, String schema, String table,
            String types[]) throws SQLServerException, SQLTimeoutException {
        if (loggerExternal.isLoggable(Level.FINER) && Util.isActivityTraceOn()) {
            loggerExternal.finer(toString() + " ActivityId: " + ActivityCorrelator.getNext().toString());
        }
        checkClosed();

        // sp_tables supports table name and owner ie schema escaped.
        table = EscapeIDName(table);
        schema = EscapeIDName(schema);
        /*
         * sp_tables [ [ @table_name = ] 'name' ] [ , [ @table_owner = ] 'owner' ] [ , [ @table_qualifier = ]
         * 'qualifier' ] [ , [ @table_type = ] "type" ]
         */

        String[] arguments = new String[4];
        arguments[0] = table;
        arguments[1] = schema;
        arguments[2] = catalog;

        if (types != null) {
            final StringBuilder tableTypes = new StringBuilder("'");
            for (int i = 0; i < types.length; i++) {
                if (i > 0)
                    tableTypes.append(",");
                tableTypes.append("''").append(types[i]).append("''");
            }
            tableTypes.append("'");
            arguments[3] = tableTypes.toString();
        }
        return getResultSetWithProvidedColumnNames(catalog, CallableHandles.SP_TABLES, arguments, getTablesColumnNames);
    }

    static final char LEFT_BRACKET = '[';
    static final char RIGHT_BRACKET = ']';
    static final char ESCAPE = '\\';
    static final char PERCENT = '%';
    static final char UNDERSCORE = '_';
    static final char DOUBLE_RIGHT_BRACKET[] = {']', ']'};

    /**
     * Accepts a SQL identifier (such as a column name or table name) and escapes the identifier so sql 92 wild card
     * characters can be escaped properly to be passed to functions like sp_columns or sp_tables. Assumes that the
     * incoming identifier is un-escaped.
     * 
     * @inID input identifier to escape.
     * @return the escaped value.
     */
    private static String EscapeIDName(String inID) throws SQLServerException {
        if (null == inID)
            return inID;
        // SQL bracket escaping rules.
        // See Using Wildcard Characters As Literals in SQL BOL
        //
        // 5\% -> '5[%]'
        // \_n -> '[_]n'
        // \[ -> '[ [ ]'
        // \] -> ']'
        // \\ -> \
        // \x -> \x where x is any char other than the ones above.

        char ch;
        // Add 2 extra chars wild guess thinking at least one escape.
        StringBuilder outID = new StringBuilder(inID.length() + 2);

        for (int i = 0; i < inID.length(); i++) {
            ch = inID.charAt(i);
            if (ESCAPE == ch && (++i < inID.length())) {
                ch = inID.charAt(i);
                switch (ch) {
                    case PERCENT:
                    case UNDERSCORE:
                    case LEFT_BRACKET:
                        outID.append(LEFT_BRACKET);
                        outID.append(ch);
                        outID.append(RIGHT_BRACKET);
                        break;
                    case RIGHT_BRACKET:
                    case ESCAPE:
                        outID.append(ch);
                        break;
                    default:
                        outID.append(ESCAPE);
                        outID.append(ch);
                }

            } else {
                // no escape just copy
                outID.append(ch);
            }
        }
        return outID.toString();
    }

    @Override
    public java.sql.ResultSet getColumns(String catalog, String schema, String table,
<<<<<<< HEAD
            String col) throws SQLException, SQLTimeoutException {
        if (loggerExternal.isLoggable(Level.FINER) && Util.IsActivityTraceOn()) {
=======
            String col) throws SQLServerException, SQLTimeoutException {
        if (loggerExternal.isLoggable(Level.FINER) && Util.isActivityTraceOn()) {
>>>>>>> 8acab59e
            loggerExternal.finer(toString() + " ActivityId: " + ActivityCorrelator.getNext().toString());
        }
        checkClosed();
        String originalCatalog = null;
        originalCatalog = switchCatalogs(catalog);
        String spColumnsSql = "DECLARE @mssqljdbc_temp_sp_columns_result TABLE(TABLE_QUALIFIER SYSNAME, TABLE_OWNER SYSNAME,"
                + "TABLE_NAME SYSNAME, COLUMN_NAME SYSNAME, DATA_TYPE SMALLINT, TYPE_NAME SYSNAME, PRECISION INT,"
                + "LENGTH INT, SCALE SMALLINT, RADIX SMALLINT, NULLABLE SMALLINT, REMARKS VARCHAR(254), COLUMN_DEF NVARCHAR(4000),"
                + "SQL_DATA_TYPE SMALLINT, SQL_DATETIME_SUB SMALLINT, CHAR_OCTET_LENGTH INT, ORDINAL_POSITION INT,"
                + "IS_NULLABLE VARCHAR(254), SS_IS_SPARSE SMALLINT, SS_IS_COLUMN_SET SMALLINT, SS_IS_COMPUTED SMALLINT,"
                + "SS_IS_IDENTITY SMALLINT, SS_UDT_CATALOG_NAME NVARCHAR(128), SS_UDT_SCHEMA_NAME NVARCHAR(128),"
                + "SS_UDT_ASSEMBLY_TYPE_NAME NVARCHAR(max), SS_XML_SCHEMACOLLECTION_CATALOG_NAME NVARCHAR(128),"
                + "SS_XML_SCHEMACOLLECTION_SCHEMA_NAME NVARCHAR(128), SS_XML_SCHEMACOLLECTION_NAME NVARCHAR(128),"
                + "SS_DATA_TYPE TINYINT);"

                + "INSERT INTO @mssqljdbc_temp_sp_columns_result EXEC sp_columns_100 ?,?,?,?,?,?;"

                + "SELECT TABLE_QUALIFIER AS TABLE_CAT, TABLE_OWNER AS TABLE_SCHEM, TABLE_NAME, COLUMN_NAME, DATA_TYPE,"
                + "TYPE_NAME, PRECISION AS COLUMN_SIZE, LENGTH AS BUFFER_LENGTH, SCALE AS DECIMAL_DIGITS, RADIX AS NUM_PREC_RADIX,"
                + "NULLABLE, REMARKS, COLUMN_DEF, SQL_DATA_TYPE, SQL_DATETIME_SUB, CHAR_OCTET_LENGTH, ORDINAL_POSITION, IS_NULLABLE,"
                + "NULL AS SCOPE_CATALOG, NULL AS SCOPE_SCHEMA, NULL AS SCOPE_TABLE, SS_DATA_TYPE AS SOURCE_DATA_TYPE,"
                + "CASE SS_IS_IDENTITY WHEN 0 THEN 'NO' WHEN 1 THEN 'YES' WHEN '' THEN '' END AS IS_AUTOINCREMENT,"
                + "CASE SS_IS_COMPUTED WHEN 0 THEN 'NO' WHEN 1 THEN 'YES' WHEN '' THEN '' END AS IS_GENERATEDCOLUMN, "
                + "SS_IS_SPARSE, SS_IS_COLUMN_SET, SS_UDT_CATALOG_NAME, SS_UDT_SCHEMA_NAME, SS_UDT_ASSEMBLY_TYPE_NAME,"
                + "SS_XML_SCHEMACOLLECTION_CATALOG_NAME, SS_XML_SCHEMACOLLECTION_SCHEMA_NAME, SS_XML_SCHEMACOLLECTION_NAME "
                + "FROM @mssqljdbc_temp_sp_columns_result;";
        SQLServerResultSet rs = null;
        SQLException errorOnClose = null;
        java.sql.PreparedStatement pstmt = (SQLServerPreparedStatement) this.connection.prepareStatement(spColumnsSql);
        pstmt.closeOnCompletion();
        try {
            pstmt.setString(1, (table != null && !table.isEmpty()) ? table : "%");
            pstmt.setString(2, (schema != null && !schema.isEmpty()) ? schema : "%");
            pstmt.setString(3, (catalog != null && !catalog.isEmpty()) ? catalog : this.connection.getCatalog());
            pstmt.setString(4, (col != null && !col.isEmpty()) ? col : "%");
            pstmt.setInt(5, 2);// show sparse columns
            pstmt.setInt(6, 3);// odbc version

            rs = (SQLServerResultSet) pstmt.executeQuery();
            rs.getColumn(5).setFilter(new DataTypeFilter());
            rs.getColumn(7).setFilter(new ZeroFixupFilter());
            rs.getColumn(8).setFilter(new ZeroFixupFilter());
            rs.getColumn(16).setFilter(new ZeroFixupFilter());
        } catch (SQLException e) {
            errorOnClose = e;
            pstmt.close();
        } finally {
            if (null != originalCatalog) {
                connection.setCatalog(originalCatalog);
            }
            if (errorOnClose != null) {
                throw errorOnClose;
            }
        }
        return rs;
    }

    private static final String[] getFunctionsColumnNames = {/* 1 */ FUNCTION_CAT, /* 2 */ FUNCTION_SCHEM,
            /* 3 */ FUNCTION_NAME, /* 4 */ NUM_INPUT_PARAMS, /* 5 */ NUM_OUTPUT_PARAMS, /* 6 */ NUM_RESULT_SETS,
            /* 7 */ REMARKS, /* 8 */ FUNCTION_TYPE};

    @Override
    public java.sql.ResultSet getFunctions(String catalog, String schemaPattern,
            String functionNamePattern) throws SQLException {
        checkClosed();

        /*
         * sp_stored_procedures [ [ @sp_name = ] 'name' ] [ , [ @sp_owner = ] 'schema'] [ , [ @sp_qualifier = ]
         * 'qualifier' ] [ , [@fUsePattern = ] 'fUsePattern' ]
         */ // use default ie use pattern matching.
        // catalog cannot be empty in sql server
        if (catalog != null && catalog.length() == 0) {
            MessageFormat form = new MessageFormat(SQLServerException.getErrString("R_invalidArgument"));
            Object[] msgArgs = {"catalog"};
            SQLServerException.makeFromDriverError(null, null, form.format(msgArgs), null, false);
        }

        String[] arguments = new String[3];
        arguments[0] = EscapeIDName(functionNamePattern);
        arguments[1] = EscapeIDName(schemaPattern);
        arguments[2] = catalog;
        return getResultSetWithProvidedColumnNames(catalog, CallableHandles.SP_STORED_PROCEDURES, arguments,
                getFunctionsColumnNames);
    }

    private static final String[] getFunctionsColumnsColumnNames = {/* 1 */ FUNCTION_CAT, /* 2 */ FUNCTION_SCHEM,
            /* 3 */ FUNCTION_NAME, /* 4 */ COLUMN_NAME, /* 5 */ COLUMN_TYPE, /* 6 */ DATA_TYPE, /* 7 */ TYPE_NAME,
            /* 8 */ PRECISION, /* 9 */ LENGTH, /* 10 */ SCALE, /* 11 */ RADIX, /* 12 */ NULLABLE, /* 13 */ REMARKS,
            /* 14 */ COLUMN_DEF, /* 15 */ SQL_DATA_TYPE, /* 16 */ SQL_DATETIME_SUB, /* 17 */ CHAR_OCTET_LENGTH,
            /* 18 */ ORDINAL_POSITION, /* 19 */ IS_NULLABLE};

    @Override
    public java.sql.ResultSet getFunctionColumns(String catalog, String schemaPattern, String functionNamePattern,
            String columnNamePattern) throws SQLException {
        checkClosed();
        /*
         * sp_sproc_columns [[@procedure_name =] 'name'] [,[@procedure_owner =] 'owner'] [,[@procedure_qualifier =]
         * 'qualifier'] [,[@column_name =] 'column_name'] [,[@ODBCVer =] 'ODBCVer']
         */

        // catalog cannot be empty in sql server
        if (catalog != null && catalog.length() == 0) {
            MessageFormat form = new MessageFormat(SQLServerException.getErrString("R_invalidArgument"));
            Object[] msgArgs = {"catalog"};
            SQLServerException.makeFromDriverError(null, null, form.format(msgArgs), null, false);
        }

        String[] arguments = new String[5];

        // proc name supports escaping
        arguments[0] = EscapeIDName(functionNamePattern);
        // schema name supports escaping.
        arguments[1] = EscapeIDName(schemaPattern);
        arguments[2] = catalog;
        // col name supports escaping
        arguments[3] = EscapeIDName(columnNamePattern);
        arguments[4] = "3";
        SQLServerResultSet rs = getResultSetWithProvidedColumnNames(catalog, CallableHandles.SP_SPROC_COLUMNS,
                arguments, getFunctionsColumnsColumnNames);

        // Hook in a filter on the DATA_TYPE column of the result set we're
        // going to return that converts the ODBC values from sp_columns
        // into JDBC values. Also for the precision
        rs.getColumn(6).setFilter(new DataTypeFilter());

        if (connection.isKatmaiOrLater()) {
            rs.getColumn(8).setFilter(new ZeroFixupFilter());
            rs.getColumn(9).setFilter(new ZeroFixupFilter());
            rs.getColumn(17).setFilter(new ZeroFixupFilter());
        }
        return rs;
    }

    @Override
    public java.sql.ResultSet getClientInfoProperties() throws SQLException {
        checkClosed();
        return getResultSetFromInternalQueries(null, "SELECT" +
        /* 1 */ " cast(NULL as char(1)) as NAME," +
        /* 2 */ " cast(0 as int) as MAX_LEN," +
        /* 3 */ " cast(NULL as char(1)) as DEFAULT_VALUE," +
        /* 4 */ " cast(NULL as char(1)) as DESCRIPTION " + " where 0 = 1");
    }

    private static final String[] getBestRowIdentifierColumnNames = {/* 1 */ SCOPE, /* 2 */ COLUMN_NAME,
            /* 3 */ DATA_TYPE, /* 4 */ TYPE_NAME, /* 5 */ COLUMN_SIZE, /* 6 */ BUFFER_LENGTH, /* 7 */ DECIMAL_DIGITS,
            /* 8 */ PSEUDO_COLUMN};

    @Override
    public java.sql.ResultSet getBestRowIdentifier(String catalog, String schema, String table, int scope,
            boolean nullable) throws SQLServerException, SQLTimeoutException {
        if (loggerExternal.isLoggable(Level.FINER) && Util.isActivityTraceOn()) {
            loggerExternal.finer(toString() + " ActivityId: " + ActivityCorrelator.getNext().toString());
        }
        checkClosed();
        /*
         * sp_special_columns [@table_name =] 'table_name' [,[@table_owner =] 'table_owner'] [,[@qualifier =]
         * 'qualifier'] [,[@col_type =] 'col_type'] [,[@scope =] 'scope'] [,[@nullable =] 'nullable'] [,[@ODBCVer =]
         * 'ODBCVer'] ;
         */
        String[] arguments = new String[7];
        arguments[0] = table;
        arguments[1] = schema;
        arguments[2] = catalog;
        arguments[3] = "R"; // coltype
        if (bestRowTemporary == scope)
            arguments[4] = "C"; // Scope is temporary C
        else
            arguments[4] = "T"; // Scope is for the transaction
        if (nullable)
            arguments[5] = "U"; // nullable
        else
            arguments[5] = "O"; // nullable
        arguments[6] = "3"; // Use 3 unless required otherwise
        SQLServerResultSet rs = getResultSetWithProvidedColumnNames(catalog, CallableHandles.SP_SPECIAL_COLUMNS,
                arguments, getBestRowIdentifierColumnNames);

        // Hook in a filter on the DATA_TYPE column of the result set we're
        // going to return that converts the ODBC values from sp_columns
        // into JDBC values.
        rs.getColumn(3).setFilter(new DataTypeFilter());
        return rs;
    }

    @Override
    public java.sql.ResultSet getCrossReference(String cat1, String schem1, String tab1, String cat2, String schem2,
            String tab2) throws SQLException, SQLTimeoutException {
        if (loggerExternal.isLoggable(Level.FINER) && Util.isActivityTraceOn()) {
            loggerExternal.finer(toString() + " ActivityId: " + ActivityCorrelator.getNext().toString());
        }
        checkClosed();

        /*
         * sp_fkeys [ @pktable_name = ] 'pktable_name' [ , [ @pktable_owner = ] 'pktable_owner' ] [ ,
         * [ @pktable_qualifier = ] 'pktable_qualifier' ] { , [ @fktable_name = ] 'fktable_name' } [ , [ @fktable_owner
         * = ] 'fktable_owner' ] [ , [ @fktable_qualifier = ] 'fktable_qualifier' ]
         */
        String[] arguments = {tab1, schem1, cat1, tab2, schem2, cat2};
        return executeSPFkeys(arguments);
    }

    @Override
    public String getDatabaseProductName() throws SQLServerException {
        checkClosed();
        return "Microsoft SQL Server";
    }

    @Override
    public String getDatabaseProductVersion() throws SQLServerException {
        checkClosed();
        return connection.sqlServerVersion;
    }

    @Override
    public int getDefaultTransactionIsolation() throws SQLServerException {
        checkClosed();
        return java.sql.Connection.TRANSACTION_READ_COMMITTED;
    }

    @Override
    public int getDriverMajorVersion() {
        return SQLJdbcVersion.major;
    }

    @Override
    public int getDriverMinorVersion() {
        return SQLJdbcVersion.minor;
    }

    @Override
    public String getDriverName() throws SQLServerException {
        checkClosed();
        return SQLServerDriver.PRODUCT_NAME;
    }

    @Override
    public String getDriverVersion() throws SQLServerException {

        // driver version in the Major.Minor.MMDD.Revision form
        int n = getDriverMinorVersion();
        String s = getDriverMajorVersion() + ".";
        s += "" + n;
        s = s + ".";
        s = s + SQLJdbcVersion.patch;
        s = s + ".";
        s = s + SQLJdbcVersion.build;
        return s;
    }

    @Override
    public java.sql.ResultSet getExportedKeys(String cat, String schema,
            String table) throws SQLException, SQLTimeoutException {
        return getCrossReference(cat, schema, table, null, null, null);
    }

    @Override
    public String getExtraNameCharacters() throws SQLServerException {
        checkClosed();
        return "$#@";
    }

    @Override
    public String getIdentifierQuoteString() throws SQLServerException {
        checkClosed();
        return "\"";
    }

    @Override
    public java.sql.ResultSet getImportedKeys(String cat, String schema,
            String table) throws SQLException, SQLTimeoutException {
        return getCrossReference(null, null, null, cat, schema, table);
    }

    private ResultSet executeSPFkeys(String[] procParams) throws SQLException, SQLTimeoutException {
        String tempTableName = "@jdbc_temp_fkeys_result";
        String sql = "DECLARE " + tempTableName + " table (PKTABLE_QUALIFIER sysname, " + "PKTABLE_OWNER sysname, "
                + "PKTABLE_NAME sysname, " + "PKCOLUMN_NAME sysname, " + "FKTABLE_QUALIFIER sysname, "
                + "FKTABLE_OWNER sysname, " + "FKTABLE_NAME sysname, " + "FKCOLUMN_NAME sysname, "
                + "KEY_SEQ smallint, " + "UPDATE_RULE smallint, " + "DELETE_RULE smallint, " + "FK_NAME sysname, "
                + "PK_NAME sysname, " + "DEFERRABILITY smallint);" + "INSERT INTO " + tempTableName
                + " EXEC sp_fkeys ?,?,?,?,?,?;" + "SELECT  t.PKTABLE_QUALIFIER AS PKTABLE_CAT, "
                + "t.PKTABLE_OWNER AS PKTABLE_SCHEM, " + "t.PKTABLE_NAME, " + "t.PKCOLUMN_NAME, "
                + "t.FKTABLE_QUALIFIER AS FKTABLE_CAT, " + "t.FKTABLE_OWNER AS FKTABLE_SCHEM, " + "t.FKTABLE_NAME, "
                + "t.FKCOLUMN_NAME, " + "t.KEY_SEQ, " + "CASE s.update_referential_action " + "WHEN 1 THEN 0 " +
                // cascade - note that sp_fkey and sys.foreign_keys have flipped values for cascade and no action
                "WHEN 0 THEN 3 " + // no action
                "WHEN 2 THEN 2 " + // set null
                "WHEN 3 THEN 4 " + // set default
                "END as UPDATE_RULE, " + "CASE s.delete_referential_action " + "WHEN 1 THEN 0 " + "WHEN 0 THEN 3 "
                + "WHEN 2 THEN 2 " + "WHEN 3 THEN 4 " + "END as DELETE_RULE, " + "t.FK_NAME, " + "t.PK_NAME, "
                + "t.DEFERRABILITY " + "FROM " + tempTableName + " t "
                + "LEFT JOIN sys.foreign_keys s ON t.FK_NAME = s.name collate database_default;";
        SQLServerCallableStatement cstmt = (SQLServerCallableStatement) connection.prepareCall(sql);
        cstmt.closeOnCompletion();
        for (int i = 0; i < 6; i++) {
            cstmt.setString(i + 1, procParams[i]);
        }
        String currentDB = null;
        if (procParams[2] != null && procParams[2] != "") {// pktable_qualifier
            currentDB = switchCatalogs(procParams[2]);
        } else if (procParams[5] != null && procParams[5] != "") {// fktable_qualifier
            currentDB = switchCatalogs(procParams[5]);
        }
        ResultSet rs = cstmt.executeQuery();
        if (currentDB != null) {
            switchCatalogs(currentDB);
        }
        return rs;
    }

    private static final String[] getIndexInfoColumnNames = {/* 1 */ TABLE_CAT, /* 2 */ TABLE_SCHEM, /* 3 */ TABLE_NAME,
            /* 4 */ NON_UNIQUE, /* 5 */ INDEX_QUALIFIER, /* 6 */ INDEX_NAME, /* 7 */ TYPE, /* 8 */ ORDINAL_POSITION,
            /* 9 */ COLUMN_NAME, /* 10 */ ASC_OR_DESC, /* 11 */ CARDINALITY, /* 12 */ PAGES, /* 13 */ FILTER_CONDITION};

    @Override
    public java.sql.ResultSet getIndexInfo(String cat, String schema, String table, boolean unique,
            boolean approximate) throws SQLServerException, SQLTimeoutException {
        if (loggerExternal.isLoggable(Level.FINER) && Util.isActivityTraceOn()) {
            loggerExternal.finer(toString() + " ActivityId: " + ActivityCorrelator.getNext().toString());
        }
        checkClosed();
        /*
         * sp_statistics [ @table_name = ] 'table_name' [ , [ @table_owner = ] 'owner' ] [ , [ @table_qualifier = ]
         * 'qualifier' ] [ , [ @index_name = ] 'index_name' ] [ , [ @is_unique = ] 'is_unique' ] [ , [ @accuracy = ]
         * 'accuracy' ]
         */
        String[] arguments = new String[6];
        arguments[0] = table;
        arguments[1] = schema;
        arguments[2] = cat;
        // use default for index name
        arguments[3] = "%"; // index name % is default
        if (unique)
            arguments[4] = "Y"; // is_unique
        else
            arguments[4] = "N";
        if (approximate)
            arguments[5] = "Q";
        else
            arguments[5] = "E";
        return getResultSetWithProvidedColumnNames(cat, CallableHandles.SP_STATISTICS, arguments,
                getIndexInfoColumnNames);
    }

    @Override
    public int getMaxBinaryLiteralLength() throws SQLServerException {
        checkClosed();
        return 0;
    }

    @Override
    public int getMaxCatalogNameLength() throws SQLServerException {
        checkClosed();
        return 128;
    }

    @Override
    public int getMaxCharLiteralLength() throws SQLServerException {
        checkClosed();
        return 0;
    }

    @Override
    public int getMaxColumnNameLength() throws SQLServerException {
        checkClosed();
        return 128;
    }

    @Override
    public int getMaxColumnsInGroupBy() throws SQLServerException {
        checkClosed();
        return 0;
    }

    @Override
    public int getMaxColumnsInIndex() throws SQLServerException {
        checkClosed();
        return 16;
    }

    @Override
    public int getMaxColumnsInOrderBy() throws SQLServerException {
        checkClosed();
        return 0;
    }

    @Override
    public int getMaxColumnsInSelect() throws SQLServerException {
        checkClosed();
        return 4096;
    }

    @Override
    public int getMaxColumnsInTable() throws SQLServerException {
        checkClosed();
        return 1024;
    }

    @Override
    public int getMaxConnections() throws SQLException, SQLTimeoutException {
        checkClosed();
        try {
            String s = "sp_configure 'user connections'";
            SQLServerResultSet rs = getResultSetFromInternalQueries(null, s);
            if (!rs.next())
                return 0;
            return rs.getInt("maximum");
        } catch (SQLServerException e) {
            return 0;
        }

    }

    @Override
    public int getMaxCursorNameLength() throws SQLServerException {
        checkClosed();
        return 0;
    }

    @Override
    public int getMaxIndexLength() throws SQLServerException {
        checkClosed();
        return 900;
    }

    @Override
    public int getMaxProcedureNameLength() throws SQLServerException {
        checkClosed();
        return 128;
    }

    @Override
    public int getMaxRowSize() throws SQLServerException {
        checkClosed();
        return 8060;
    }

    @Override
    public int getMaxSchemaNameLength() throws SQLServerException {
        checkClosed();
        return 128;
    }

    @Override
    public int getMaxStatementLength() throws SQLServerException {
        checkClosed();

        // SQL Server currently limits to 64K the number of TDS packets per
        // conversation.
        // This number multiplied by the size of each TDS packet yields the
        // maximum total
        // size of any request to the server, which is therefore an upper bound
        // to the
        // maximum SQL statement length.
        return 65536 * connection.getTDSPacketSize();
    }

    @Override
    public int getMaxStatements() throws SQLServerException {
        checkClosed();
        return 0;
    }

    @Override
    public int getMaxTableNameLength() throws SQLServerException {
        checkClosed();
        return 128;
    }

    @Override
    public int getMaxTablesInSelect() throws SQLServerException {
        checkClosed();
        return 256;
    }

    @Override
    public int getMaxUserNameLength() throws SQLServerException {
        checkClosed();
        return 128;
    }

    @Override
    public String getNumericFunctions() throws SQLServerException {
        checkClosed();
        return "ABS,ACOS,ASIN,ATAN,ATAN2,CEILING,COS,COT,DEGREES,EXP, FLOOR,LOG,LOG10,MOD,PI,POWER,RADIANS,RAND,ROUND,SIGN,SIN,SQRT,TAN,TRUNCATE";
    }

    private static final String[] getPrimaryKeysColumnNames = {/* 1 */ TABLE_CAT, /* 2 */ TABLE_SCHEM,
            /* 3 */ TABLE_NAME, /* 4 */ COLUMN_NAME, /* 5 */ KEY_SEQ, /* 6 */ PK_NAME};

    @Override
    public java.sql.ResultSet getPrimaryKeys(String cat, String schema,
            String table) throws SQLServerException, SQLTimeoutException {
        if (loggerExternal.isLoggable(Level.FINER) && Util.isActivityTraceOn()) {
            loggerExternal.finer(toString() + " ActivityId: " + ActivityCorrelator.getNext().toString());
        }
        checkClosed();
        /*
         * sp_pkeys [ @table_name = ] 'name' [ , [ @table_owner = ] 'owner' ] [ , [ @table_qualifier = ] 'qualifier' ]
         */
        String[] arguments = new String[3];
        arguments[0] = table;
        arguments[1] = schema;
        arguments[2] = cat;
        return getResultSetWithProvidedColumnNames(cat, CallableHandles.SP_PKEYS, arguments, getPrimaryKeysColumnNames);
    }

    private static final String[] getProcedureColumnsColumnNames = {/* 1 */ PROCEDURE_CAT, /* 2 */ PROCEDURE_SCHEM,
            /* 3 */ PROCEDURE_NAME, /* 4 */ COLUMN_NAME, /* 5 */ COLUMN_TYPE, /* 6 */ DATA_TYPE, /* 7 */ TYPE_NAME,
            /* 8 */ PRECISION, /* 9 */ LENGTH, /* 10 */ SCALE, /* 11 */ RADIX, /* 12 */ NULLABLE, /* 13 */ REMARKS,
            /* 14 */ COLUMN_DEF, /* 15 */ SQL_DATA_TYPE, /* 16 */ SQL_DATETIME_SUB, /* 17 */ CHAR_OCTET_LENGTH,
            /* 18 */ ORDINAL_POSITION, /* 19 */ IS_NULLABLE};

    @Override
    public java.sql.ResultSet getProcedureColumns(String catalog, String schema, String proc,
            String col) throws SQLServerException, SQLTimeoutException {
        if (loggerExternal.isLoggable(Level.FINER) && Util.isActivityTraceOn()) {
            loggerExternal.finer(toString() + " ActivityId: " + ActivityCorrelator.getNext().toString());
        }
        checkClosed();
        /*
         * sp_sproc_columns [[@procedure_name =] 'name'] [,[@procedure_owner =] 'owner'] [,[@procedure_qualifier =]
         * 'qualifier'] [,[@column_name =] 'column_name'] [,[@ODBCVer =] 'ODBCVer']
         */

        String[] arguments = new String[5];

        // proc name supports escaping
        proc = EscapeIDName(proc);
        arguments[0] = proc;
        arguments[1] = schema;
        arguments[2] = catalog;
        // col name supports escaping
        col = EscapeIDName(col);
        arguments[3] = col;
        arguments[4] = "3";
        SQLServerResultSet rs = getResultSetWithProvidedColumnNames(catalog, CallableHandles.SP_SPROC_COLUMNS,
                arguments, getProcedureColumnsColumnNames);

        // Hook in a filter on the DATA_TYPE column of the result set we're
        // going to return that converts the ODBC values from sp_columns
        // into JDBC values. Also for the precision
        rs.getColumn(6).setFilter(new DataTypeFilter());
        if (connection.isKatmaiOrLater()) {
            rs.getColumn(8).setFilter(new ZeroFixupFilter());
            rs.getColumn(9).setFilter(new ZeroFixupFilter());
            rs.getColumn(17).setFilter(new ZeroFixupFilter());
        }

        return rs;
    }

    private static final String[] getProceduresColumnNames = {/* 1 */ PROCEDURE_CAT, /* 2 */ PROCEDURE_SCHEM,
            /* 3 */ PROCEDURE_NAME, /* 4 */ NUM_INPUT_PARAMS, /* 5 */ NUM_OUTPUT_PARAMS, /* 6 */ NUM_RESULT_SETS,
            /* 7 */ REMARKS, /* 8 */ PROCEDURE_TYPE};

    @Override
    public java.sql.ResultSet getProcedures(String catalog, String schema,
            String proc) throws SQLServerException, SQLTimeoutException {
        if (loggerExternal.isLoggable(Level.FINER) && Util.isActivityTraceOn()) {
            loggerExternal.finer(toString() + " ActivityId: " + ActivityCorrelator.getNext().toString());
        }

        checkClosed();
        /*
         * sp_stored_procedures [ [ @sp_name = ] 'name' ] [ , [ @sp_owner = ] 'schema'] [ , [ @sp_qualifier = ]
         * 'qualifier' ] [ , [@fUsePattern = ] 'fUsePattern' ]
         */
        String[] arguments = new String[3];
        arguments[0] = EscapeIDName(proc);
        arguments[1] = schema;
        arguments[2] = catalog;
        return getResultSetWithProvidedColumnNames(catalog, CallableHandles.SP_STORED_PROCEDURES, arguments,
                getProceduresColumnNames);
    }

    @Override
    public String getProcedureTerm() throws SQLServerException {
        checkClosed();
        return "stored procedure";
    }

    @Override
    public ResultSet getPseudoColumns(String catalog, String schemaPattern, String tableNamePattern,
            String columnNamePattern) throws SQLException {
        if (loggerExternal.isLoggable(Level.FINER) && Util.isActivityTraceOn()) {
            loggerExternal.finer(toString() + " ActivityId: " + ActivityCorrelator.getNext().toString());
        }

        checkClosed();

        // SQL server does not support pseudo columns for identifiers
        // as per
        // http://msdn.microsoft.com/en-us/library/ms378445%28v=sql.110%29.aspx
        // so just return empty result set
        return getResultSetFromInternalQueries(catalog, "SELECT" +
        /* 1 */ " cast(NULL as char(1)) as TABLE_CAT," +
        /* 2 */ " cast(NULL as char(1)) as TABLE_SCHEM," +
        /* 3 */ " cast(NULL as char(1)) as TABLE_NAME," +
        /* 4 */ " cast(NULL as char(1)) as COLUMN_NAME," +
        /* 5 */ " cast(0 as int) as DATA_TYPE," +
        /* 6 */ " cast(0 as int) as COLUMN_SIZE," +
        /* 7 */ " cast(0 as int) as DECIMAL_DIGITS," +
        /* 8 */ " cast(0 as int) as NUM_PREC_RADIX," +
        /* 9 */ " cast(NULL as char(1)) as COLUMN_USAGE," +
        /* 10 */ " cast(NULL as char(1)) as REMARKS," +
        /* 11 */ " cast(0 as int) as CHAR_OCTET_LENGTH," +
        /* 12 */ " cast(NULL as char(1)) as IS_NULLABLE" + " where 0 = 1");
    }

    @Override
    public java.sql.ResultSet getSchemas() throws SQLException, SQLTimeoutException {
        if (loggerExternal.isLoggable(Level.FINER) && Util.isActivityTraceOn()) {
            loggerExternal.finer(toString() + " ActivityId: " + ActivityCorrelator.getNext().toString());
        }
        checkClosed();
        return getSchemasInternal(null, null);

    }

    private java.sql.ResultSet getSchemasInternal(String catalog,
            String schemaPattern) throws SQLException, SQLTimeoutException {

        String s;
        // The schemas that return null for catalog name, these are prebuilt
        // schemas shipped by SQLServer, if SQLServer adds anymore of these
        // we need to add them here.
        String constSchemas = " ('dbo', 'guest','INFORMATION_SCHEMA','sys','db_owner', 'db_accessadmin', 'db_securityadmin', 'db_ddladmin' "
                + " ,'db_backupoperator','db_datareader','db_datawriter','db_denydatareader','db_denydatawriter') ";

        String schema = "sys.schemas";
        String schemaName = "sys.schemas.name";
        if (null != catalog && catalog.length() != 0) {
            final String catalogId = Util.escapeSQLId(catalog);
            schema = catalogId + "." + schema;
            schemaName = catalogId + "." + schemaName;
        }

        // The common schemas need to be under null catalog name however the
        // schemas specific to the particular catalog has to have the current
        // catalog name
        // to achive this, first we figure out the common schemas by
        // intersecting current catalogs schemas with the const schemas (ie
        // builtinSchemas)
        s = "select " + schemaName + " 'TABLE_SCHEM',";
        if (null != catalog && catalog.length() == 0) {
            s += "null 'TABLE_CATALOG' ";
        } else {
            s += " CASE WHEN " + schemaName + "  IN " + constSchemas + " THEN null ELSE ";
            if (null != catalog && catalog.length() != 0) {
                s += "'" + catalog + "' ";
            } else
                s += " DB_NAME() ";

            s += " END 'TABLE_CATALOG' ";
        }
        s += "   from " + schema;

        // Handle the case when catalog is empty this means common schemas only
        //
        if (null != catalog && catalog.length() == 0) {
            if (null != schemaPattern)
                s += " where " + schemaName + " like ?  and ";
            else
                s += " where ";
            s += schemaName + " in " + constSchemas;
        } else if (null != schemaPattern)
            s += " where " + schemaName + " like ?  ";

        s += " order by 2, 1";
        if (logger.isLoggable(java.util.logging.Level.FINE)) {
            logger.fine(toString() + " schema query (" + s + ")");
        }
        SQLServerResultSet rs;
        if (null == schemaPattern) {
            catalog = null;
            rs = getResultSetFromInternalQueries(catalog, s);
        } else {

            // The prepared statement is not closed after execution.
            // No we will not "leak a server handle" per execution
            // as the prepared statement will close as the resultset 'rs' is closed
            SQLServerPreparedStatement ps = (SQLServerPreparedStatement) connection.prepareStatement(s);
            ps.closeOnCompletion();
            ps.setString(1, schemaPattern);
            rs = (SQLServerResultSet) ps.executeQueryInternal();
        }
        return rs;
    }

    @Override
    public java.sql.ResultSet getSchemas(String catalog, String schemaPattern) throws SQLException {
        if (loggerExternal.isLoggable(Level.FINER) && Util.isActivityTraceOn()) {
            loggerExternal.finer(toString() + " ActivityId: " + ActivityCorrelator.getNext().toString());
        }
        return getSchemasInternal(catalog, schemaPattern);
    }

    @Override
    public String getSchemaTerm() throws SQLServerException {
        checkClosed();
        return "schema";
    }

    @Override
    public String getSearchStringEscape() throws SQLServerException {
        checkClosed();
        return "\\";
    }

    @Override
    public String getSQLKeywords() throws SQLServerException {
        checkClosed();
        return SQL_KEYWORDS;
    }

    private static String createSqlKeyWords() {
        return "ADD,ALL,ALTER,AND,ANY,AS,ASC,AUTHORIZATION," + "BACKUP,BEGIN,BETWEEN,BREAK,BROWSE,BULK,BY,"
                + "CASCADE,CASE,CHECK,CHECKPOINT,CLOSE,CLUSTERED,COALESCE,COLLATE,COLUMN,COMMIT,"
                + "COMPUTE,CONSTRAINT,CONTAINS,CONTAINSTABLE,CONTINUE,CONVERT,CREATE,CROSS,CURRENT,"
                + "CURRENT_DATE,CURRENT_TIME,CURRENT_TIMESTAMP,CURRENT_USER,CURSOR,"
                + "DATABASE,DBCC,DEALLOCATE,DECLARE,DEFAULT,DELETE,DENY,DESC,DISK,"
                + "DISTINCT,DISTRIBUTED,DOUBLE,DROP,DUMP,"
                + "ELSE,END,ERRLVL,ESCAPE,EXCEPT,EXEC,EXECUTE,EXISTS,EXIT,EXTERNAL,"
                + "FETCH,FILE,FILLFACTOR,FOR,FOREIGN,FREETEXT,FREETEXTTABLE,FROM,FULL,FUNCTION," + "GOTO,GRANT,GROUP,"
                + "HAVING,HOLDLOCK,"
                + "IDENTITY,IDENTITY_INSERT,IDENTITYCOL,IF,IN,INDEX,INNER,INSERT,INTERSECT,INTO,IS," + "JOIN,"
                + "KEY,KILL," + "LEFT,LIKE,LINENO,LOAD," + "MERGE," + "NATIONAL,NOCHECK,NONCLUSTERED,NOT,NULL,NULLIF,"
                + "OF,OFF,OFFSETS,ON,OPEN,OPENDATASOURCE,OPENQUERY," + "OPENROWSET,OPENXML,OPTION,OR,ORDER,OUTER,OVER,"
                + "PERCENT,PIVOT,PLAN,PRECISION,PRIMARY,PRINT,PROC,PROCEDURE,PUBLIC,"
                + "RAISERROR,READ,READTEXT,RECONFIGURE,REFERENCES,REPLICATION,RESTORE,RESTRICT,"
                + "RETURN,REVERT,REVOKE,RIGHT,ROLLBACK,ROWCOUNT,ROWGUIDCOL,RULE,"
                + "SAVE,SCHEMA,SECURITYAUDIT,SELECT,SEMANTICKEYPHRASETABLE,SEMANTICSIMILARITYDETAILSTABLE,"
                + "SEMANTICSIMILARITYTABLE,SESSION_USER,SET,SETUSER,SHUTDOWN,SOME,STATISTICS,SYSTEM_USER,"
                + "TABLE,TABLESAMPLE,TEXTSIZE,THEN,TO,TOP,TRAN,TRANSACTION,TRIGGER,TRUNCATE,TRY_CONVERT,TSEQUAL,"
                + "UNION,UNIQUE,UNPIVOT,UPDATE,UPDATETEXT,USE,USER," + "VALUES,VARYING,VIEW,"
                + "WAITFOR,WHEN,WHERE,WHILE,WITH,WITHIN GROUP,WRITETEXT";
    }

    @Override
    public String getStringFunctions() throws SQLServerException {
        checkClosed();
        return "ASCII,CHAR,CONCAT, DIFFERENCE,INSERT,LCASE,LEFT,LENGTH,LOCATE,LTRIM,REPEAT,REPLACE,RIGHT,RTRIM,SOUNDEX,SPACE,SUBSTRING,UCASE";
    }

    @Override
    public String getSystemFunctions() throws SQLServerException {
        checkClosed();
        return "DATABASE,IFNULL,USER"; // The functions no reinstated after the
                                       // CTS certification.
    }

    private static final String[] getTablePrivilegesColumnNames = {/* 1 */ TABLE_CAT, /* 2 */ TABLE_SCHEM,
            /* 3 */ TABLE_NAME, /* 4 */ GRANTOR, /* 5 */ GRANTEE, /* 6 */ PRIVILEGE, /* 7 */ IS_GRANTABLE};

    @Override
    public java.sql.ResultSet getTablePrivileges(String catalog, String schema,
            String table) throws SQLServerException, SQLTimeoutException {
        if (loggerExternal.isLoggable(Level.FINER) && Util.isActivityTraceOn()) {
            loggerExternal.finer(toString() + " ActivityId: " + ActivityCorrelator.getNext().toString());
        }
        checkClosed();
        table = EscapeIDName(table);
        schema = EscapeIDName(schema);
        /*
         * sp_table_privileges [ @table_name = ] 'table_name' [ , [ @table_owner = ] 'table_owner' ] [ ,
         * [ @table_qualifier = ] 'table_qualifier' ] [ , [@fUsePattern =] 'fUsePattern']
         */
        String[] arguments = new String[3];
        arguments[0] = table;
        arguments[1] = schema;
        arguments[2] = catalog;

        return getResultSetWithProvidedColumnNames(catalog, CallableHandles.SP_TABLE_PRIVILEGES, arguments,
                getTablePrivilegesColumnNames);
    }

    @Override
    public java.sql.ResultSet getTableTypes() throws SQLException, SQLTimeoutException {
        if (loggerExternal.isLoggable(Level.FINER) && Util.isActivityTraceOn()) {
            loggerExternal.finer(toString() + " ActivityId: " + ActivityCorrelator.getNext().toString());
        }
        checkClosed();
        String s = "SELECT 'VIEW' 'TABLE_TYPE' UNION SELECT 'TABLE' UNION SELECT 'SYSTEM TABLE'";
        SQLServerResultSet rs = getResultSetFromInternalQueries(null, s);
        return rs;
    }

    @Override
    public String getTimeDateFunctions() throws SQLServerException {
        checkClosed();
        return "CURDATE,CURTIME,DAYNAME,DAYOFMONTH,DAYOFWEEK,DAYOFYEAR,HOUR,MINUTE,MONTH,MONTHNAME,NOW,QUARTER,SECOND,TIMESTAMPADD,TIMESTAMPDIFF,WEEK,YEAR";
    }

    @Override
    public java.sql.ResultSet getTypeInfo() throws SQLException, SQLTimeoutException {
        if (loggerExternal.isLoggable(Level.FINER) && Util.isActivityTraceOn()) {
            loggerExternal.finer(toString() + " ActivityId: " + ActivityCorrelator.getNext().toString());
        }
        checkClosed();

        SQLServerResultSet rs;
        // We support only sql2k5 and above
        if (connection.isKatmaiOrLater())
            rs = getResultSetFromInternalQueries(null, "sp_datatype_info_100 @ODBCVer=3");
        else
            rs = getResultSetFromInternalQueries(null, "sp_datatype_info @ODBCVer=3");

        rs.setColumnName(11, "FIXED_PREC_SCALE");
        // Hook in a filter on the DATA_TYPE column of the result set we're
        // going to return that converts the ODBC values from sp_columns
        // into JDBC values.
        rs.getColumn(2).setFilter(new DataTypeFilter());
        return rs;
    }

    @Override
    public String getURL() throws SQLServerException {
        checkClosed();
        // Build up the URL with the connection properties do not hand out user
        // ID and password
        StringBuilder url = new StringBuilder();
        // get the properties collection from the connection.
        Properties props = connection.activeConnectionProperties;
        DriverPropertyInfo[] info = SQLServerDriver.getPropertyInfoFromProperties(props);
        String serverName = null;
        String portNumber = null;
        String instanceName = null;

        // build the connection string without the server name, instance name
        // and port number as these go in the front
        int index = info.length;
        while (--index >= 0) {
            String name = info[index].name;

            // making sure no security info is exposed.
            if (!name.equals(SQLServerDriverBooleanProperty.INTEGRATED_SECURITY.toString())
                    && !name.equals(SQLServerDriverStringProperty.USER.toString())
                    && !name.equals(SQLServerDriverStringProperty.PASSWORD.toString())
                    && !name.equals(SQLServerDriverStringProperty.KEY_STORE_SECRET.toString())) {
                String val = info[index].value;
                // skip empty strings
                if (0 != val.length()) {
                    // special case these server name, instance name and port
                    // number as these go in the front
                    if (name.equals(SQLServerDriverStringProperty.SERVER_NAME.toString())) {
                        serverName = val;
                    } else if (name.equals(SQLServerDriverStringProperty.INSTANCE_NAME.toString())) {
                        instanceName = val;
                    } else if (name.equals(SQLServerDriverIntProperty.PORT_NUMBER.toString())) {
                        portNumber = val;
                    } else {
                        // build name value pairs separated by a semi colon
                        url.append(name);
                        url.append("=");
                        url.append(val);
                        url.append(";");
                    }
                }
            }

        }
        // insert the special items in the front in the reverse order.
        // This way we will get the expected form as below.
        // MYSERVER\INSTANCEFOO:1433
        // port number first, we should always have port number
        url.insert(0, ";");
        url.insert(0, portNumber);
        url.insert(0, ":");
        if (null != instanceName) {
            url.insert(0, instanceName);
            url.insert(0, "\\");
        }
        url.insert(0, serverName);

        url.insert(0, urlprefix); // insert the prefix at the front.
        return (url.toString());
    }

    @Override
    public String getUserName() throws SQLServerException, SQLTimeoutException {
        if (loggerExternal.isLoggable(Level.FINER) && Util.isActivityTraceOn()) {
            loggerExternal.finer(toString() + " ActivityId: " + ActivityCorrelator.getNext().toString());
        }
        checkClosed();
        String result = "";
        try (SQLServerStatement s = (SQLServerStatement) connection.createStatement();
                SQLServerResultSet rs = s.executeQueryInternal("select system_user")) {
            // Select system_user will always return a row.
            boolean next = rs.next();
            assert next;
            result = rs.getString(1);
        }
        return result;
    }

    private static final String[] getVersionColumnsColumnNames = {/* 1 */ SCOPE, /* 2 */ COLUMN_NAME, /* 3 */ DATA_TYPE,
            /* 4 */ TYPE_NAME, /* 5 */ COLUMN_SIZE, /* 6 */ BUFFER_LENGTH, /* 7 */ DECIMAL_DIGITS,
            /* 8 */ PSEUDO_COLUMN};

    @Override
    public java.sql.ResultSet getVersionColumns(String catalog, String schema,
            String table) throws SQLServerException, SQLTimeoutException {
        if (loggerExternal.isLoggable(Level.FINER) && Util.isActivityTraceOn()) {
            loggerExternal.finer(toString() + " ActivityId: " + ActivityCorrelator.getNext().toString());
        }
        checkClosed();
        /*
         * sp_special_columns [@table_name =] 'table_name' [,[@table_owner =] 'table_owner'] [,[@qualifier =]
         * 'qualifier'] [,[@col_type =] 'col_type'] [,[@scope =] 'scope'] [,[@nullable =] 'nullable'] [,[@ODBCVer =]
         * 'ODBCVer'] ;
         */
        String[] arguments = new String[7];
        arguments[0] = table;
        arguments[1] = schema;
        arguments[2] = catalog;
        arguments[3] = "V"; // col type
        arguments[4] = "T"; // scope
        arguments[5] = "U"; // nullable
        arguments[6] = "3"; // odbc ver
        SQLServerResultSet rs = getResultSetWithProvidedColumnNames(catalog, CallableHandles.SP_SPECIAL_COLUMNS,
                arguments, getVersionColumnsColumnNames);

        // Hook in a filter on the DATA_TYPE column of the result set we're
        // going to return that converts the ODBC values from sp_columns
        // into JDBC values.
        rs.getColumn(3).setFilter(new DataTypeFilter());
        return rs;
    }

    @Override
    public boolean isCatalogAtStart() throws SQLServerException {
        checkClosed();
        return true;
    }

    @Override
    public boolean isReadOnly() throws SQLServerException {
        checkClosed();
        return false;
    }

    @Override
    public boolean nullPlusNonNullIsNull() throws SQLServerException {
        checkClosed();
        return true;
    }

    @Override
    public boolean nullsAreSortedAtEnd() throws SQLServerException {
        checkClosed();
        return false;
    }

    @Override
    public boolean nullsAreSortedAtStart() throws SQLServerException {
        checkClosed();
        return false;
    }

    @Override
    public boolean nullsAreSortedHigh() throws SQLServerException {
        checkClosed();
        return false;
    }

    @Override
    public boolean nullsAreSortedLow() throws SQLServerException {
        checkClosed();
        return true;
    }

    @Override
    public boolean storesLowerCaseIdentifiers() throws SQLServerException {
        checkClosed();
        return false;
    }

    @Override
    public boolean storesLowerCaseQuotedIdentifiers() throws SQLServerException {
        checkClosed();
        return false;
    }

    @Override
    public boolean storesMixedCaseIdentifiers() throws SQLServerException {
        checkClosed();
        return true;
    }

    @Override
    public boolean storesMixedCaseQuotedIdentifiers() throws SQLServerException {
        checkClosed();
        return true;
    }

    @Override
    public boolean storesUpperCaseIdentifiers() throws SQLServerException {
        checkClosed();
        return false;
    }

    @Override
    public boolean storesUpperCaseQuotedIdentifiers() throws SQLServerException {
        checkClosed();
        return false;
    }

    @Override
    public boolean supportsAlterTableWithAddColumn() throws SQLServerException {
        checkClosed();
        return true;
    }

    @Override
    public boolean supportsAlterTableWithDropColumn() throws SQLServerException {
        checkClosed();
        return true;
    }

    @Override
    public boolean supportsANSI92EntryLevelSQL() throws SQLServerException {
        checkClosed();
        return true;
    }

    @Override
    public boolean supportsANSI92FullSQL() throws SQLServerException {
        checkClosed();
        return false;
    }

    @Override
    public boolean supportsANSI92IntermediateSQL() throws SQLServerException {
        checkClosed();
        return false;
    }

    @Override
    public boolean supportsCatalogsInDataManipulation() throws SQLServerException {
        checkClosed();
        return true;
    }

    @Override
    public boolean supportsCatalogsInIndexDefinitions() throws SQLServerException {
        checkClosed();
        return true;
    }

    @Override
    public boolean supportsCatalogsInPrivilegeDefinitions() throws SQLServerException {
        checkClosed();
        return true;
    }

    @Override
    public boolean supportsCatalogsInProcedureCalls() throws SQLServerException {
        checkClosed();
        return true;
    }

    @Override
    public boolean supportsCatalogsInTableDefinitions() throws SQLServerException {
        checkClosed();
        return true;
    }

    @Override
    public boolean supportsColumnAliasing() throws SQLServerException {
        checkClosed();
        return true;
    }

    @Override
    public boolean supportsConvert() throws SQLServerException {
        checkClosed();
        return true;
    }

    @Override
    public boolean supportsConvert(int fromType, int toType) throws SQLServerException {
        checkClosed();
        return true;
    }

    @Override
    public boolean supportsCoreSQLGrammar() throws SQLServerException {
        checkClosed();
        return true;
    }

    @Override
    public boolean supportsCorrelatedSubqueries() throws SQLServerException {
        checkClosed();
        return true;
    }

    @Override
    public boolean supportsDataDefinitionAndDataManipulationTransactions() throws SQLServerException {
        checkClosed();
        return true;
    }

    @Override
    public boolean supportsDataManipulationTransactionsOnly() throws SQLServerException {
        checkClosed();
        return false;
    }

    @Override
    public boolean supportsDifferentTableCorrelationNames() throws SQLServerException {
        checkClosed();
        return false;
    }

    @Override
    public boolean supportsExpressionsInOrderBy() throws SQLServerException {
        checkClosed();
        return true;
    }

    @Override
    public boolean supportsExtendedSQLGrammar() throws SQLServerException {
        checkClosed();
        return false;
    }

    @Override
    public boolean supportsFullOuterJoins() throws SQLServerException {
        checkClosed();
        return true;
    }

    @Override
    public boolean supportsGroupBy() throws SQLServerException {
        checkClosed();
        return true;
    }

    @Override
    public boolean supportsGroupByBeyondSelect() throws SQLServerException {
        checkClosed();
        return true;
    }

    @Override
    public boolean supportsGroupByUnrelated() throws SQLServerException {
        checkClosed();
        return true;
    }

    @Override
    public boolean supportsIntegrityEnhancementFacility() throws SQLServerException {
        checkClosed();
        return false;
    }

    @Override
    public boolean supportsLikeEscapeClause() throws SQLServerException {
        checkClosed();
        return true;
    }

    @Override
    public boolean supportsLimitedOuterJoins() throws SQLServerException {
        checkClosed();
        return true;
    }

    @Override
    public boolean supportsMinimumSQLGrammar() throws SQLServerException {
        checkClosed();
        return true;
    }

    @Override
    public boolean supportsMixedCaseIdentifiers() throws SQLServerException {
        checkClosed();
        return true;
    }

    @Override
    public boolean supportsMixedCaseQuotedIdentifiers() throws SQLServerException {
        checkClosed();
        return true;
    }

    @Override
    public boolean supportsMultipleResultSets() throws SQLServerException {
        checkClosed();
        return true;
    }

    @Override
    public boolean supportsMultipleTransactions() throws SQLServerException {
        checkClosed();
        return true;
    }

    @Override
    public boolean supportsNonNullableColumns() throws SQLServerException {
        checkClosed();
        return true;
    }

    @Override
    public boolean supportsOpenCursorsAcrossCommit() throws SQLServerException {
        checkClosed();
        return false;
    }

    @Override
    public boolean supportsOpenCursorsAcrossRollback() throws SQLServerException {
        checkClosed();
        return false;
    }

    @Override
    public boolean supportsOpenStatementsAcrossCommit() throws SQLServerException {
        checkClosed();
        return true;
    }

    @Override
    public boolean supportsOpenStatementsAcrossRollback() throws SQLServerException {
        checkClosed();
        return true;
    }

    @Override
    public boolean supportsOrderByUnrelated() throws SQLServerException {
        checkClosed();
        return true;
    }

    @Override
    public boolean supportsOuterJoins() throws SQLServerException {
        checkClosed();
        return true;
    }

    @Override
    public boolean supportsPositionedDelete() throws SQLServerException {
        checkClosed();
        return true;
    }

    @Override
    public boolean supportsPositionedUpdate() throws SQLServerException {
        checkClosed();
        return true;
    }

    @Override
    public boolean supportsSchemasInDataManipulation() throws SQLServerException {
        checkClosed();
        return true;
    }

    @Override
    public boolean supportsSchemasInIndexDefinitions() throws SQLServerException {
        checkClosed();
        return true;
    }

    @Override
    public boolean supportsSchemasInPrivilegeDefinitions() throws SQLServerException {
        checkClosed();
        return true;
    }

    @Override
    public boolean supportsSchemasInProcedureCalls() throws SQLServerException {
        checkClosed();
        return true;
    }

    @Override
    public boolean supportsSchemasInTableDefinitions() throws SQLServerException {
        checkClosed();
        return true;
    }

    @Override
    public boolean supportsSelectForUpdate() throws SQLServerException {
        checkClosed();
        return false;
    }

    @Override
    public boolean supportsStoredProcedures() throws SQLServerException {
        checkClosed();
        return true;
    }

    @Override
    public boolean supportsSubqueriesInComparisons() throws SQLServerException {
        checkClosed();
        return true;
    }

    @Override
    public boolean supportsSubqueriesInExists() throws SQLServerException {
        checkClosed();
        return true;
    }

    @Override
    public boolean supportsSubqueriesInIns() throws SQLServerException {
        checkClosed();
        return true;
    }

    @Override
    public boolean supportsSubqueriesInQuantifieds() throws SQLServerException {
        checkClosed();
        return true;
    }

    @Override
    public boolean supportsTableCorrelationNames() throws SQLServerException {
        checkClosed();
        return true;
    }

    @Override
    public boolean supportsTransactionIsolationLevel(int level) throws SQLServerException {
        checkClosed();
        switch (level) {
            case Connection.TRANSACTION_READ_UNCOMMITTED:
            case Connection.TRANSACTION_READ_COMMITTED:
            case Connection.TRANSACTION_REPEATABLE_READ:
            case Connection.TRANSACTION_SERIALIZABLE:
            case SQLServerConnection.TRANSACTION_SNAPSHOT:
                return true;
        }
        return false;
    }

    @Override
    public boolean supportsTransactions() throws SQLServerException {
        checkClosed();
        return true;
    }

    @Override
    public boolean supportsUnion() throws SQLServerException {
        checkClosed();
        return true;
    }

    @Override
    public boolean supportsUnionAll() throws SQLServerException {
        checkClosed();
        return true;
    }

    @Override
    public boolean usesLocalFilePerTable() throws SQLServerException {
        checkClosed();
        return false;
    }

    @Override
    public boolean usesLocalFiles() throws SQLServerException {
        checkClosed();
        return false;
    }

    @Override
    public boolean supportsResultSetType(int type) throws SQLServerException {
        checkClosed();
        checkResultType(type);
        switch (type) {
            case ResultSet.TYPE_FORWARD_ONLY:
            case ResultSet.TYPE_SCROLL_INSENSITIVE:
            case ResultSet.TYPE_SCROLL_SENSITIVE:
                // case SQLServerResultSet.TYPE_SS_SCROLL_STATIC: insensitive
                // synonym
                // case SQLServerResultSet.TYPE_SS_SCROLL_KEYSET: sensitive
                // synonym
            case SQLServerResultSet.TYPE_SS_DIRECT_FORWARD_ONLY:
            case SQLServerResultSet.TYPE_SS_SERVER_CURSOR_FORWARD_ONLY:
            case SQLServerResultSet.TYPE_SS_SCROLL_DYNAMIC:
                return true;
        }
        return false;
    }

    @Override
    public boolean supportsResultSetConcurrency(int type, int concurrency) throws SQLServerException {
        checkClosed();
        checkResultType(type);
        checkConcurrencyType(concurrency);
        switch (type) {
            case ResultSet.TYPE_FORWARD_ONLY:
            case ResultSet.TYPE_SCROLL_SENSITIVE:
                // case SQLServerResultSet.TYPE_SS_SCROLL_KEYSET: sensitive
                // synonym
            case SQLServerResultSet.TYPE_SS_SCROLL_DYNAMIC:
            case SQLServerResultSet.TYPE_SS_SERVER_CURSOR_FORWARD_ONLY:
                return true;
            case ResultSet.TYPE_SCROLL_INSENSITIVE:
                // case SQLServerResultSet.TYPE_SS_SCROLL_STATIC: sensitive
                // synonym
            case SQLServerResultSet.TYPE_SS_DIRECT_FORWARD_ONLY:
                return (ResultSet.CONCUR_READ_ONLY == concurrency);
        }
        // per spec if we do not know we do not support.
        return false;
    }

    @Override
    public boolean ownUpdatesAreVisible(int type) throws SQLServerException {
        checkClosed();
        checkResultType(type);
        return (type == SQLServerResultSet.TYPE_SS_SCROLL_DYNAMIC || SQLServerResultSet.TYPE_FORWARD_ONLY == type
                || SQLServerResultSet.TYPE_SCROLL_SENSITIVE == type || SQLServerResultSet.TYPE_SS_SCROLL_KEYSET == type
                || SQLServerResultSet.TYPE_SS_SERVER_CURSOR_FORWARD_ONLY == type);
    }

    @Override
    public boolean ownDeletesAreVisible(int type) throws SQLServerException {
        checkClosed();
        checkResultType(type);
        return (type == SQLServerResultSet.TYPE_SS_SCROLL_DYNAMIC || SQLServerResultSet.TYPE_FORWARD_ONLY == type
                || SQLServerResultSet.TYPE_SCROLL_SENSITIVE == type || SQLServerResultSet.TYPE_SS_SCROLL_KEYSET == type
                || SQLServerResultSet.TYPE_SS_SERVER_CURSOR_FORWARD_ONLY == type);
    }

    @Override
    public boolean ownInsertsAreVisible(int type) throws SQLServerException {
        checkClosed();
        checkResultType(type);
        return (type == SQLServerResultSet.TYPE_SS_SCROLL_DYNAMIC || SQLServerResultSet.TYPE_FORWARD_ONLY == type
                || SQLServerResultSet.TYPE_SCROLL_SENSITIVE == type || SQLServerResultSet.TYPE_SS_SCROLL_KEYSET == type
                || SQLServerResultSet.TYPE_SS_SERVER_CURSOR_FORWARD_ONLY == type);
    }

    @Override
    public boolean othersUpdatesAreVisible(int type) throws SQLServerException {
        checkClosed();
        checkResultType(type);
        return (type == SQLServerResultSet.TYPE_SS_SCROLL_DYNAMIC || SQLServerResultSet.TYPE_FORWARD_ONLY == type
                || SQLServerResultSet.TYPE_SCROLL_SENSITIVE == type || SQLServerResultSet.TYPE_SS_SCROLL_KEYSET == type
                || SQLServerResultSet.TYPE_SS_SERVER_CURSOR_FORWARD_ONLY == type);
    }

    @Override
    public boolean othersDeletesAreVisible(int type) throws SQLServerException {
        checkClosed();
        checkResultType(type);
        return (type == SQLServerResultSet.TYPE_SS_SCROLL_DYNAMIC || SQLServerResultSet.TYPE_FORWARD_ONLY == type
                || SQLServerResultSet.TYPE_SCROLL_SENSITIVE == type || SQLServerResultSet.TYPE_SS_SCROLL_KEYSET == type
                || SQLServerResultSet.TYPE_SS_SERVER_CURSOR_FORWARD_ONLY == type);
    }

    @Override
    public boolean othersInsertsAreVisible(int type) throws SQLServerException {
        checkClosed();
        checkResultType(type);
        return (type == SQLServerResultSet.TYPE_SS_SCROLL_DYNAMIC || SQLServerResultSet.TYPE_FORWARD_ONLY == type
                || SQLServerResultSet.TYPE_SS_SERVER_CURSOR_FORWARD_ONLY == type);
    }

    @Override
    public boolean updatesAreDetected(int type) throws SQLServerException {
        checkClosed();
        checkResultType(type);
        return false;
    }

    @Override
    public boolean deletesAreDetected(int type) throws SQLServerException {
        checkClosed();
        checkResultType(type);
        return (SQLServerResultSet.TYPE_SS_SCROLL_KEYSET == type);
    }

    // Check the result types to make sure the user does not pass a bad value.
    private void checkResultType(int type) throws SQLServerException {
        switch (type) {
            case ResultSet.TYPE_FORWARD_ONLY:
            case ResultSet.TYPE_SCROLL_INSENSITIVE:
            case ResultSet.TYPE_SCROLL_SENSITIVE:
                // case SQLServerResultSet.TYPE_SS_SCROLL_STATIC: synonym
                // TYPE_SCROLL_INSENSITIVE
                // case SQLServerResultSet.TYPE_SS_SCROLL_KEYSET: synonym
                // TYPE_SCROLL_SENSITIVE
            case SQLServerResultSet.TYPE_SS_DIRECT_FORWARD_ONLY:
            case SQLServerResultSet.TYPE_SS_SERVER_CURSOR_FORWARD_ONLY:
            case SQLServerResultSet.TYPE_SS_SCROLL_DYNAMIC:
                return;
        }
        // if the value is outside of the valid values throw error.
        MessageFormat form = new MessageFormat(SQLServerException.getErrString("R_invalidArgument"));
        Object[] msgArgs = {type};
        throw new SQLServerException(null, form.format(msgArgs), null, 0, true);
    }

    // Check the concurrency values and make sure the value is a supported
    // value.
    private void checkConcurrencyType(int type) throws SQLServerException {
        switch (type) {
            case ResultSet.CONCUR_READ_ONLY:
            case ResultSet.CONCUR_UPDATABLE:
                // case SQLServerResultSet.CONCUR_SS_OPTIMISTIC_CC: synonym
                // CONCUR_UPDATABLE
            case SQLServerResultSet.CONCUR_SS_SCROLL_LOCKS:
            case SQLServerResultSet.CONCUR_SS_OPTIMISTIC_CCVAL:
                return;
        }
        // if the value is outside of the valid values throw error.
        MessageFormat form = new MessageFormat(SQLServerException.getErrString("R_invalidArgument"));
        Object[] msgArgs = {type};
        throw new SQLServerException(null, form.format(msgArgs), null, 0, true);
    }

    @Override
    public boolean insertsAreDetected(int type) throws SQLServerException {
        checkClosed();
        checkResultType(type);
        return false;
    }

    @Override
    public boolean supportsBatchUpdates() throws SQLServerException {
        checkClosed();
        return true;
    }

    @Override
    public java.sql.ResultSet getUDTs(String catalog, String schemaPattern, String typeNamePattern,
            int[] types) throws SQLException, SQLTimeoutException {
        if (loggerExternal.isLoggable(Level.FINER) && Util.isActivityTraceOn()) {
            loggerExternal.finer(toString() + " ActivityId: " + ActivityCorrelator.getNext().toString());
        }
        checkClosed();
        return getResultSetFromInternalQueries(catalog, "SELECT" +
        /* 1 */ " cast(NULL as char(1)) as TYPE_CAT," +
        /* 2 */ " cast(NULL as char(1)) as TYPE_SCHEM," +
        /* 3 */ " cast(NULL as char(1)) as TYPE_NAME," +
        /* 4 */ " cast(NULL as char(1)) as CLASS_NAME," +
        /* 5 */ " cast(0 as int) as DATA_TYPE," +
        /* 6 */ " cast(NULL as char(1)) as REMARKS," +
        /* 7 */ " cast(0 as smallint) as BASE_TYPE" + " where 0 = 1");
    }

    @Override
    public java.sql.Connection getConnection() throws SQLServerException {
        checkClosed();
        return connection.getConnection();
    }

    /* JDBC 3.0 */

    @Override
    public int getSQLStateType() throws SQLServerException {
        checkClosed();
        if (connection != null && connection.xopenStates)
            return sqlStateXOpen;
        else
            return sqlStateSQL99;
    }

    @Override
    public int getDatabaseMajorVersion() throws SQLServerException {
        checkClosed();
        String s = connection.sqlServerVersion;
        int p = s.indexOf('.');
        if (p > 0)
            s = s.substring(0, p);
        try {
            return Integer.parseInt(s);
        } catch (NumberFormatException e) {
            return 0;
        }
    }

    @Override
    public int getDatabaseMinorVersion() throws SQLServerException {
        checkClosed();
        String s = connection.sqlServerVersion;
        int p = s.indexOf('.');
        int q = s.indexOf('.', p + 1);
        if (p > 0 && q > 0)
            s = s.substring(p + 1, q);
        try {
            return Integer.parseInt(s);
        } catch (NumberFormatException e) {
            return 0;
        }
    }

    @Override
    public int getJDBCMajorVersion() throws SQLServerException {
        checkClosed();
        return DriverJDBCVersion.major;
    }

    @Override
    public int getJDBCMinorVersion() throws SQLServerException {
        checkClosed();
        return DriverJDBCVersion.minor;
    }

    @Override
    public int getResultSetHoldability() throws SQLServerException {
        checkClosed();
        return ResultSet.HOLD_CURSORS_OVER_COMMIT; // Hold over commit is the
                                                   // default for SQL Server
    }

    @Override
    public RowIdLifetime getRowIdLifetime() throws SQLException {
        checkClosed();
        return RowIdLifetime.ROWID_UNSUPPORTED;
    }

    @Override
    public boolean supportsResultSetHoldability(int holdability) throws SQLServerException {
        checkClosed();
        if (ResultSet.HOLD_CURSORS_OVER_COMMIT == holdability || ResultSet.CLOSE_CURSORS_AT_COMMIT == holdability) {
            return true; // supported one a per connection level only, not
                         // statement by statement
        }

        // if the value is outside of the valid values throw error.
        MessageFormat form = new MessageFormat(SQLServerException.getErrString("R_invalidArgument"));
        Object[] msgArgs = {holdability};
        throw new SQLServerException(null, form.format(msgArgs), null, 0, true);
    }

    @Override
    public ResultSet getAttributes(String catalog, String schemaPattern, String typeNamePattern,
            String attributeNamePattern) throws SQLException, SQLTimeoutException {
        if (loggerExternal.isLoggable(Level.FINER) && Util.isActivityTraceOn()) {
            loggerExternal.finer(toString() + " ActivityId: " + ActivityCorrelator.getNext().toString());
        }
        checkClosed();
        return getResultSetFromInternalQueries(catalog, "SELECT" +
        /* 1 */ " cast(NULL as char(1)) as TYPE_CAT," +
        /* 2 */ " cast(NULL as char(1)) as TYPE_SCHEM," +
        /* 3 */ " cast(NULL as char(1)) as TYPE_NAME," +
        /* 4 */ " cast(NULL as char(1)) as ATTR_NAME," +
        /* 5 */ " cast(0 as int) as DATA_TYPE," +
        /* 6 */ " cast(NULL as char(1)) as ATTR_TYPE_NAME," +
        /* 7 */ " cast(0 as int) as ATTR_SIZE," +
        /* 8 */ " cast(0 as int) as DECIMAL_DIGITS," +
        /* 9 */ " cast(0 as int) as NUM_PREC_RADIX," +
        /* 10 */ " cast(0 as int) as NULLABLE," +
        /* 11 */ " cast(NULL as char(1)) as REMARKS," +
        /* 12 */ " cast(NULL as char(1)) as ATTR_DEF," +
        /* 13 */ " cast(0 as int) as SQL_DATA_TYPE," +
        /* 14 */ " cast(0 as int) as SQL_DATETIME_SUB," +
        /* 15 */ " cast(0 as int) as CHAR_OCTET_LENGTH," +
        /* 16 */ " cast(0 as int) as ORDINAL_POSITION," +
        /* 17 */ " cast(NULL as char(1)) as IS_NULLABLE," +
        /* 18 */ " cast(NULL as char(1)) as SCOPE_CATALOG," +
        /* 19 */ " cast(NULL as char(1)) as SCOPE_SCHEMA," +
        /* 20 */ " cast(NULL as char(1)) as SCOPE_TABLE," +
        /* 21 */ " cast(0 as smallint) as SOURCE_DATA_TYPE" + " where 0 = 1");
    }

    @Override
    public ResultSet getSuperTables(String catalog, String schemaPattern,
            String tableNamePattern) throws SQLException, SQLTimeoutException {
        if (loggerExternal.isLoggable(Level.FINER) && Util.isActivityTraceOn()) {
            loggerExternal.finer(toString() + " ActivityId: " + ActivityCorrelator.getNext().toString());
        }
        checkClosed();
        return getResultSetFromInternalQueries(catalog, "SELECT" +
        /* 1 */ " cast(NULL as char(1)) as TYPE_CAT," +
        /* 2 */ " cast(NULL as char(1)) as TYPE_SCHEM," +
        /* 3 */ " cast(NULL as char(1)) as TYPE_NAME," +
        /* 4 */ " cast(NULL as char(1)) as SUPERTABLE_NAME" + " where 0 = 1");
    }

    @Override
    public ResultSet getSuperTypes(String catalog, String schemaPattern,
            String typeNamePattern) throws SQLException, SQLTimeoutException {
        if (loggerExternal.isLoggable(Level.FINER) && Util.isActivityTraceOn()) {
            loggerExternal.finer(toString() + " ActivityId: " + ActivityCorrelator.getNext().toString());
        }
        checkClosed();
        return getResultSetFromInternalQueries(catalog, "SELECT" +
        /* 1 */ " cast(NULL as char(1)) as TYPE_CAT," +
        /* 2 */ " cast(NULL as char(1)) as TYPE_SCHEM," +
        /* 3 */ " cast(NULL as char(1)) as TYPE_NAME," +
        /* 4 */ " cast(NULL as char(1)) as SUPERTYPE_CAT," +
        /* 5 */ " cast(NULL as char(1)) as SUPERTYPE_SCHEM," +
        /* 6 */ " cast(NULL as char(1)) as SUPERTYPE_NAME" + " where 0 = 1");
    }

    @Override
    public boolean supportsGetGeneratedKeys() throws SQLServerException {
        checkClosed();
        return true;
    }

    @Override
    public boolean supportsMultipleOpenResults() throws SQLServerException {
        checkClosed();
        return false;
    }

    @Override
    public boolean supportsNamedParameters() throws SQLServerException {
        checkClosed();
        return true;
    }

    @Override
    public boolean supportsSavepoints() throws SQLServerException {
        checkClosed();
        return true;
    }

    @Override
    public boolean supportsStatementPooling() throws SQLException {
        checkClosed();
        return false;
    }

    @Override
    public boolean supportsStoredFunctionsUsingCallSyntax() throws SQLException {
        checkClosed();
        return true;
    }

    @Override
    public boolean locatorsUpdateCopy() throws SQLException {
        checkClosed();
        return true;
    }
}


/**
 * Provides filter to convert DATA_TYPE column values from the ODBC types returned by SQL Server to their equivalent
 * JDBC types.
 */
final class DataTypeFilter extends IntColumnFilter {
    private static final int ODBC_SQL_GUID = -11;
    private static final int ODBC_SQL_WCHAR = -8;
    private static final int ODBC_SQL_WVARCHAR = -9;
    private static final int ODBC_SQL_WLONGVARCHAR = -10;
    private static final int ODBC_SQL_FLOAT = 6;
    private static final int ODBC_SQL_TIME = -154;
    private static final int ODBC_SQL_XML = -152;
    private static final int ODBC_SQL_UDT = -151;

    int oneValueToAnother(int odbcType) {
        switch (odbcType) {
            case ODBC_SQL_FLOAT:
                return JDBCType.DOUBLE.asJavaSqlType();
            case ODBC_SQL_GUID:
                return JDBCType.CHAR.asJavaSqlType();
            case ODBC_SQL_WCHAR:
                return JDBCType.NCHAR.asJavaSqlType();
            case ODBC_SQL_WVARCHAR:
                return JDBCType.NVARCHAR.asJavaSqlType();
            case ODBC_SQL_WLONGVARCHAR:
                return JDBCType.LONGNVARCHAR.asJavaSqlType();
            case ODBC_SQL_TIME:
                return JDBCType.TIME.asJavaSqlType();
            case ODBC_SQL_XML:
                return SSType.XML.getJDBCType().asJavaSqlType();
            case ODBC_SQL_UDT:
                return SSType.UDT.getJDBCType().asJavaSqlType();
            default:
                return odbcType;
        }
    }
}


class ZeroFixupFilter extends IntColumnFilter {
    int oneValueToAnother(int precl) {
        if (0 == precl)
            return DataTypes.MAX_VARTYPE_MAX_BYTES;
        else
            return precl;
    }
}


/**
 * Converts one value to another solely based on the column integer value. Apply to integer columns only
 */
abstract class IntColumnFilter extends ColumnFilter {
    abstract int oneValueToAnother(int value);

    final Object apply(Object value, JDBCType asJDBCType) throws SQLServerException {
        if (value == null)
            return value;
        // Assumption: values will only be requested in integral or textual
        // format
        // (i.e. not as float, double, BigDecimal, Boolean or bytes). A request
        // to return
        // a value as anything else results in an exception being thrown.

        switch (asJDBCType) {
            case INTEGER:
                return oneValueToAnother((Integer) value);
            case SMALLINT: // small and tinyint returned as short
            case TINYINT:
                return (short) oneValueToAnother(((Short) value).intValue());
            case BIGINT:
                return (long) oneValueToAnother(((Long) value).intValue());
            case CHAR:
            case VARCHAR:
            case LONGVARCHAR:
                return Integer.toString(oneValueToAnother(Integer.parseInt((String) value)));
            default:
                DataTypes.throwConversionError("int", asJDBCType.toString());
                return value;
        }
    }

}


/**
 * Provides filter to convert int identity column values from 0,1 to YES, NO There is a mismatch between what the stored
 * proc returns and what the JDBC spec expects.
 */
class IntColumnIdentityFilter extends ColumnFilter {
    private static String zeroOneToYesNo(int i) {
        return 0 == i ? "NO" : "YES";
    }

    final Object apply(Object value, JDBCType asJDBCType) throws SQLServerException {
        if (value == null)
            return value;
        // Assumption: values will only be requested in integral or textual
        // format
        // (i.e. not as float, double, BigDecimal, Boolean or bytes). A request
        // to return
        // a value as anything else results in an exception being thrown.

        switch (asJDBCType) {
            case INTEGER:
            case SMALLINT:
                // This is a way for us to make getObject return a string, not
                // an
                // integer. What this means is that getInt/getShort also will
                // return a string.
                // However the identity column in the JDBC spec is supposed to
                // return a
                // string by default. To get to that default behavior right we
                // are deliberately breaking
                // the getInt/getShort behavior which should really error
                // anyways. Only thing is that
                // the user will get a cast exception in this case.
                assert (value instanceof Number);
                return zeroOneToYesNo(((Number) value).intValue());
            case CHAR:
            case VARCHAR:
            case LONGVARCHAR:
                assert (value instanceof String);
                return zeroOneToYesNo(Integer.parseInt((String) value));
            default:
                DataTypes.throwConversionError("char", asJDBCType.toString());
                return value;
        }
    }
}<|MERGE_RESOLUTION|>--- conflicted
+++ resolved
@@ -603,13 +603,8 @@
 
     @Override
     public java.sql.ResultSet getColumns(String catalog, String schema, String table,
-<<<<<<< HEAD
-            String col) throws SQLException, SQLTimeoutException {
-        if (loggerExternal.isLoggable(Level.FINER) && Util.IsActivityTraceOn()) {
-=======
             String col) throws SQLServerException, SQLTimeoutException {
         if (loggerExternal.isLoggable(Level.FINER) && Util.isActivityTraceOn()) {
->>>>>>> 8acab59e
             loggerExternal.finer(toString() + " ActivityId: " + ActivityCorrelator.getNext().toString());
         }
         checkClosed();
