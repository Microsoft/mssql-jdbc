--- conflicted
+++ resolved
@@ -433,11 +433,8 @@
     ENABLE_PREPARE_ON_FIRST_PREPARED_STATEMENT("enablePrepareOnFirstPreparedStatementCall", SQLServerConnection.DEFAULT_ENABLE_PREPARE_ON_FIRST_PREPARED_STATEMENT_CALL),
     USE_BULK_COPY_FOR_BATCH_INSERT("useBulkCopyForBatchInsert", false),
     USE_FMT_ONLY("useFmtOnly", false),
-<<<<<<< HEAD
+    SEND_TEMPORAL_DATATYPES_AS_STRING_FOR_BULK_COPY("sendTemporalDataTypesAsStringForBulkCopy", true),
     DELAY_LOADING_LOBS("delayLoadingLobs", true);
-=======
-    SEND_TEMPORAL_DATATYPES_AS_STRING_FOR_BULK_COPY("sendTemporalDataTypesAsStringForBulkCopy", true);
->>>>>>> f857e250
 
     private final String name;
     private final boolean defaultValue;
@@ -630,16 +627,14 @@
                     SQLServerDriverStringProperty.CLIENT_KEY.getDefaultValue(), false, null),
             new SQLServerDriverPropertyInfo(SQLServerDriverStringProperty.CLIENT_KEY_PASSWORD.toString(),
                     SQLServerDriverStringProperty.CLIENT_KEY_PASSWORD.getDefaultValue(), false, null),
-<<<<<<< HEAD
             new SQLServerDriverPropertyInfo(SQLServerDriverBooleanProperty.DELAY_LOADING_LOBS.toString(),
-                    Boolean.toString(SQLServerDriverBooleanProperty.DELAY_LOADING_LOBS.getDefaultValue()), false, TRUE_FALSE),};
-=======
+                    Boolean.toString(SQLServerDriverBooleanProperty.DELAY_LOADING_LOBS.getDefaultValue()), false,
+                    TRUE_FALSE),
             new SQLServerDriverPropertyInfo(
                     SQLServerDriverBooleanProperty.SEND_TEMPORAL_DATATYPES_AS_STRING_FOR_BULK_COPY.toString(),
                     Boolean.toString(SQLServerDriverBooleanProperty.SEND_TEMPORAL_DATATYPES_AS_STRING_FOR_BULK_COPY
                             .getDefaultValue()),
                     false, TRUE_FALSE),};
->>>>>>> f857e250
 
     /**
      * Properties that can only be set by using Properties. Cannot set in connection string
