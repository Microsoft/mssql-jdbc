--- conflicted
+++ resolved
@@ -252,41 +252,6 @@
     }
 }
 
-
-<<<<<<< HEAD
-
-enum SQLServerDriverStringProperty
-{
-	APPLICATION_INTENT         ("applicationIntent",       ApplicationIntent.READ_WRITE.toString()),
-	APPLICATION_NAME           ("applicationName",         SQLServerDriver.DEFAULT_APP_NAME),
-	DATABASE_NAME              ("databaseName",            ""),
-	FAILOVER_PARTNER           ("failoverPartner",         ""),
-	HOSTNAME_IN_CERTIFICATE    ("hostNameInCertificate",   ""),
-	INSTANCE_NAME              ("instanceName",            ""),
-	JAAS_CONFIG_NAME           ("jaasConfigurationName",   "SQLJDBCDriver"),
-	PASSWORD                   ("password",                ""),
-	RESPONSE_BUFFERING         ("responseBuffering",       "adaptive"),
-	SELECT_METHOD              ("selectMethod",            "direct"),
-	SERVER_NAME                ("serverName",              ""),
-	SERVER_SPN                 ("serverSpn",               ""),
-	SERVER_TIME_ZONE           ("serverTimeZone",          ""),
-	TRUST_STORE_TYPE           ("trustStoreType",          "JKS"),
-	TRUST_STORE                ("trustStore",              ""),
-	TRUST_STORE_PASSWORD       ("trustStorePassword",      ""),
-	TRUST_MANAGER_CLASS        ("trustManagerClass",       ""),
-	TRUST_MANAGER_CONSTRUCTOR_ARG("trustManagerConstructorArg", ""),
-	USER                       ("user",                    ""),
-	WORKSTATION_ID             ("workstationID",           Util.WSIDNotAvailable),
-	AUTHENTICATION_SCHEME      ("authenticationScheme",    AuthenticationScheme.nativeAuthentication.toString()),
-	AUTHENTICATION             ("authentication",          SqlAuthentication.NotSpecified.toString()),
-	ACCESS_TOKEN               ("accessToken",             ""),
-	COLUMN_ENCRYPTION          ("columnEncryptionSetting", ColumnEncryptionSetting.Disabled.toString()),
-	KEY_STORE_AUTHENTICATION   ("keyStoreAuthentication",  ""),
-	KEY_STORE_SECRET           ("keyStoreSecret",          ""),
-	KEY_STORE_LOCATION         ("keyStoreLocation",        ""),
-	SSL_PROTOCOL               ("sslProtocol",             SSLProtocol.TLS.toString()),
-	;
-=======
 enum SQLServerDriverStringProperty {
     APPLICATION_INTENT("applicationIntent", ApplicationIntent.READ_WRITE.toString()),
     APPLICATION_NAME("applicationName", SQLServerDriver.DEFAULT_APP_NAME),
@@ -300,6 +265,7 @@
     SELECT_METHOD("selectMethod", "direct"),
     SERVER_NAME("serverName", ""),
     SERVER_SPN("serverSpn", ""),
+  	SERVER_TIME_ZONE("serverTimeZone", ""),
     TRUST_STORE_TYPE("trustStoreType", "JKS"),
     TRUST_STORE("trustStore", ""),
     TRUST_STORE_PASSWORD("trustStorePassword", ""),
@@ -315,7 +281,6 @@
     KEY_STORE_SECRET("keyStoreSecret", ""),
     KEY_STORE_LOCATION("keyStoreLocation", ""),
     SSL_PROTOCOL("sslProtocol", SSLProtocol.TLS.toString()),;
->>>>>>> 6580deee
 
     private final String name;
     private final String defaultValue;
@@ -407,64 +372,7 @@
     static final String DEFAULT_APP_NAME = "Microsoft JDBC Driver for SQL Server";
 
     private static final String[] TRUE_FALSE = {"true", "false"};
-<<<<<<< HEAD
-    private static final SQLServerDriverPropertyInfo[] DRIVER_PROPERTIES =
-    {
-        //                                                               													  default       																						  required    available choices
-        //  property name                                               													  value        							 															      property    (if appropriate)
-        new SQLServerDriverPropertyInfo(SQLServerDriverStringProperty.APPLICATION_INTENT.toString(),    				      SQLServerDriverStringProperty.APPLICATION_INTENT.getDefaultValue(), 									  false,	  new String[]{ApplicationIntent.READ_ONLY.toString(), ApplicationIntent.READ_WRITE.toString()}),            	
-        new SQLServerDriverPropertyInfo(SQLServerDriverStringProperty.APPLICATION_NAME.toString(),    					      SQLServerDriverStringProperty.APPLICATION_NAME.getDefaultValue(), 									  false,	  null),
-        new SQLServerDriverPropertyInfo(SQLServerDriverStringProperty.COLUMN_ENCRYPTION.toString(),            			      SQLServerDriverStringProperty.COLUMN_ENCRYPTION.getDefaultValue(),       							      false,      new String[] {ColumnEncryptionSetting.Disabled.toString(), ColumnEncryptionSetting.Enabled.toString()}),
-        new SQLServerDriverPropertyInfo(SQLServerDriverStringProperty.DATABASE_NAME.toString(),       					      SQLServerDriverStringProperty.DATABASE_NAME.getDefaultValue(),       								      false,      null),                        
-        new SQLServerDriverPropertyInfo(SQLServerDriverBooleanProperty.DISABLE_STATEMENT_POOLING.toString(), 			      Boolean.toString(SQLServerDriverBooleanProperty.DISABLE_STATEMENT_POOLING.getDefaultValue()),       	  false,      new String[] {"true"}),
-        new SQLServerDriverPropertyInfo(SQLServerDriverBooleanProperty.ENCRYPT.toString(),                      		      Boolean.toString(SQLServerDriverBooleanProperty.ENCRYPT.getDefaultValue()),        					  false,      TRUE_FALSE),
-        new SQLServerDriverPropertyInfo(SQLServerDriverStringProperty.FAILOVER_PARTNER.toString(),              		      SQLServerDriverStringProperty.FAILOVER_PARTNER.getDefaultValue(),           							  false,      null),
-        new SQLServerDriverPropertyInfo(SQLServerDriverStringProperty.HOSTNAME_IN_CERTIFICATE.toString(),       		      SQLServerDriverStringProperty.HOSTNAME_IN_CERTIFICATE.getDefaultValue(),           					  false,      null),
-        new SQLServerDriverPropertyInfo(SQLServerDriverStringProperty.INSTANCE_NAME.toString(),                 		      SQLServerDriverStringProperty.INSTANCE_NAME.getDefaultValue(),           							      false,      null),
-        new SQLServerDriverPropertyInfo(SQLServerDriverBooleanProperty.INTEGRATED_SECURITY.toString(),          		      Boolean.toString(SQLServerDriverBooleanProperty.INTEGRATED_SECURITY.getDefaultValue()),      		      false,      TRUE_FALSE),
-        new SQLServerDriverPropertyInfo(SQLServerDriverStringProperty.KEY_STORE_AUTHENTICATION.toString(),            	      SQLServerDriverStringProperty.KEY_STORE_AUTHENTICATION.getDefaultValue(),       						  false,      new String[] {KeyStoreAuthentication.JavaKeyStorePassword.toString()}),
-        new SQLServerDriverPropertyInfo(SQLServerDriverStringProperty.KEY_STORE_SECRET .toString(),            			      SQLServerDriverStringProperty.KEY_STORE_SECRET.getDefaultValue(),       								  false,      null),
-        new SQLServerDriverPropertyInfo(SQLServerDriverStringProperty.KEY_STORE_LOCATION .toString(),            		      SQLServerDriverStringProperty.KEY_STORE_LOCATION.getDefaultValue(),       							  false,      null),        
-        new SQLServerDriverPropertyInfo(SQLServerDriverBooleanProperty.LAST_UPDATE_COUNT.toString(),            		      Boolean.toString(SQLServerDriverBooleanProperty.LAST_UPDATE_COUNT.getDefaultValue()),       			  false,      TRUE_FALSE),
-        new SQLServerDriverPropertyInfo(SQLServerDriverIntProperty.LOCK_TIMEOUT.toString(),                   			      Integer.toString(SQLServerDriverIntProperty.LOCK_TIMEOUT.getDefaultValue()),         				      false,      null),
-        new SQLServerDriverPropertyInfo(SQLServerDriverIntProperty.LOGIN_TIMEOUT.toString(),                  			      Integer.toString(SQLServerDriverIntProperty.LOGIN_TIMEOUT.getDefaultValue()),         				  false,      null),
-        new SQLServerDriverPropertyInfo(SQLServerDriverBooleanProperty.MULTI_SUBNET_FAILOVER.toString(),            	      Boolean.toString(SQLServerDriverBooleanProperty.MULTI_SUBNET_FAILOVER.getDefaultValue()),       		  false,      TRUE_FALSE),        
-        new SQLServerDriverPropertyInfo(SQLServerDriverIntProperty.PACKET_SIZE.toString(),                    			      Integer.toString(SQLServerDriverIntProperty.PACKET_SIZE.getDefaultValue()), 							  false, 	  null),
-        new SQLServerDriverPropertyInfo(SQLServerDriverStringProperty.PASSWORD.toString(),                      		      SQLServerDriverStringProperty.PASSWORD.getDefaultValue(),           									  true,       null),
-        new SQLServerDriverPropertyInfo(SQLServerDriverIntProperty.PORT_NUMBER.toString(),                    			      Integer.toString(SQLServerDriverIntProperty.PORT_NUMBER.getDefaultValue()),       					  false,      null),
-        new SQLServerDriverPropertyInfo(SQLServerDriverIntProperty.QUERY_TIMEOUT.toString(),                                  Integer.toString(SQLServerDriverIntProperty.QUERY_TIMEOUT.getDefaultValue()),                           false,      null),
-        new SQLServerDriverPropertyInfo(SQLServerDriverStringProperty.RESPONSE_BUFFERING.toString(),            		      SQLServerDriverStringProperty.RESPONSE_BUFFERING.getDefaultValue(),   								  false,      new String[] {"adaptive", "full"}),
-        new SQLServerDriverPropertyInfo(SQLServerDriverStringProperty.SELECT_METHOD.toString(),                 		      SQLServerDriverStringProperty.SELECT_METHOD.getDefaultValue(),     									  false,      new String[] {"direct", "cursor"}),
-        new SQLServerDriverPropertyInfo(SQLServerDriverBooleanProperty.SEND_STRING_PARAMETERS_AS_UNICODE.toString(), 	      Boolean.toString(SQLServerDriverBooleanProperty.SEND_STRING_PARAMETERS_AS_UNICODE.getDefaultValue()),   false,      TRUE_FALSE),
-        new SQLServerDriverPropertyInfo(SQLServerDriverBooleanProperty.SERVER_NAME_AS_ACE.toString(), 					      Boolean.toString(SQLServerDriverBooleanProperty.SERVER_NAME_AS_ACE.getDefaultValue()),  				  false,      TRUE_FALSE),
-        new SQLServerDriverPropertyInfo(SQLServerDriverStringProperty.SERVER_NAME.toString(),                    		      SQLServerDriverStringProperty.SERVER_NAME.getDefaultValue(),           								  false,      null),
-        new SQLServerDriverPropertyInfo(SQLServerDriverStringProperty.SERVER_SPN.toString(),                    		      SQLServerDriverStringProperty.SERVER_SPN.getDefaultValue(),           								  false,      null),
-        new SQLServerDriverPropertyInfo(SQLServerDriverStringProperty.SERVER_TIME_ZONE.toString(),               		      SQLServerDriverStringProperty.SERVER_TIME_ZONE.getDefaultValue(),      								  false,      null),
-        new SQLServerDriverPropertyInfo(SQLServerDriverBooleanProperty.TRANSPARENT_NETWORK_IP_RESOLUTION.toString(),          Boolean.toString(SQLServerDriverBooleanProperty.TRANSPARENT_NETWORK_IP_RESOLUTION.getDefaultValue()),   false,      TRUE_FALSE),
-        new SQLServerDriverPropertyInfo(SQLServerDriverBooleanProperty.TRUST_SERVER_CERTIFICATE.toString(),        		      Boolean.toString(SQLServerDriverBooleanProperty.TRUST_SERVER_CERTIFICATE.getDefaultValue()),      	  false,      TRUE_FALSE),
-        new SQLServerDriverPropertyInfo(SQLServerDriverStringProperty.TRUST_STORE_TYPE.toString(),                    	      SQLServerDriverStringProperty.TRUST_STORE_TYPE.getDefaultValue(),           							  false,      null),
-        new SQLServerDriverPropertyInfo(SQLServerDriverStringProperty.TRUST_STORE.toString(),                    		      SQLServerDriverStringProperty.TRUST_STORE.getDefaultValue(),           								  false,      null),
-        new SQLServerDriverPropertyInfo(SQLServerDriverStringProperty.TRUST_STORE_PASSWORD.toString(),            		      SQLServerDriverStringProperty.TRUST_STORE_PASSWORD.getDefaultValue(),           						  false,      null),
-        new SQLServerDriverPropertyInfo(SQLServerDriverStringProperty.TRUST_MANAGER_CLASS.toString(),                         SQLServerDriverStringProperty.TRUST_MANAGER_CLASS.getDefaultValue(),                                    false,      null),
-        new SQLServerDriverPropertyInfo(SQLServerDriverStringProperty.TRUST_MANAGER_CONSTRUCTOR_ARG.toString(),               SQLServerDriverStringProperty.TRUST_MANAGER_CONSTRUCTOR_ARG.getDefaultValue(),                          false,      null),
-        new SQLServerDriverPropertyInfo(SQLServerDriverBooleanProperty.SEND_TIME_AS_DATETIME.toString(),            	      Boolean.toString(SQLServerDriverBooleanProperty.SEND_TIME_AS_DATETIME.getDefaultValue()),       		  false,      TRUE_FALSE),
-        new SQLServerDriverPropertyInfo(SQLServerDriverStringProperty.USER.toString(),                          		      SQLServerDriverStringProperty.USER.getDefaultValue(),           										  true,       null),
-        new SQLServerDriverPropertyInfo(SQLServerDriverStringProperty.WORKSTATION_ID.toString(),                 		      SQLServerDriverStringProperty.WORKSTATION_ID.getDefaultValue(), 										  false, 	  null),
-        new SQLServerDriverPropertyInfo(SQLServerDriverBooleanProperty.XOPEN_STATES.toString(),                   		      Boolean.toString(SQLServerDriverBooleanProperty.XOPEN_STATES.getDefaultValue()),      				  false,      TRUE_FALSE),
-        new SQLServerDriverPropertyInfo(SQLServerDriverStringProperty.AUTHENTICATION_SCHEME.toString(),          		      SQLServerDriverStringProperty.AUTHENTICATION_SCHEME.getDefaultValue(),      			            	  false,      new String[] {AuthenticationScheme.javaKerberos.toString(),AuthenticationScheme.nativeAuthentication.toString()}),
-        new SQLServerDriverPropertyInfo(SQLServerDriverStringProperty.AUTHENTICATION.toString(),          				      SQLServerDriverStringProperty.AUTHENTICATION.getDefaultValue(),      			                		  false,      new String[] {SqlAuthentication.NotSpecified.toString(),SqlAuthentication.SqlPassword.toString(),SqlAuthentication.ActiveDirectoryPassword.toString(),SqlAuthentication.ActiveDirectoryIntegrated.toString()}),
-        new SQLServerDriverPropertyInfo(SQLServerDriverIntProperty.SOCKET_TIMEOUT.toString(),                   		      Integer.toString(SQLServerDriverIntProperty.SOCKET_TIMEOUT.getDefaultValue()),         				  false,      null),
-        new SQLServerDriverPropertyInfo(SQLServerDriverBooleanProperty.FIPS.toString(),                                       Boolean.toString(SQLServerDriverBooleanProperty.FIPS.getDefaultValue()),                          	  false,      TRUE_FALSE),
-        new SQLServerDriverPropertyInfo(SQLServerDriverBooleanProperty.ENABLE_PREPARE_ON_FIRST_PREPARED_STATEMENT.toString(), Boolean.toString(SQLServerDriverBooleanProperty.ENABLE_PREPARE_ON_FIRST_PREPARED_STATEMENT.getDefaultValue()), false,TRUE_FALSE),
-        new SQLServerDriverPropertyInfo(SQLServerDriverIntProperty.SERVER_PREPARED_STATEMENT_DISCARD_THRESHOLD.toString(),    Integer.toString(SQLServerDriverIntProperty.SERVER_PREPARED_STATEMENT_DISCARD_THRESHOLD.getDefaultValue()), false,  null),
-        new SQLServerDriverPropertyInfo(SQLServerDriverIntProperty.STATEMENT_POOLING_CACHE_SIZE.toString(),                   Integer.toString(SQLServerDriverIntProperty.STATEMENT_POOLING_CACHE_SIZE.getDefaultValue()),            false,      null),
-        new SQLServerDriverPropertyInfo(SQLServerDriverStringProperty.JAAS_CONFIG_NAME.toString(),                            SQLServerDriverStringProperty.JAAS_CONFIG_NAME.getDefaultValue(),                                       false,      null),
-        new SQLServerDriverPropertyInfo(SQLServerDriverStringProperty.SSL_PROTOCOL.toString(),                                SQLServerDriverStringProperty.SSL_PROTOCOL.getDefaultValue(),                                           false,      new String[] {SSLProtocol.TLS.toString(), SSLProtocol.TLS_V10.toString(), SSLProtocol.TLS_V11.toString(), SSLProtocol.TLS_V12.toString()}),
-    };
-
-    // Properties that can only be set by using Properties.
-    // Cannot set in connection string
-=======
+
     private static final SQLServerDriverPropertyInfo[] DRIVER_PROPERTIES = {
             // default required available choices
             // property name value property (if appropriate)
@@ -535,6 +443,8 @@
                     SQLServerDriverStringProperty.SERVER_NAME.getDefaultValue(), false, null),
             new SQLServerDriverPropertyInfo(SQLServerDriverStringProperty.SERVER_SPN.toString(),
                     SQLServerDriverStringProperty.SERVER_SPN.getDefaultValue(), false, null),
+            new SQLServerDriverPropertyInfo(SQLServerDriverStringProperty.SERVER_TIME_ZONE.toString(),
+                    SQLServerDriverStringProperty.SERVER_TIME_ZONE.getDefaultValue(), false, null),
             new SQLServerDriverPropertyInfo(SQLServerDriverBooleanProperty.TRANSPARENT_NETWORK_IP_RESOLUTION.toString(),
                     Boolean.toString(
                             SQLServerDriverBooleanProperty.TRANSPARENT_NETWORK_IP_RESOLUTION.getDefaultValue()),
@@ -602,7 +512,6 @@
     /**
      * Properties that can only be set by using Properties. Cannot set in connection string
      */
->>>>>>> 6580deee
     private static final SQLServerDriverPropertyInfo[] DRIVER_PROPERTIES_PROPERTY_ONLY = {
             // default required available choices
             // property name value property (if appropriate)
