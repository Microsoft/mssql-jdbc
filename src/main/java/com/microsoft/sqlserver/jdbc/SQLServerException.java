/*
 * Microsoft JDBC Driver for SQL Server Copyright(c) Microsoft Corporation All rights reserved. This program is made
 * available under the terms of the MIT License. See the LICENSE file in the project root for more information.
 */

package com.microsoft.sqlserver.jdbc;

import java.sql.SQLFeatureNotSupportedException;
import java.text.MessageFormat;
import java.util.UUID;
import java.util.logging.Level;


enum SQLState {
    STATEMENT_CANCELED("HY008"),
    DATA_EXCEPTION_NOT_SPECIFIC("22000"),
    DATA_EXCEPTION_DATETIME_FIELD_OVERFLOW("22008"),
    DATA_EXCEPTION_LENGTH_MISMATCH("22026"),
    COL_NOT_FOUND("42S22");

    private final String sqlStateCode;

    final String getSQLStateCode() {
        return sqlStateCode;
    }

    SQLState(String sqlStateCode) {
        this.sqlStateCode = sqlStateCode;
    }
}


enum DriverError {
    NOT_SET(0);

    private final int errorCode;

    final int getErrorCode() {
        return errorCode;
    }

    DriverError(int errorCode) {
        this.errorCode = errorCode;
    }
}


/**
 * Represents the exception thrown from any point in the driver that throws a java.sql.SQLException. SQLServerException
 * handles both SQL 92 and XOPEN state codes. They are switchable via a user specified connection property.
 * SQLServerExceptions are written to any open log files the user has specified.
 */
public final class SQLServerException extends java.sql.SQLException {
    /**
     * Always update serialVersionUID when prompted
     */
    private static final long serialVersionUID = -2195310557661496761L;
    static final String EXCEPTION_XOPEN_CONNECTION_CANT_ESTABLISH = "08001";
    static final String EXCEPTION_XOPEN_CONNECTION_DOES_NOT_EXIST = "08003";
    static final String EXCEPTION_XOPEN_CONNECTION_FAILURE = "08006"; // After connection was connected OK
    static final String LOG_CLIENT_CONNECTION_ID_PREFIX = " ClientConnectionId:";

    // SQL error values (from sqlerrorcodes.h)
    static final int LOGON_FAILED = 18456;
    static final int PASSWORD_EXPIRED = 18488;
    static final int USER_ACCOUNT_LOCKED = 18486;
    static java.util.logging.Logger exLogger = java.util.logging.Logger
            .getLogger("com.microsoft.sqlserver.jdbc.internals.SQLServerException");

    // Facility for driver-specific error codes
    static final int DRIVER_ERROR_NONE = 0;
    static final int DRIVER_ERROR_FROM_DATABASE = 2;
    static final int DRIVER_ERROR_IO_FAILED = 3;
    static final int DRIVER_ERROR_INVALID_TDS = 4;
    static final int DRIVER_ERROR_SSL_FAILED = 5;
    static final int DRIVER_ERROR_UNSUPPORTED_CONFIG = 6;
    static final int DRIVER_ERROR_INTERMITTENT_TLS_FAILED = 7;
    static final int ERROR_SOCKET_TIMEOUT = 8;
    static final int ERROR_QUERY_TIMEOUT = 9;
    static final int DATA_CLASSIFICATION_INVALID_VERSION = 10;
    static final int DATA_CLASSIFICATION_NOT_EXPECTED = 11;
    static final int DATA_CLASSIFICATION_INVALID_LABEL_INDEX = 12;
    static final int DATA_CLASSIFICATION_INVALID_INFORMATION_TYPE_INDEX = 13;

    private int driverErrorCode = DRIVER_ERROR_NONE;

    final int getDriverErrorCode() {
        return driverErrorCode;
    }

    final void setDriverErrorCode(int value) {
        driverErrorCode = value;
    }

    /**
     * Logs an exception to the driver log file.
     * 
     * @param o
     *        the io buffer that generated the exception
     * @param errText
     *        the excception message
     * @param bStack
     *        true to generate the stack trace
     */
    private void logException(Object o, String errText, boolean bStack) {
        String id = "";
        if (o != null)
            id = o.toString();

        if (exLogger.isLoggable(Level.FINE))
            exLogger.fine("*** SQLException:" + id + " " + this.toString() + " " + errText);
        if (bStack) {
            if (exLogger.isLoggable(Level.FINE)) {
                StringBuilder sb = new StringBuilder(100);
                StackTraceElement st[] = this.getStackTrace();
                for (StackTraceElement aSt : st)
                    sb.append(aSt.toString());
                Throwable t = this.getCause();
                if (t != null) {
                    sb.append("\n caused by " + t + "\n");
                    StackTraceElement tst[] = t.getStackTrace();
                    for (StackTraceElement aTst : tst)
                        sb.append(aTst.toString());
                }
                exLogger.fine(sb.toString());
            }
        }
        if (errText.equals(SQLServerException.getErrString("R_queryTimedOut"))) {
            this.setDriverErrorCode(SQLServerException.ERROR_QUERY_TIMEOUT);
        }
    }

    static String getErrString(String errCode) {
        return SQLServerResource.getResource(errCode);
    }

    /**
     * Construct a SQLServerException.
     * 
     * @param errText
     *        the exception message
     * @param sqlState
     *        the statement
     * @param driverError
     *        the driver error object
     * @param cause
     *        The exception that caused this exception
     */
    SQLServerException(String errText, SQLState sqlState, DriverError driverError, Throwable cause) {
        this(errText, sqlState.getSQLStateCode(), driverError.getErrorCode(), cause);
    }

    SQLServerException(String errText, String errState, int errNum, Throwable cause) {
        super(errText, errState, errNum);
        initCause(cause);
        logException(null, errText, true);
        ActivityCorrelator.setCurrentActivityIdSentFlag(); // set the activityid flag so that we don't send the current
                                                           // ActivityId later.
    }

    SQLServerException(String errText, Throwable cause) {
        super(errText);
        initCause(cause);
        logException(null, errText, true);
        ActivityCorrelator.setCurrentActivityIdSentFlag();
    }

<<<<<<< HEAD
    SQLServerException(Object obj, String errText, String errState, int errNum, boolean bStack) {
=======
    public SQLServerException(Object obj, String errText, String errState, int errNum, boolean bStack) {
>>>>>>> 07641b0a
        super(errText, errState, errNum);
        logException(obj, errText, bStack);
        ActivityCorrelator.setCurrentActivityIdSentFlag();
    }

    /**
     * Constructs a new SQLServerException.
     * 
     * @param obj
     *        the object
     * @param errText
     *        the exception message
     * @param errState
     *        the exception state
     * @param streamError
     *        the StreamError object
     * @param bStack
     *        true to generate the stack trace
     */
<<<<<<< HEAD
    SQLServerException(Object obj, String errText, String errState, StreamError streamError, boolean bStack) {
=======
    public SQLServerException(Object obj, String errText, String errState, StreamError streamError, boolean bStack) {
>>>>>>> 07641b0a
        super(errText, errState, streamError.getErrorNumber());

        // Log SQL error with info from StreamError.
        errText = "Msg " + streamError.getErrorNumber() + ", Level " + streamError.getErrorSeverity() + ", State "
                + streamError.getErrorState() + ", " + errText;
        logException(obj, errText, bStack);
    }

    /**
     * Constructs a SQLServerException from an error detected by the driver.
     * 
     * @param con
     *        the connection
     * @param obj
     * @param errText
     *        the excception message
     * @param state
     *        he excpeption state
     * @param bStack
     *        true to generate the stack trace
     * @throws SQLServerException
     */
    static void makeFromDriverError(SQLServerConnection con, Object obj, String errText, String state,
            boolean bStack) throws SQLServerException {
        // The sql error code is 0 since the error was not returned from the database
        // The state code is supplied by the calling code as XOPEN compliant.
        // XOPEN is used as the primary code here since they are published free
        // The SQL 99 states must be purchased from ANSII..
        String stateCode = "";
        // close the connection on a connection failure.

        if (state != null) // Many are null since XOPEN errors do not cover internal driver errors
            stateCode = state;
        if (con == null || !con.xopenStates)
            stateCode = mapFromXopen(state);

        SQLServerException theException = new SQLServerException(obj,
                SQLServerException.checkAndAppendClientConnId(errText, con), stateCode, 0, bStack);
        if ((null != state && state.equals(EXCEPTION_XOPEN_CONNECTION_FAILURE)) && (null != con)) {
            con.notifyPooledConnection(theException);
            // note this close wont close the connection if there is an associated pooled connection.
            con.close();
        }

        throw theException;
    }

    /**
     * Builds a new SQL Exception from a streamError detected by the driver.
     * 
     * @param con
     *        the connection
     * @param obj
     * @param errText
     *        the excception message
     * @param streamError
     * @param bStack
     *        true to generate the stack trace
     * @throws SQLServerException
     */
    static void makeFromDatabaseError(SQLServerConnection con, Object obj, String errText, StreamError streamError,
            boolean bStack) throws SQLServerException {
        String state = generateStateCode(con, streamError.getErrorNumber(), streamError.getErrorState());

        SQLServerException theException = new SQLServerException(obj,
                SQLServerException.checkAndAppendClientConnId(errText, con), state, streamError, bStack);
        theException.setDriverErrorCode(DRIVER_ERROR_FROM_DATABASE);

        // Close the connection if we get a severity 20 or higher error class (nClass is severity of error).
        if ((streamError.getErrorSeverity() >= 20) && (null != con)) {
            con.notifyPooledConnection(theException);
            con.close();
        }

        throw theException;
    }

    // This code is same as the conversion logic that previously existed in connecthelper.
    static void ConvertConnectExceptionToSQLServerException(String hostName, int portNumber, SQLServerConnection conn,
            Exception ex) throws SQLServerException {
        Exception connectException = ex;
        // Throw the exception if exception was caught by code above (stored in connectException).
        if (connectException != null) {
            MessageFormat formDetail = new MessageFormat(SQLServerException.getErrString("R_tcpOpenFailed"));
            Object[] msgArgsDetail = {connectException.getMessage()};
            MessageFormat form = new MessageFormat(SQLServerException.getErrString("R_tcpipConnectionFailed"));
            Object[] msgArgs = {hostName, Integer.toString(portNumber), formDetail.format(msgArgsDetail)};
            String s = form.format(msgArgs);
            SQLServerException.makeFromDriverError(conn, conn, s,
                    SQLServerException.EXCEPTION_XOPEN_CONNECTION_CANT_ESTABLISH, false);
        }
    }

    /**
     * Maps XOPEN states.
     * 
     * @param state
     *        the state
     * @return the mapped state
     */
    static String mapFromXopen(String state) {
        // Exceptions generated by the driver (not the database) are instanced with an XOPEN state code
        // since the SQL99 states cant be located on the web (must pay) and the XOPEN states appear to
        // be specific. Therefore if the driver is in SQL 99 mode we must map to SQL 99 state codes.
        // SQL99 values based on previous SQLServerConnect code and some inet values..
        if (state == null)
            return null;
        if (state.equals("07009"))
            return "S1093";

        // Connection (network) failure after connection made
        if (state.equals(SQLServerException.EXCEPTION_XOPEN_CONNECTION_CANT_ESTABLISH))
            return "08S01";
        if (state.equals(SQLServerException.EXCEPTION_XOPEN_CONNECTION_FAILURE))
            return "08S01";

        // if (state.equals(SQLServerException.EXCEPTION_XOPEN_NETWORK_ERROR))
        // return "S0022"; //Previous SQL99 state code for bad column name

        return "";
    }

    /**
     * Generates the JDBC state code based on the error number returned from the database.
     * 
     * @param con
     *        the connection
     * @param errNum
     *        the error number
     * @param databaseState
     *        the database state
     * @return the state code
     */
    static String generateStateCode(SQLServerConnection con, int errNum, int databaseState) {
        // Generate a SQL 99 or XOPEN state from a database generated error code
        boolean xopenStates = (con != null && con.xopenStates);
        if (xopenStates) {
            switch (errNum) {
                case 4060:
                    return "08001"; // Database name undefined at loging
                case 18456:
                    return "08001"; // username password wrong at login
                case 2714:
                    return "42S01"; // Table already exists
                case 208:
                    return "42S02"; // Table not found
                case 207:
                    return "42S22"; // Column not found
                // case 156: return "42000"; //Invalid syntax
            }
            return "42000"; // Use XOPEN 'Syntax error or access violation'
            // The error code came from the db but XOPEN does not have a specific case for it.
        } else {
            switch (errNum) {
                // case 18456: return "08001"; //username password wrong at login
                case 8152:
                    return "22001"; // String data right truncation
                case 515: // 2.2705
                case 547:
                    return "23000"; // Integrity constraint violation
                case 2601:
                    return "23000"; // Integrity constraint violation
                case 2714:
                    return "S0001"; // table already exists
                case 208:
                    return "S0002"; // table not found
                case 1205:
                    return "40001"; // deadlock detected
                case 2627:
                    return "23000"; // DPM 4.04. Primary key violation
            }
            return "S000" + databaseState;
        }
    }

    /**
     * Appends ClientConnectionId to an error message if applicable.
     * 
     * @param errMsg
     *        - the orginal error message.
     * @param conn
     *        - the SQLServerConnection object
     * @return error string concated by ClientConnectionId(in string format) if applicable, otherwise, return original
     *         error string.
     */
    static String checkAndAppendClientConnId(String errMsg, SQLServerConnection conn) throws SQLServerException {
        if (null != conn && conn.attachConnId()) {
            UUID clientConnId = conn.getClientConIdInternal();
            assert null != clientConnId;
            StringBuilder sb = new StringBuilder(errMsg);
            // This syntex of adding connection id is matched in a retry logic. If anything changes here, make
            // necessary changes to enableSSL() function's exception handling mechanism.
            sb.append(LOG_CLIENT_CONNECTION_ID_PREFIX);
            sb.append(clientConnId.toString());
            return sb.toString();
        } else {
            return errMsg;
        }
    }

    static void throwNotSupportedException(SQLServerConnection con, Object obj) throws SQLServerException {
        SQLServerException.makeFromDriverError(con, obj, SQLServerException.getErrString("R_notSupported"), null,
                false);
    }

    static void throwFeatureNotSupportedException() throws SQLFeatureNotSupportedException {
        throw new SQLFeatureNotSupportedException(SQLServerException.getErrString("R_notSupported"));
    }
}<|MERGE_RESOLUTION|>--- conflicted
+++ resolved
@@ -165,11 +165,7 @@
         ActivityCorrelator.setCurrentActivityIdSentFlag();
     }
 
-<<<<<<< HEAD
     SQLServerException(Object obj, String errText, String errState, int errNum, boolean bStack) {
-=======
-    public SQLServerException(Object obj, String errText, String errState, int errNum, boolean bStack) {
->>>>>>> 07641b0a
         super(errText, errState, errNum);
         logException(obj, errText, bStack);
         ActivityCorrelator.setCurrentActivityIdSentFlag();
@@ -189,11 +185,7 @@
      * @param bStack
      *        true to generate the stack trace
      */
-<<<<<<< HEAD
     SQLServerException(Object obj, String errText, String errState, StreamError streamError, boolean bStack) {
-=======
-    public SQLServerException(Object obj, String errText, String errState, StreamError streamError, boolean bStack) {
->>>>>>> 07641b0a
         super(errText, errState, streamError.getErrorNumber());
 
         // Log SQL error with info from StreamError.
