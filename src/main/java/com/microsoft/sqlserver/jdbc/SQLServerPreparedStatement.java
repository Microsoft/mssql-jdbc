/*
 * Microsoft JDBC Driver for SQL Server
 * 
 * Copyright(c) Microsoft Corporation All rights reserved.
 * 
 * This program is made available under the terms of the MIT License. See the LICENSE file in the project root for more information.
 */

package com.microsoft.sqlserver.jdbc;

import static com.microsoft.sqlserver.jdbc.SQLServerConnection.getCachedParsedSQL;
import static com.microsoft.sqlserver.jdbc.SQLServerConnection.parseAndCacheSQL;

import java.io.InputStream;
import java.io.Reader;
import java.math.BigDecimal;
import java.sql.BatchUpdateException;
import java.sql.NClob;
import java.sql.ParameterMetaData;
import java.sql.ResultSet;
import java.sql.RowId;
import java.sql.SQLException;
import java.sql.SQLTimeoutException;
import java.sql.SQLType;
import java.sql.SQLXML;
import java.sql.Statement;
import java.text.MessageFormat;
import java.util.ArrayList;
import java.util.Calendar;
import java.util.HashMap;
import java.util.Map;
import java.util.Vector;
import java.util.logging.Level;

import com.microsoft.sqlserver.jdbc.SQLServerConnection.PreparedStatementHandle;
import com.microsoft.sqlserver.jdbc.SQLServerConnection.CityHash128Key;

/**
 * SQLServerPreparedStatement provides JDBC prepared statement functionality. SQLServerPreparedStatement provides methods for the user to supply
 * parameters as any native Java type and many Java object types.
 * <p>
 * SQLServerPreparedStatement prepares a statement using SQL Server's sp_prepexec and re-uses the returned statement handle for each subsequent
 * execution of the statement (typically using different parameters provided by the user)
 * <p>
 * SQLServerPreparedStatement supports batching whereby a set of prepared statements are executed in a single database round trip to improve runtime
 * performance.
 * <p>
 * The API javadoc for JDBC API methods that this class implements are not repeated here. Please see Sun's JDBC API interfaces javadoc for those
 * details.
 */

public class SQLServerPreparedStatement extends SQLServerStatement implements ISQLServerPreparedStatement {
    /** Flag to indicate that it is an internal query to retrieve encryption metadata. */
    boolean isInternalEncryptionQuery = false;

    /** delimiter for multiple statements in a single batch */
    @SuppressWarnings("unused")
    private static final int BATCH_STATEMENT_DELIMITER_TDS_71 = 0x80;
    private static final int BATCH_STATEMENT_DELIMITER_TDS_72 = 0xFF;
    final int nBatchStatementDelimiter = BATCH_STATEMENT_DELIMITER_TDS_72;

    /** The prepared type definitions */
    private String preparedTypeDefinitions;

    /** Processed SQL statement text, may not be same as what user initially passed. */
    final String userSQL;

    /** Parameter positions in processed SQL statement text. */
    final int[] userSQLParamPositions;

    /** SQL statement with expanded parameter tokens */
    private String preparedSQL;

    /** True if this execute has been called for this statement at least once */
    private boolean isExecutedAtLeastOnce = false;

    /** Reference to cache item for statement handle pooling. Only used to decrement ref count on statement close. */
    private PreparedStatementHandle cachedPreparedStatementHandle;

    /** Hash of user supplied SQL statement used for various cache lookups */
    private CityHash128Key sqlTextCacheKey;

    /**
     * Array with parameter names generated in buildParamTypeDefinitions For mapping encryption information to parameters, as the second result set
     * returned by sp_describe_parameter_encryption doesn't depend on order of input parameter
     **/
    private ArrayList<String> parameterNames;

    /** Set to true if the statement is a stored procedure call that expects a return value */
    final boolean bReturnValueSyntax;

    /**
     * The number of OUT parameters to skip in the response to get to the first app-declared OUT parameter.
     *
     * When executing prepared and callable statements and/or statements that produce cursored results, the first OUT parameters returned by the
     * server contain the internal values like the prepared statement handle and the cursor ID and row count. This value indicates how many of those
     * internal OUT parameters were in the response.
     */
    int outParamIndexAdjustment;

    /** Set of parameter values in the current batch */
    ArrayList<Parameter[]> batchParamValues;

    /** The prepared statement handle returned by the server */
    private int prepStmtHandle = 0;

    /** Statement used for getMetadata(). Declared as a field to facilitate closing the statement. */
    private SQLServerStatement internalStmt = null;

    private void setPreparedStatementHandle(int handle) {
        this.prepStmtHandle = handle;
    }
    
    /**
     * boolean value for deciding if the driver should use bulk copy API for batch inserts
     */
    private boolean useBulkCopyForBatchInsert;
    
    /** Gets the prepared statement's useBulkCopyForBatchInsert value.
     * 
     * @return 
     *      Per the description.
     * @throws SQLServerException when an error occurs
    */
    @SuppressWarnings("unused")
    private boolean getUseBulkCopyForBatchInsert() throws SQLServerException {
        checkClosed();
        return useBulkCopyForBatchInsert;
    }
    
    /** Sets the prepared statement's useBulkCopyForBatchInsert value.
     * 
     * @param useBulkCopyForBatchInsert
     *            the boolean value
     * @throws SQLServerException when an error occurs
    */
    @SuppressWarnings("unused")
    private void setUseBulkCopyForBatchInsert(boolean useBulkCopyForBatchInsert) throws SQLServerException {
        checkClosed();
        this.useBulkCopyForBatchInsert = useBulkCopyForBatchInsert;
    }

    @Override
    public int getPreparedStatementHandle() throws SQLServerException {
        checkClosed();
        return prepStmtHandle;
    }

    /**
     * Returns true if this statement has a server handle.
     * 
     * @return Per the description.
     */
    private boolean hasPreparedStatementHandle() {
        return 0 < prepStmtHandle;
    }

    /**
     * Resets the server handle for this prepared statement to no handle.
     */
    private boolean resetPrepStmtHandle(boolean discardCurrentCacheItem) {
        boolean statementPoolingUsed = null != cachedPreparedStatementHandle;
        // Return to pool and decrement reference count
        if (statementPoolingUsed) {
            // Make sure the cached handle does not get re-used more.
            if (discardCurrentCacheItem)
                cachedPreparedStatementHandle.setIsExplicitlyDiscarded();
        }
        prepStmtHandle = 0;
        return statementPoolingUsed;
    }

    /** Flag set to true when statement execution is expected to return the prepared statement handle */
    private boolean expectPrepStmtHandle = false;

    /**
     * Flag set to true when all encryption metadata of inOutParam is retrieved
     */
    private boolean encryptionMetadataIsRetrieved = false;

    private String localUserSQL;
    
    // Internal function used in tracing
    String getClassNameInternal() {
        return "SQLServerPreparedStatement";
    }

    /**
     * Create a new prepaed statement.
     * 
     * @param conn
     *            the connection
     * @param sql
     *            the user's sql
     * @param nRSType
     *            the result set type
     * @param nRSConcur
     *            the result set concurrency
     * @param stmtColEncSetting
     *            the statement column encryption setting
     * @throws SQLServerException
     *             when an error occurs
     */
    SQLServerPreparedStatement(SQLServerConnection conn,
            String sql,
            int nRSType,
            int nRSConcur,
            SQLServerStatementColumnEncryptionSetting stmtColEncSetting) throws SQLServerException {
        super(conn, nRSType, nRSConcur, stmtColEncSetting);

        if (null == sql) {
            MessageFormat form = new MessageFormat(SQLServerException.getErrString("R_NullValue"));
            Object[] msgArgs1 = {"Statement SQL"};
            throw new SQLServerException(form.format(msgArgs1), null);
        }

        stmtPoolable = true;

        // Create a cache key for this statement.
        sqlTextCacheKey = new CityHash128Key(sql);

        // Parse or fetch SQL metadata from cache.
        ParsedSQLCacheItem parsedSQL = getCachedParsedSQL(sqlTextCacheKey);
        if (null != parsedSQL) {
            if (null != connection && connection.isStatementPoolingEnabled()) {
                isExecutedAtLeastOnce = true;
            }
        }
        else {
            parsedSQL = parseAndCacheSQL(sqlTextCacheKey, sql);
        }

        // Retrieve meta data from cache item.
        procedureName = parsedSQL.procedureName;
        bReturnValueSyntax = parsedSQL.bReturnValueSyntax;
        userSQL = parsedSQL.processedSQL;
<<<<<<< HEAD
        userSQLParamPositions = parsedSQL.parameterPositions;
        initParams(userSQLParamPositions.length);
=======
        initParams(parsedSQL.parameterCount);
        useBulkCopyForBatchInsert = conn.getUseBulkCopyForBatchInsert();
>>>>>>> 16649a3d
    }

    /**
     * Close the prepared statement's prepared handle.
     */
    private void closePreparedHandle() {
        if (!hasPreparedStatementHandle())
            return;

        // If the connection is already closed, don't bother trying to close
        // the prepared handle. We won't be able to, and it's already closed
        // on the server anyway.
        if (connection.isSessionUnAvailable()) {
            if (loggerExternal.isLoggable(java.util.logging.Level.FINER))
                loggerExternal.finer(this + ": Not closing PreparedHandle:" + prepStmtHandle + "; connection is already closed.");
        }
        else {
            isExecutedAtLeastOnce = false;
            final int handleToClose = prepStmtHandle;

            // Handle unprepare actions through statement pooling.
            if (resetPrepStmtHandle(false)) {
                connection.returnCachedPreparedStatementHandle(cachedPreparedStatementHandle);
            }
            // If no reference to a statement pool cache item is found handle unprepare actions through batching @ connection level.
            else if (connection.isPreparedStatementUnprepareBatchingEnabled()) {
                connection.enqueueUnprepareStatementHandle(connection.new PreparedStatementHandle(null, handleToClose, executedSqlDirectly, true));
            }
            else {
                // Non batched behavior (same as pre batch clean-up implementation)
                if (loggerExternal.isLoggable(java.util.logging.Level.FINER))
                    loggerExternal.finer(this + ": Closing PreparedHandle:" + handleToClose);

                final class PreparedHandleClose extends UninterruptableTDSCommand {
                    PreparedHandleClose() {
                        super("closePreparedHandle");
                    }

                    final boolean doExecute() throws SQLServerException {
                        TDSWriter tdsWriter = startRequest(TDS.PKT_RPC);
                        tdsWriter.writeShort((short) 0xFFFF); // procedure name length -> use ProcIDs
                        tdsWriter.writeShort(executedSqlDirectly ? TDS.PROCID_SP_UNPREPARE : TDS.PROCID_SP_CURSORUNPREPARE);
                        tdsWriter.writeByte((byte) 0);  // RPC procedure option 1
                        tdsWriter.writeByte((byte) 0);  // RPC procedure option 2
                        tdsWriter.writeRPCInt(null, handleToClose, false);
                        TDSParser.parse(startResponse(), getLogContext());
                        return true;
                    }
                }

                // Try to close the server cursor. Any failure is caught, logged, and ignored.
                try {
                    executeCommand(new PreparedHandleClose());
                }
                catch (SQLServerException e) {
                    if (loggerExternal.isLoggable(java.util.logging.Level.FINER))
                        loggerExternal.log(Level.FINER, this + ": Error (ignored) closing PreparedHandle:" + handleToClose, e);
                }

                if (loggerExternal.isLoggable(java.util.logging.Level.FINER))
                    loggerExternal.finer(this + ": Closed PreparedHandle:" + handleToClose);
            }

            // Always run any outstanding discard actions as statement pooling always uses batched sp_unprepare.
            connection.unprepareUnreferencedPreparedStatementHandles(false);
        }
    }

    /**
     * Closes this prepared statement.
     *
     * Note that the public Statement.close() method performs all of the cleanup work through this internal method which cannot throw any exceptions.
     * This is done deliberately to ensure that ALL of the object's client-side and server-side state is cleaned up as best as possible, even under
     * conditions which would normally result in exceptions being thrown.
     */
    final void closeInternal() {
        super.closeInternal();

        // If we have a prepared statement handle, close it.
        closePreparedHandle();

        // Close the statement that was used to generate empty statement from getMetadata().
        try {
            if (null != internalStmt)
                internalStmt.close();
        }
        catch (SQLServerException e) {
            if (loggerExternal.isLoggable(java.util.logging.Level.FINER))
                loggerExternal.finer("Ignored error closing internal statement: " + e.getErrorCode() + " " + e.getMessage());
        }
        finally {
            internalStmt = null;
        }

        // Clean up client-side state
        batchParamValues = null;
    }

    /**
     * Intialize the statement parameters.
     * 
     * @param nParams
     *            Number of parameters to Intialize.
     */
    final void initParams(int nParams) {
        inOutParam = new Parameter[nParams];
        for (int i = 0; i < nParams; i++) {
            inOutParam[i] = new Parameter(Util.shouldHonorAEForParameters(stmtColumnEncriptionSetting, connection));
        }
    }

    @Override
    public final void clearParameters() throws SQLServerException {
        loggerExternal.entering(getClassNameLogging(), "clearParameters");
        checkClosed();
        encryptionMetadataIsRetrieved = false;
        int i;
        if (inOutParam == null)
            return;
        for (i = 0; i < inOutParam.length; i++) {
            inOutParam[i].clearInputValue();
        }
        loggerExternal.exiting(getClassNameLogging(), "clearParameters");
    }

    /**
     * Determines whether the statement needs to be reprepared based on a change in any of the type definitions of any of the parameters due to
     * changes in scale, length, etc., and, if so, sets the new type definition string.
     */
    private boolean buildPreparedStrings(Parameter[] params,
            boolean renewDefinition) throws SQLServerException {
        String newTypeDefinitions = buildParamTypeDefinitions(params, renewDefinition);
        if (null != preparedTypeDefinitions && newTypeDefinitions.equalsIgnoreCase(preparedTypeDefinitions))
            return false;

        preparedTypeDefinitions = newTypeDefinitions;

        /* Replace the parameter marker '?' with the param numbers @p1, @p2 etc */
        preparedSQL = connection.replaceParameterMarkers(userSQL, userSQLParamPositions, params, bReturnValueSyntax);
        if (bRequestedGeneratedKeys)
            preparedSQL = preparedSQL + identityQuery;

        return true;
    }

    /**
     * Build the parameter type definitons for a JDBC prepared statement that will be used to prepare the statement.
     * 
     * @param params
     *            the statement parameters
     * @param renewDefinition
     *            True if renewing parameter definition, False otherwise
     * @throws SQLServerException
     *             when an error occurs.
     * @return the required data type defintions.
     */
    private String buildParamTypeDefinitions(Parameter[] params,
            boolean renewDefinition) throws SQLServerException {
        StringBuilder sb = new StringBuilder();
        int nCols = params.length;
        char cParamName[] = new char[10];
        parameterNames = new ArrayList<>();

        for (int i = 0; i < nCols; i++) {
            if (i > 0)
                sb.append(',');

            int l = SQLServerConnection.makeParamName(i, cParamName, 0);
            for (int j = 0; j < l; j++)
                sb.append(cParamName[j]);
            sb.append(' ');

            parameterNames.add(i, (new String(cParamName)).trim());

            params[i].renewDefinition = renewDefinition;
            String typeDefinition = params[i].getTypeDefinition(connection, resultsReader());
            if (null == typeDefinition) {
                MessageFormat form = new MessageFormat(SQLServerException.getErrString("R_valueNotSetForParameter"));
                Object[] msgArgs = {i + 1};
                SQLServerException.makeFromDriverError(connection, this, form.format(msgArgs), null, false);
            }

            sb.append(typeDefinition);

            if (params[i].isOutput())
                sb.append(" OUTPUT");
        }
        return sb.toString();
    }

    @Override
    public java.sql.ResultSet executeQuery() throws SQLServerException, SQLTimeoutException {
        loggerExternal.entering(getClassNameLogging(), "executeQuery");
        if (loggerExternal.isLoggable(Level.FINER) && Util.IsActivityTraceOn()) {
            loggerExternal.finer(toString() + " ActivityId: " + ActivityCorrelator.getNext().toString());
        }
        checkClosed();
        executeStatement(new PrepStmtExecCmd(this, EXECUTE_QUERY));
        loggerExternal.exiting(getClassNameLogging(), "executeQuery");
        return resultSet;
    }

    /**
     * Execute a query without cursoring for metadata.
     *
     * @throws SQLServerException
     * @return ResultSet
     * @throws SQLTimeoutException
     */
    final java.sql.ResultSet executeQueryInternal() throws SQLServerException, SQLTimeoutException {
        checkClosed();
        executeStatement(new PrepStmtExecCmd(this, EXECUTE_QUERY_INTERNAL));
        return resultSet;
    }

    @Override
    public int executeUpdate() throws SQLServerException, SQLTimeoutException {
        loggerExternal.entering(getClassNameLogging(), "executeUpdate");
        if (loggerExternal.isLoggable(Level.FINER) && Util.IsActivityTraceOn()) {
            loggerExternal.finer(toString() + " ActivityId: " + ActivityCorrelator.getNext().toString());
        }

        checkClosed();

        executeStatement(new PrepStmtExecCmd(this, EXECUTE_UPDATE));

        // this shouldn't happen, caller probably meant to call executeLargeUpdate
        if (updateCount < Integer.MIN_VALUE || updateCount > Integer.MAX_VALUE)
            SQLServerException.makeFromDriverError(connection, this, SQLServerException.getErrString("R_updateCountOutofRange"), null, true);

        loggerExternal.exiting(getClassNameLogging(), "executeUpdate", updateCount);

        return (int) updateCount;
    }

    @Override
    public long executeLargeUpdate() throws SQLServerException, SQLTimeoutException {

        loggerExternal.entering(getClassNameLogging(), "executeLargeUpdate");
        if (loggerExternal.isLoggable(Level.FINER) && Util.IsActivityTraceOn()) {
            loggerExternal.finer(toString() + " ActivityId: " + ActivityCorrelator.getNext().toString());
        }
        checkClosed();
        executeStatement(new PrepStmtExecCmd(this, EXECUTE_UPDATE));
        loggerExternal.exiting(getClassNameLogging(), "executeLargeUpdate", updateCount);
        return updateCount;
    }

    @Override
    public boolean execute() throws SQLServerException, SQLTimeoutException {
        loggerExternal.entering(getClassNameLogging(), "execute");
        if (loggerExternal.isLoggable(Level.FINER) && Util.IsActivityTraceOn()) {
            loggerExternal.finer(toString() + " ActivityId: " + ActivityCorrelator.getNext().toString());
        }
        checkClosed();
        executeStatement(new PrepStmtExecCmd(this, EXECUTE));
        loggerExternal.exiting(getClassNameLogging(), "execute", null != resultSet);
        return null != resultSet;
    }

    private final class PrepStmtExecCmd extends TDSCommand {
        private final SQLServerPreparedStatement stmt;

        PrepStmtExecCmd(SQLServerPreparedStatement stmt,
                int executeMethod) {
            super(stmt.toString() + " executeXXX", queryTimeout, cancelQueryTimeoutSeconds);
            this.stmt = stmt;
            stmt.executeMethod = executeMethod;
        }

        final boolean doExecute() throws SQLServerException {
            stmt.doExecutePreparedStatement(this);
            return false;
        }

        final void processResponse(TDSReader tdsReader) throws SQLServerException {
            ensureExecuteResultsReader(tdsReader);
            processExecuteResults();
        }
    }

    final void doExecutePreparedStatement(PrepStmtExecCmd command) throws SQLServerException {
        resetForReexecute();

        // If this request might be a query (as opposed to an update) then make
        // sure we set the max number of rows and max field size for any ResultSet
        // that may be returned.
        //
        // If the app uses Statement.execute to execute an UPDATE or DELETE statement
        // and has called Statement.setMaxRows to limit the number of rows from an
        // earlier query, then the number of rows updated/deleted will be limited as
        // well.
        //
        // Note: similar logic in SQLServerStatement.doExecuteStatement
        setMaxRowsAndMaxFieldSize();

        if (loggerExternal.isLoggable(Level.FINER) && Util.IsActivityTraceOn()) {
            loggerExternal.finer(toString() + " ActivityId: " + ActivityCorrelator.getNext().toString());
        }

        boolean hasExistingTypeDefinitions = preparedTypeDefinitions != null;
        boolean hasNewTypeDefinitions = true;
        if (!encryptionMetadataIsRetrieved) {
            hasNewTypeDefinitions = buildPreparedStrings(inOutParam, false);
        }

        if ((Util.shouldHonorAEForParameters(stmtColumnEncriptionSetting, connection)) && (0 < inOutParam.length) && !isInternalEncryptionQuery) {

            // retrieve paramater encryption metadata if they are not retrieved yet
            if (!encryptionMetadataIsRetrieved) {
                getParameterEncryptionMetadata(inOutParam);
                encryptionMetadataIsRetrieved = true;

                // maxRows is set to 0 when retreving encryption metadata,
                // need to set it back
                setMaxRowsAndMaxFieldSize();
            }

            // fix an issue when inserting unicode into non-encrypted nchar column using setString() and AE is on on Connection
            hasNewTypeDefinitions = buildPreparedStrings(inOutParam, true);
        }

        boolean needsPrepare = true;
        // Retry execution if existing handle could not be re-used.
        for (int attempt = 1; attempt <= 2; ++attempt) {
            try {
                // Re-use handle if available, requires parameter definitions which are not available until here.
                if (reuseCachedHandle(hasNewTypeDefinitions, 1 < attempt)) {
                    hasNewTypeDefinitions = false;
                }

                // Start the request and detach the response reader so that we can
                // continue using it after we return.
                TDSWriter tdsWriter = command.startRequest(TDS.PKT_RPC);

                needsPrepare = doPrepExec(tdsWriter, inOutParam, hasNewTypeDefinitions, hasExistingTypeDefinitions);

                ensureExecuteResultsReader(command.startResponse(getIsResponseBufferingAdaptive()));
                startResults();
                getNextResult();
            }
            catch (SQLException e) {
                if (retryBasedOnFailedReuseOfCachedHandle(e, attempt, needsPrepare, false))
                    continue;
                else
                    throw e;
            }
            break;
        }

        if (EXECUTE_QUERY == executeMethod && null == resultSet) {
            SQLServerException.makeFromDriverError(connection, this, SQLServerException.getErrString("R_noResultset"), null, true);
        }
        else if (EXECUTE_UPDATE == executeMethod && null != resultSet) {
            SQLServerException.makeFromDriverError(connection, this, SQLServerException.getErrString("R_resultsetGeneratedForUpdate"), null, false);
        }
    }

    /** Should the execution be retried because the re-used cached handle could not be re-used due to server side state changes? */
    private boolean retryBasedOnFailedReuseOfCachedHandle(SQLException e,
            int attempt,
            boolean needsPrepare,
            boolean isBatch) {
        // Only retry based on these error codes and if statementPooling is enabled:
        // 586: The prepared statement handle %d is not valid in this context. Please verify that current database, user default schema, and
        // ANSI_NULLS and QUOTED_IDENTIFIER set options are not changed since the handle is prepared.
        // 8179: Could not find prepared statement with handle %d.
        if (needsPrepare && !isBatch)
            return false;
        return 1 == attempt && (586 == e.getErrorCode() || 8179 == e.getErrorCode()) && connection.isStatementPoolingEnabled();
    }

    /**
     * Consume the OUT parameter for the statement object itself.
     *
     * When a prepared statement handle is expected as the first OUT parameter from PreparedStatement or CallableStatement execution, then it gets
     * consumed here.
     */
    boolean consumeExecOutParam(TDSReader tdsReader) throws SQLServerException {
        final class PrepStmtExecOutParamHandler extends StmtExecOutParamHandler {
            boolean onRetValue(TDSReader tdsReader) throws SQLServerException {
                // If no prepared statement handle is expected at this time
                // then don't consume this OUT parameter as it does not contain
                // a prepared statement handle.
                if (!expectPrepStmtHandle)
                    return super.onRetValue(tdsReader);

                // If a prepared statement handle is expected then consume it
                // and continue processing.
                expectPrepStmtHandle = false;
                Parameter param = new Parameter(Util.shouldHonorAEForParameters(stmtColumnEncriptionSetting, connection));
                param.skipRetValStatus(tdsReader);

                setPreparedStatementHandle(param.getInt(tdsReader));

                // Cache the reference to the newly created handle, NOT for cursorable handles.
                if (null == cachedPreparedStatementHandle && !isCursorable(executeMethod)) {
                    cachedPreparedStatementHandle = connection.registerCachedPreparedStatementHandle(
                            new CityHash128Key(preparedSQL, preparedTypeDefinitions), prepStmtHandle, executedSqlDirectly);
                }

                param.skipValue(tdsReader, true);
                if (getStatementLogger().isLoggable(java.util.logging.Level.FINER))
                    getStatementLogger().finer(toString() + ": Setting PreparedHandle:" + prepStmtHandle);

                return true;
            }
        }

        if (expectPrepStmtHandle || expectCursorOutParams) {
            TDSParser.parse(tdsReader, new PrepStmtExecOutParamHandler());
            return true;
        }

        return false;
    }

    /**
     * Send the statement parameters by RPC
     */
    void sendParamsByRPC(TDSWriter tdsWriter,
            Parameter[] params) throws SQLServerException {
        char cParamName[];
        for (int index = 0; index < params.length; index++) {
            if (JDBCType.TVP == params[index].getJdbcType()) {
                cParamName = new char[10];
                int paramNameLen = SQLServerConnection.makeParamName(index, cParamName, 0);
                tdsWriter.writeByte((byte) paramNameLen);
                tdsWriter.writeString(new String(cParamName, 0, paramNameLen));
            }
            params[index].sendByRPC(tdsWriter, connection);
        }
    }

    private void buildServerCursorPrepExecParams(TDSWriter tdsWriter) throws SQLServerException {
        if (getStatementLogger().isLoggable(java.util.logging.Level.FINE))
            getStatementLogger()
                    .fine(toString() + ": calling sp_cursorprepexec: PreparedHandle:" + getPreparedStatementHandle() + ", SQL:" + preparedSQL);

        expectPrepStmtHandle = true;
        executedSqlDirectly = false;
        expectCursorOutParams = true;
        outParamIndexAdjustment = 7;

        tdsWriter.writeShort((short) 0xFFFF); // procedure name length -> use ProcIDs
        tdsWriter.writeShort(TDS.PROCID_SP_CURSORPREPEXEC);
        tdsWriter.writeByte((byte) 0);  // RPC procedure option 1
        tdsWriter.writeByte((byte) 0);  // RPC procedure option 2

        // <prepared handle>
        // IN (reprepare): Old handle to unprepare before repreparing
        // OUT: The newly prepared handle
        tdsWriter.writeRPCInt(null, getPreparedStatementHandle(), true);
        resetPrepStmtHandle(false);

        // <cursor> OUT
        tdsWriter.writeRPCInt(null, 0, true); // cursor ID (OUTPUT)

        // <formal parameter defn> IN
        tdsWriter.writeRPCStringUnicode((preparedTypeDefinitions.length() > 0) ? preparedTypeDefinitions : null);

        // <stmt> IN
        tdsWriter.writeRPCStringUnicode(preparedSQL);

        // <scrollopt> IN
        // Note: we must strip out SCROLLOPT_PARAMETERIZED_STMT if we don't
        // actually have any parameters.
        tdsWriter.writeRPCInt(null, getResultSetScrollOpt() & ~((0 == preparedTypeDefinitions.length()) ? TDS.SCROLLOPT_PARAMETERIZED_STMT : 0),
                false);

        // <ccopt> IN
        tdsWriter.writeRPCInt(null, getResultSetCCOpt(), false);

        // <rowcount> OUT
        tdsWriter.writeRPCInt(null, 0, true);
    }

    private void buildPrepExecParams(TDSWriter tdsWriter) throws SQLServerException {
        if (getStatementLogger().isLoggable(java.util.logging.Level.FINE))
            getStatementLogger().fine(toString() + ": calling sp_prepexec: PreparedHandle:" + getPreparedStatementHandle() + ", SQL:" + preparedSQL);

        expectPrepStmtHandle = true;
        executedSqlDirectly = true;
        expectCursorOutParams = false;
        outParamIndexAdjustment = 3;

        tdsWriter.writeShort((short) 0xFFFF); // procedure name length -> use ProcIDs
        tdsWriter.writeShort(TDS.PROCID_SP_PREPEXEC);
        tdsWriter.writeByte((byte) 0);  // RPC procedure option 1
        tdsWriter.writeByte((byte) 0);  // RPC procedure option 2

        // <prepared handle>
        // IN (reprepare): Old handle to unprepare before repreparing
        // OUT: The newly prepared handle
        tdsWriter.writeRPCInt(null, getPreparedStatementHandle(), true);
        resetPrepStmtHandle(false);

        // <formal parameter defn> IN
        tdsWriter.writeRPCStringUnicode((preparedTypeDefinitions.length() > 0) ? preparedTypeDefinitions : null);

        // <stmt> IN
        tdsWriter.writeRPCStringUnicode(preparedSQL);
    }

    private void buildExecSQLParams(TDSWriter tdsWriter) throws SQLServerException {
        if (getStatementLogger().isLoggable(java.util.logging.Level.FINE))
            getStatementLogger().fine(toString() + ": calling sp_executesql: SQL:" + preparedSQL);

        expectPrepStmtHandle = false;
        executedSqlDirectly = true;
        expectCursorOutParams = false;
        outParamIndexAdjustment = 2;

        tdsWriter.writeShort((short) 0xFFFF); // procedure name length -> use ProcIDs
        tdsWriter.writeShort(TDS.PROCID_SP_EXECUTESQL);
        tdsWriter.writeByte((byte) 0);  // RPC procedure option 1
        tdsWriter.writeByte((byte) 0);  // RPC procedure option 2

        // No handle used.
        resetPrepStmtHandle(false);

        // <stmt> IN
        tdsWriter.writeRPCStringUnicode(preparedSQL);

        // <formal parameter defn> IN
        if (preparedTypeDefinitions.length() > 0)
            tdsWriter.writeRPCStringUnicode(preparedTypeDefinitions);
    }

    private void buildServerCursorExecParams(TDSWriter tdsWriter) throws SQLServerException {
        if (getStatementLogger().isLoggable(java.util.logging.Level.FINE))
            getStatementLogger()
                    .fine(toString() + ": calling sp_cursorexecute: PreparedHandle:" + getPreparedStatementHandle() + ", SQL:" + preparedSQL);

        expectPrepStmtHandle = false;
        executedSqlDirectly = false;
        expectCursorOutParams = true;
        outParamIndexAdjustment = 5;

        tdsWriter.writeShort((short) 0xFFFF); // procedure name length -> use ProcIDs
        tdsWriter.writeShort(TDS.PROCID_SP_CURSOREXECUTE);
        tdsWriter.writeByte((byte) 0);  // RPC procedure option 1
        tdsWriter.writeByte((byte) 0);  // RPC procedure option 2 */

        // <handle> IN
        assert hasPreparedStatementHandle();
        tdsWriter.writeRPCInt(null, getPreparedStatementHandle(), false);

        // <cursor> OUT
        tdsWriter.writeRPCInt(null, 0, true);

        // <scrollopt> IN
        tdsWriter.writeRPCInt(null, getResultSetScrollOpt() & ~TDS.SCROLLOPT_PARAMETERIZED_STMT, false);

        // <ccopt> IN
        tdsWriter.writeRPCInt(null, getResultSetCCOpt(), false);

        // <rowcount> OUT
        tdsWriter.writeRPCInt(null, 0, true);
    }

    private void buildExecParams(TDSWriter tdsWriter) throws SQLServerException {
        if (getStatementLogger().isLoggable(java.util.logging.Level.FINE))
            getStatementLogger().fine(toString() + ": calling sp_execute: PreparedHandle:" + getPreparedStatementHandle() + ", SQL:" + preparedSQL);

        expectPrepStmtHandle = false;
        executedSqlDirectly = true;
        expectCursorOutParams = false;
        outParamIndexAdjustment = 1;

        tdsWriter.writeShort((short) 0xFFFF); // procedure name length -> use ProcIDs
        tdsWriter.writeShort(TDS.PROCID_SP_EXECUTE);
        tdsWriter.writeByte((byte) 0);  // RPC procedure option 1
        tdsWriter.writeByte((byte) 0);  // RPC procedure option 2 */

        // <handle> IN
        assert hasPreparedStatementHandle();
        tdsWriter.writeRPCInt(null, getPreparedStatementHandle(), false);
    }

    private void getParameterEncryptionMetadata(Parameter[] params) throws SQLServerException {
        /*
         * The parameter list is created from the data types provided by the user for the parameters. the data types do not need to be the same as in
         * the table definition. Also, when string is sent to an int field, the parameter is defined as nvarchar(<size of string>). Same for varchar
         * datatypes, exact length is used.
         */
        SQLServerResultSet rs = null;
        SQLServerCallableStatement stmt = null;

        assert connection != null : "Connection should not be null";

        try {
            if (getStatementLogger().isLoggable(java.util.logging.Level.FINE)) {
                getStatementLogger().fine("Calling stored procedure sp_describe_parameter_encryption to get parameter encryption information.");
            }

            stmt = (SQLServerCallableStatement) connection.prepareCall("exec sp_describe_parameter_encryption ?,?");
            stmt.isInternalEncryptionQuery = true;
            stmt.setNString(1, preparedSQL);
            stmt.setNString(2, preparedTypeDefinitions);
            rs = (SQLServerResultSet) stmt.executeQueryInternal();
        }
        catch (SQLException e) {
            if (e instanceof SQLServerException) {
                throw (SQLServerException) e;
            }
            else {
                throw new SQLServerException(SQLServerException.getErrString("R_UnableRetrieveParameterMetadata"), null, 0, e);
            }
        }

        if (null == rs) {
            // No results. Meaning no parameter.
            // Should never happen.
            return;
        }

        Map<Integer, CekTableEntry> cekList = new HashMap<>();
        CekTableEntry cekEntry = null;
        try {
            while (rs.next()) {
                int currentOrdinal = rs.getInt(DescribeParameterEncryptionResultSet1.KeyOrdinal.value());
                if (!cekList.containsKey(currentOrdinal)) {
                    cekEntry = new CekTableEntry(currentOrdinal);
                    cekList.put(cekEntry.ordinal, cekEntry);
                }
                else {
                    cekEntry = cekList.get(currentOrdinal);
                }
                cekEntry.add(rs.getBytes(DescribeParameterEncryptionResultSet1.EncryptedKey.value()),
                        rs.getInt(DescribeParameterEncryptionResultSet1.DbId.value()), rs.getInt(DescribeParameterEncryptionResultSet1.KeyId.value()),
                        rs.getInt(DescribeParameterEncryptionResultSet1.KeyVersion.value()),
                        rs.getBytes(DescribeParameterEncryptionResultSet1.KeyMdVersion.value()),
                        rs.getString(DescribeParameterEncryptionResultSet1.KeyPath.value()),
                        rs.getString(DescribeParameterEncryptionResultSet1.ProviderName.value()),
                        rs.getString(DescribeParameterEncryptionResultSet1.KeyEncryptionAlgorithm.value()));
            }
            if (getStatementLogger().isLoggable(java.util.logging.Level.FINE)) {
                getStatementLogger().fine("Matadata of CEKs is retrieved.");
            }
        }
        catch (SQLException e) {
            if (e instanceof SQLServerException) {
                throw (SQLServerException) e;
            }
            else {
                throw new SQLServerException(SQLServerException.getErrString("R_UnableRetrieveParameterMetadata"), null, 0, e);
            }
        }

        // Process the second resultset.
        if (!stmt.getMoreResults()) {
            throw new SQLServerException(this, SQLServerException.getErrString("R_UnexpectedDescribeParamFormat"), null, 0, false);
        }

        // Parameter count in the result set.
        int paramCount = 0;
        try {
            rs = (SQLServerResultSet) stmt.getResultSet();
            while (rs.next()) {
                paramCount++;
                String paramName = rs.getString(DescribeParameterEncryptionResultSet2.ParameterName.value());
                int paramIndex = parameterNames.indexOf(paramName);
                int cekOrdinal = rs.getInt(DescribeParameterEncryptionResultSet2.ColumnEncryptionKeyOrdinal.value());
                cekEntry = cekList.get(cekOrdinal);

                // cekEntry will be null if none of the parameters are encrypted.
                if ((null != cekEntry) && (cekList.size() < cekOrdinal)) {
                    MessageFormat form = new MessageFormat(SQLServerException.getErrString("R_InvalidEncryptionKeyOridnal"));
                    Object[] msgArgs = {cekOrdinal, cekEntry.getSize()};
                    throw new SQLServerException(this, form.format(msgArgs), null, 0, false);
                }
                SQLServerEncryptionType encType = SQLServerEncryptionType
                        .of((byte) rs.getInt(DescribeParameterEncryptionResultSet2.ColumnEncrytionType.value()));
                if (SQLServerEncryptionType.PlainText != encType) {
                    params[paramIndex].cryptoMeta = new CryptoMetadata(cekEntry, (short) cekOrdinal,
                            (byte) rs.getInt(DescribeParameterEncryptionResultSet2.ColumnEncryptionAlgorithm.value()), null, encType.value,
                            (byte) rs.getInt(DescribeParameterEncryptionResultSet2.NormalizationRuleVersion.value()));
                    // Decrypt the symmetric key.(This will also validate and throw if needed).
                    SQLServerSecurityUtility.decryptSymmetricKey(params[paramIndex].cryptoMeta, connection);
                }
                else {
                    if (true == params[paramIndex].getForceEncryption()) {
                        MessageFormat form = new MessageFormat(
                                SQLServerException.getErrString("R_ForceEncryptionTrue_HonorAETrue_UnencryptedColumn"));
                        Object[] msgArgs = {userSQL, paramIndex + 1};
                        SQLServerException.makeFromDriverError(connection, this, form.format(msgArgs), null, true);
                    }
                }
            }
            if (getStatementLogger().isLoggable(java.util.logging.Level.FINE)) {
                getStatementLogger().fine("Parameter encryption metadata is set.");
            }
        }
        catch (SQLException e) {
            if (e instanceof SQLServerException) {
                throw (SQLServerException) e;
            }
            else {
                throw new SQLServerException(SQLServerException.getErrString("R_UnableRetrieveParameterMetadata"), null, 0, e);
            }
        }

        if (paramCount != params.length) {
            // Encryption metadata wasn't sent by the server.
            // We expect the metadata to be sent for all the parameters in the original sp_describe_parameter_encryption.
            // For parameters that don't need encryption, the encryption type is set to plaintext.
            MessageFormat form = new MessageFormat(SQLServerException.getErrString("R_MissingParamEncryptionMetadata"));
            Object[] msgArgs = {userSQL};
            throw new SQLServerException(this, form.format(msgArgs), null, 0, false);
        }

        // Null check for rs is done already.
        rs.close();

        if (null != stmt) {
            stmt.close();
        }
        connection.resetCurrentCommand();
    }

    /** Manage re-using cached handles */
    private boolean reuseCachedHandle(boolean hasNewTypeDefinitions,
            boolean discardCurrentCacheItem) {
        // No re-use of caching for cursorable statements (statements that WILL use sp_cursor*)
        if (isCursorable(executeMethod))
            return false;

        // If current cache items needs to be discarded or New type definitions found with existing cached handle reference then deregister cached
        // handle.
        if (discardCurrentCacheItem || hasNewTypeDefinitions) {
            if (null != cachedPreparedStatementHandle
                    && (discardCurrentCacheItem || (hasPreparedStatementHandle() && prepStmtHandle == cachedPreparedStatementHandle.getHandle()))) {
                cachedPreparedStatementHandle.removeReference();
            }

            // Make sure the cached handle does not get re-used more if it should be discarded
            resetPrepStmtHandle(discardCurrentCacheItem);
            cachedPreparedStatementHandle = null;
            if (discardCurrentCacheItem)
                return false;
        }

        // Check for new cache reference.
        if (null == cachedPreparedStatementHandle) {
            PreparedStatementHandle cachedHandle = connection.getCachedPreparedStatementHandle(new CityHash128Key(preparedSQL, preparedTypeDefinitions));
            // If handle was found then re-use, only if AE is not on and is not a batch query with new type definitions (We shouldn't reuse handle
            // if it is batch query and has new type definition, or if it is on, make sure encryptionMetadataIsRetrieved is retrieved.
            if (null != cachedHandle) {
                if (!connection.isColumnEncryptionSettingEnabled()
                        || (connection.isColumnEncryptionSettingEnabled() && encryptionMetadataIsRetrieved)) {
                    if (cachedHandle.tryAddReference()) {
                        setPreparedStatementHandle(cachedHandle.getHandle());
                        cachedPreparedStatementHandle = cachedHandle;
                        return true;
                    }
                }
            }
        }
        return false;
    }

    private boolean doPrepExec(TDSWriter tdsWriter,
            Parameter[] params,
            boolean hasNewTypeDefinitions,
            boolean hasExistingTypeDefinitions) throws SQLServerException {

        boolean needsPrepare = (hasNewTypeDefinitions && hasExistingTypeDefinitions) || !hasPreparedStatementHandle();

        // Cursors don't use statement pooling.
        if (isCursorable(executeMethod)) {

            if (needsPrepare)
                buildServerCursorPrepExecParams(tdsWriter);
            else
                buildServerCursorExecParams(tdsWriter);
        }
        else {
            // Move overhead of needing to do prepare & unprepare to only use cases that need more than one execution.
            // First execution, use sp_executesql, optimizing for asumption we will not re-use statement.
            if (needsPrepare && !connection.getEnablePrepareOnFirstPreparedStatementCall() && !isExecutedAtLeastOnce) {
                buildExecSQLParams(tdsWriter);
                isExecutedAtLeastOnce = true;
            }
            // Second execution, use prepared statements since we seem to be re-using it.
            else if (needsPrepare)
                buildPrepExecParams(tdsWriter);
            else
                buildExecParams(tdsWriter);
        }

        sendParamsByRPC(tdsWriter, params);

        return needsPrepare;
    }

    @Override
    public final java.sql.ResultSetMetaData getMetaData() throws SQLServerException {
        loggerExternal.entering(getClassNameLogging(), "getMetaData");
        checkClosed();
        boolean rsclosed = false;
        java.sql.ResultSetMetaData rsmd = null;
        try {
            // if the result is closed, cant get the metadata from it.
            if (resultSet != null)
                resultSet.checkClosed();
        }
        catch (SQLServerException e) {
            rsclosed = true;
        }
        if (resultSet == null || rsclosed) {
            SQLServerResultSet emptyResultSet = (SQLServerResultSet) buildExecuteMetaData();
            if (null != emptyResultSet)
                rsmd = emptyResultSet.getMetaData();
        }
        else if (resultSet != null) {
            rsmd = resultSet.getMetaData();
        }
        loggerExternal.exiting(getClassNameLogging(), "getMetaData", rsmd);
        return rsmd;
    }

    /**
     * Retreive meta data for the statement before executing it. This is called in cases where the driver needs the meta data prior to executing the
     * statement.
     * 
     * @throws SQLServerException
     * @return the result set containing the meta data
     */
    private ResultSet buildExecuteMetaData() throws SQLServerException {
        String fmtSQL = userSQL;

        ResultSet emptyResultSet = null;
        try {
            fmtSQL = replaceMarkerWithNull(fmtSQL);
            internalStmt = (SQLServerStatement) connection.createStatement();
            emptyResultSet = internalStmt.executeQueryInternal("set fmtonly on " + fmtSQL + "\nset fmtonly off");
        }
        catch (SQLException sqle) {
            if (false == sqle.getMessage().equals(SQLServerException.getErrString("R_noResultset"))) {
                // if the error is not no resultset then throw a processings error.
                MessageFormat form = new MessageFormat(SQLServerException.getErrString("R_processingError"));
                Object[] msgArgs = {sqle.getMessage()};

                SQLServerException.makeFromDriverError(connection, this, form.format(msgArgs), null, true);
            }
        }
        return emptyResultSet;
    }

    /* -------------- JDBC API Implementation ------------------ */

    /**
     * Set the parameter value for a statement.
     *
     * @param index
     *            The index of the parameter to set starting at 1.
     * @return A reference the to Parameter object created or referenced.
     * @exception SQLServerException
     *                The index specified was outside the number of paramters for the statement.
     */
    final Parameter setterGetParam(int index) throws SQLServerException {
        if (index < 1 || index > inOutParam.length) {
            MessageFormat form = new MessageFormat(SQLServerException.getErrString("R_indexOutOfRange"));
            Object[] msgArgs = {index};
            SQLServerException.makeFromDriverError(connection, this, form.format(msgArgs), "07009", false);
        }

        return inOutParam[index - 1];
    }

    final void setValue(int parameterIndex,
            JDBCType jdbcType,
            Object value,
            JavaType javaType,
            String tvpName) throws SQLServerException {
        setterGetParam(parameterIndex).setValue(jdbcType, value, javaType, null, null, null, null, connection, false, stmtColumnEncriptionSetting,
                parameterIndex, userSQL, tvpName);
    }

    final void setValue(int parameterIndex,
            JDBCType jdbcType,
            Object value,
            JavaType javaType,
            boolean forceEncrypt) throws SQLServerException {
        setterGetParam(parameterIndex).setValue(jdbcType, value, javaType, null, null, null, null, connection, forceEncrypt,
                stmtColumnEncriptionSetting, parameterIndex, userSQL, null);
    }

    final void setValue(int parameterIndex,
            JDBCType jdbcType,
            Object value,
            JavaType javaType,
            Integer precision,
            Integer scale,
            boolean forceEncrypt) throws SQLServerException {
        setterGetParam(parameterIndex).setValue(jdbcType, value, javaType, null, null, precision, scale, connection, forceEncrypt,
                stmtColumnEncriptionSetting, parameterIndex, userSQL, null);
    }

    final void setValue(int parameterIndex,
            JDBCType jdbcType,
            Object value,
            JavaType javaType,
            Calendar cal,
            boolean forceEncrypt) throws SQLServerException {
        setterGetParam(parameterIndex).setValue(jdbcType, value, javaType, null, cal, null, null, connection, forceEncrypt,
                stmtColumnEncriptionSetting, parameterIndex, userSQL, null);
    }

    final void setStream(int parameterIndex,
            StreamType streamType,
            Object streamValue,
            JavaType javaType,
            long length) throws SQLServerException {
        setterGetParam(parameterIndex).setValue(streamType.getJDBCType(), streamValue, javaType, new StreamSetterArgs(streamType, length), null, null,
                null, connection, false, stmtColumnEncriptionSetting, parameterIndex, userSQL, null);
    }

    final void setSQLXMLInternal(int parameterIndex,
            SQLXML value) throws SQLServerException {
        setterGetParam(parameterIndex).setValue(JDBCType.SQLXML, value, JavaType.SQLXML,
                new StreamSetterArgs(StreamType.SQLXML, DataTypes.UNKNOWN_STREAM_LENGTH), null, null, null, connection, false,
                stmtColumnEncriptionSetting, parameterIndex, userSQL, null);
    }

    @Override
    public final void setAsciiStream(int parameterIndex,
            InputStream x) throws SQLException {
        if (loggerExternal.isLoggable(java.util.logging.Level.FINER))
            loggerExternal.entering(getClassNameLogging(), "setAsciiStream", new Object[] {parameterIndex, x});
        checkClosed();
        setStream(parameterIndex, StreamType.ASCII, x, JavaType.INPUTSTREAM, DataTypes.UNKNOWN_STREAM_LENGTH);
        loggerExternal.exiting(getClassNameLogging(), "setAsciiStream");
    }

    @Override
    public final void setAsciiStream(int n,
            java.io.InputStream x,
            int length) throws SQLServerException {
        if (loggerExternal.isLoggable(java.util.logging.Level.FINER))
            loggerExternal.entering(getClassNameLogging(), "setAsciiStream", new Object[] {n, x, length});
        checkClosed();
        setStream(n, StreamType.ASCII, x, JavaType.INPUTSTREAM, length);
        loggerExternal.exiting(getClassNameLogging(), "setAsciiStream");
    }

    @Override
    public final void setAsciiStream(int parameterIndex,
            InputStream x,
            long length) throws SQLException {
        if (loggerExternal.isLoggable(java.util.logging.Level.FINER))
            loggerExternal.entering(getClassNameLogging(), "setAsciiStream", new Object[] {parameterIndex, x, length});
        checkClosed();
        setStream(parameterIndex, StreamType.ASCII, x, JavaType.INPUTSTREAM, length);
        loggerExternal.exiting(getClassNameLogging(), "setAsciiStream");
    }

    @Override
    public final void setBigDecimal(int paramterIndex,
            BigDecimal x) throws SQLServerException {
        if (loggerExternal.isLoggable(java.util.logging.Level.FINER))
            loggerExternal.entering(getClassNameLogging(), "setBigDecimal", new Object[] {paramterIndex, x});
        checkClosed();
        setValue(paramterIndex, JDBCType.DECIMAL, x, JavaType.BIGDECIMAL, false);
        loggerExternal.exiting(getClassNameLogging(), "setBigDecimal");
    }

    @Override
    public final void setBigDecimal(int paramterIndex,
            BigDecimal x,
            int precision,
            int scale) throws SQLServerException {
        if (loggerExternal.isLoggable(java.util.logging.Level.FINER))
            loggerExternal.entering(getClassNameLogging(), "setBigDecimal", new Object[] {paramterIndex, x, precision, scale});
        checkClosed();
        setValue(paramterIndex, JDBCType.DECIMAL, x, JavaType.BIGDECIMAL, precision, scale, false);
        loggerExternal.exiting(getClassNameLogging(), "setBigDecimal");
    }

    @Override
    public final void setBigDecimal(int paramterIndex,
            BigDecimal x,
            int precision,
            int scale,
            boolean forceEncrypt) throws SQLServerException {
        if (loggerExternal.isLoggable(java.util.logging.Level.FINER))
            loggerExternal.entering(getClassNameLogging(), "setBigDecimal", new Object[] {paramterIndex, x, precision, scale, forceEncrypt});
        checkClosed();
        setValue(paramterIndex, JDBCType.DECIMAL, x, JavaType.BIGDECIMAL, precision, scale, forceEncrypt);
        loggerExternal.exiting(getClassNameLogging(), "setBigDecimal");
    }

    @Override
    public final void setMoney(int n,
            BigDecimal x) throws SQLServerException {
        if (loggerExternal.isLoggable(java.util.logging.Level.FINER))
            loggerExternal.entering(getClassNameLogging(), "setMoney", new Object[] {n, x});
        checkClosed();
        setValue(n, JDBCType.MONEY, x, JavaType.BIGDECIMAL, false);
        loggerExternal.exiting(getClassNameLogging(), "setMoney");
    }

    @Override
    public final void setMoney(int n,
            BigDecimal x,
            boolean forceEncrypt) throws SQLServerException {
        if (loggerExternal.isLoggable(java.util.logging.Level.FINER))
            loggerExternal.entering(getClassNameLogging(), "setMoney", new Object[] {n, x, forceEncrypt});
        checkClosed();
        setValue(n, JDBCType.MONEY, x, JavaType.BIGDECIMAL, forceEncrypt);
        loggerExternal.exiting(getClassNameLogging(), "setMoney");
    }

    @Override
    public final void setSmallMoney(int n,
            BigDecimal x) throws SQLServerException {
        if (loggerExternal.isLoggable(java.util.logging.Level.FINER))
            loggerExternal.entering(getClassNameLogging(), "setSmallMoney", new Object[] {n, x});
        checkClosed();
        setValue(n, JDBCType.SMALLMONEY, x, JavaType.BIGDECIMAL, false);
        loggerExternal.exiting(getClassNameLogging(), "setSmallMoney");
    }

    @Override
    public final void setSmallMoney(int n,
            BigDecimal x,
            boolean forceEncrypt) throws SQLServerException {
        if (loggerExternal.isLoggable(java.util.logging.Level.FINER))
            loggerExternal.entering(getClassNameLogging(), "setSmallMoney", new Object[] {n, x, forceEncrypt});
        checkClosed();
        setValue(n, JDBCType.SMALLMONEY, x, JavaType.BIGDECIMAL, forceEncrypt);
        loggerExternal.exiting(getClassNameLogging(), "setSmallMoney");
    }

    @Override
    public final void setBinaryStream(int parameterIndex,
            InputStream x) throws SQLException {
        if (loggerExternal.isLoggable(java.util.logging.Level.FINER))
            loggerExternal.entering(getClassNameLogging(), "setBinaryStreaml", new Object[] {parameterIndex, x});
        checkClosed();
        setStream(parameterIndex, StreamType.BINARY, x, JavaType.INPUTSTREAM, DataTypes.UNKNOWN_STREAM_LENGTH);
        loggerExternal.exiting(getClassNameLogging(), "setBinaryStream");
    }

    @Override
    public final void setBinaryStream(int n,
            java.io.InputStream x,
            int length) throws SQLServerException {
        if (loggerExternal.isLoggable(java.util.logging.Level.FINER))
            loggerExternal.entering(getClassNameLogging(), "setBinaryStream", new Object[] {n, x, length});
        checkClosed();
        setStream(n, StreamType.BINARY, x, JavaType.INPUTSTREAM, length);
        loggerExternal.exiting(getClassNameLogging(), "setBinaryStream");
    }

    @Override
    public final void setBinaryStream(int parameterIndex,
            InputStream x,
            long length) throws SQLException {
        if (loggerExternal.isLoggable(java.util.logging.Level.FINER))
            loggerExternal.entering(getClassNameLogging(), "setBinaryStream", new Object[] {parameterIndex, x, length});
        checkClosed();
        setStream(parameterIndex, StreamType.BINARY, x, JavaType.INPUTSTREAM, length);
        loggerExternal.exiting(getClassNameLogging(), "setBinaryStream");
    }

    @Override
    public final void setBoolean(int n,
            boolean x) throws SQLServerException {
        if (loggerExternal.isLoggable(java.util.logging.Level.FINER))
            loggerExternal.entering(getClassNameLogging(), "setBoolean", new Object[] {n, x});
        checkClosed();
        setValue(n, JDBCType.BIT, x, JavaType.BOOLEAN, false);
        loggerExternal.exiting(getClassNameLogging(), "setBoolean");
    }

    @Override
    public final void setBoolean(int n,
            boolean x,
            boolean forceEncrypt) throws SQLServerException {
        if (loggerExternal.isLoggable(java.util.logging.Level.FINER))
            loggerExternal.entering(getClassNameLogging(), "setBoolean", new Object[] {n, x, forceEncrypt});
        checkClosed();
        setValue(n, JDBCType.BIT, x, JavaType.BOOLEAN, forceEncrypt);
        loggerExternal.exiting(getClassNameLogging(), "setBoolean");
    }

    @Override
    public final void setByte(int n,
            byte x) throws SQLServerException {
        if (loggerExternal.isLoggable(java.util.logging.Level.FINER))
            loggerExternal.entering(getClassNameLogging(), "setByte", new Object[] {n, x});
        checkClosed();
        setValue(n, JDBCType.TINYINT, x, JavaType.BYTE, false);
        loggerExternal.exiting(getClassNameLogging(), "setByte");
    }

    @Override
    public final void setByte(int n,
            byte x,
            boolean forceEncrypt) throws SQLServerException {
        if (loggerExternal.isLoggable(java.util.logging.Level.FINER))
            loggerExternal.entering(getClassNameLogging(), "setByte", new Object[] {n, x, forceEncrypt});
        checkClosed();
        setValue(n, JDBCType.TINYINT, x, JavaType.BYTE, forceEncrypt);
        loggerExternal.exiting(getClassNameLogging(), "setByte");
    }

    @Override
    public final void setBytes(int n,
            byte x[]) throws SQLServerException {
        if (loggerExternal.isLoggable(java.util.logging.Level.FINER))
            loggerExternal.entering(getClassNameLogging(), "setBytes", new Object[] {n, x});
        checkClosed();
        setValue(n, JDBCType.BINARY, x, JavaType.BYTEARRAY, false);
        loggerExternal.exiting(getClassNameLogging(), "setBytes");
    }

    @Override
    public final void setBytes(int n,
            byte x[],
            boolean forceEncrypt) throws SQLServerException {
        if (loggerExternal.isLoggable(java.util.logging.Level.FINER))
            loggerExternal.entering(getClassNameLogging(), "setBytes", new Object[] {n, x, forceEncrypt});
        checkClosed();
        setValue(n, JDBCType.BINARY, x, JavaType.BYTEARRAY, forceEncrypt);
        loggerExternal.exiting(getClassNameLogging(), "setBytes");
    }

    @Override
    public final void setUniqueIdentifier(int index,
            String guid) throws SQLServerException {
        if (loggerExternal.isLoggable(java.util.logging.Level.FINER))
            loggerExternal.entering(getClassNameLogging(), "setUniqueIdentifier", new Object[] {index, guid});
        checkClosed();
        setValue(index, JDBCType.GUID, guid, JavaType.STRING, false);
        loggerExternal.exiting(getClassNameLogging(), "setUniqueIdentifier");
    }

    @Override
    public final void setUniqueIdentifier(int index,
            String guid,
            boolean forceEncrypt) throws SQLServerException {
        if (loggerExternal.isLoggable(java.util.logging.Level.FINER))
            loggerExternal.entering(getClassNameLogging(), "setUniqueIdentifier", new Object[] {index, guid, forceEncrypt});
        checkClosed();
        setValue(index, JDBCType.GUID, guid, JavaType.STRING, forceEncrypt);
        loggerExternal.exiting(getClassNameLogging(), "setUniqueIdentifier");
    }

    @Override
    public final void setDouble(int n,
            double x) throws SQLServerException {
        if (loggerExternal.isLoggable(java.util.logging.Level.FINER))
            loggerExternal.entering(getClassNameLogging(), "setDouble", new Object[] {n, x});
        checkClosed();
        setValue(n, JDBCType.DOUBLE, x, JavaType.DOUBLE, false);
        loggerExternal.exiting(getClassNameLogging(), "setDouble");
    }

    @Override
    public final void setDouble(int n,
            double x,
            boolean forceEncrypt) throws SQLServerException {
        if (loggerExternal.isLoggable(java.util.logging.Level.FINER))
            loggerExternal.entering(getClassNameLogging(), "setDouble", new Object[] {n, x, forceEncrypt});
        checkClosed();
        setValue(n, JDBCType.DOUBLE, x, JavaType.DOUBLE, forceEncrypt);
        loggerExternal.exiting(getClassNameLogging(), "setDouble");
    }

    @Override
    public final void setFloat(int n,
            float x) throws SQLServerException {
        if (loggerExternal.isLoggable(java.util.logging.Level.FINER))
            loggerExternal.entering(getClassNameLogging(), "setFloat", new Object[] {n, x});
        checkClosed();
        setValue(n, JDBCType.REAL, x, JavaType.FLOAT, false);
        loggerExternal.exiting(getClassNameLogging(), "setFloat");
    }

    @Override
    public final void setFloat(int n,
            float x,
            boolean forceEncrypt) throws SQLServerException {
        if (loggerExternal.isLoggable(java.util.logging.Level.FINER))
            loggerExternal.entering(getClassNameLogging(), "setFloat", new Object[] {n, x, forceEncrypt});
        checkClosed();
        setValue(n, JDBCType.REAL, x, JavaType.FLOAT, forceEncrypt);
        loggerExternal.exiting(getClassNameLogging(), "setFloat");
    }

    @Override
    public final void setGeometry(int n,
            Geometry x) throws SQLServerException {
        if (loggerExternal.isLoggable(java.util.logging.Level.FINER))
            loggerExternal.entering(getClassNameLogging(), "setGeometry", new Object[] {n, x});
        checkClosed();
        setValue(n, JDBCType.GEOMETRY, x, JavaType.STRING, false);
        loggerExternal.exiting(getClassNameLogging(), "setGeometry");
    }

    @Override
    public final void setGeography(int n,
            Geography x) throws SQLServerException {
        if (loggerExternal.isLoggable(java.util.logging.Level.FINER))
            loggerExternal.entering(getClassNameLogging(), "setGeography", new Object[] {n, x});
        checkClosed();
        setValue(n, JDBCType.GEOGRAPHY, x, JavaType.STRING, false);
        loggerExternal.exiting(getClassNameLogging(), "setGeography");
    }

    @Override
    public final void setInt(int n,
            int value) throws SQLServerException {
        if (loggerExternal.isLoggable(java.util.logging.Level.FINER))
            loggerExternal.entering(getClassNameLogging(), "setInt", new Object[] {n, value});
        checkClosed();
        setValue(n, JDBCType.INTEGER, value, JavaType.INTEGER, false);
        loggerExternal.exiting(getClassNameLogging(), "setInt");
    }

    @Override
    public final void setInt(int n,
            int value,
            boolean forceEncrypt) throws SQLServerException {
        if (loggerExternal.isLoggable(java.util.logging.Level.FINER))
            loggerExternal.entering(getClassNameLogging(), "setInt", new Object[] {n, value, forceEncrypt});
        checkClosed();
        setValue(n, JDBCType.INTEGER, value, JavaType.INTEGER, forceEncrypt);
        loggerExternal.exiting(getClassNameLogging(), "setInt");
    }

    @Override
    public final void setLong(int n,
            long x) throws SQLServerException {
        if (loggerExternal.isLoggable(java.util.logging.Level.FINER))
            loggerExternal.entering(getClassNameLogging(), "setLong", new Object[] {n, x});
        checkClosed();
        setValue(n, JDBCType.BIGINT, x, JavaType.LONG, false);
        loggerExternal.exiting(getClassNameLogging(), "setLong");
    }

    @Override
    public final void setLong(int n,
            long x,
            boolean forceEncrypt) throws SQLServerException {
        if (loggerExternal.isLoggable(java.util.logging.Level.FINER))
            loggerExternal.entering(getClassNameLogging(), "setLong", new Object[] {n, x, forceEncrypt});
        checkClosed();
        setValue(n, JDBCType.BIGINT, x, JavaType.LONG, forceEncrypt);
        loggerExternal.exiting(getClassNameLogging(), "setLong");
    }

    @Override
    public final void setNull(int index,
            int jdbcType) throws SQLServerException {
        if (loggerExternal.isLoggable(java.util.logging.Level.FINER))
            loggerExternal.entering(getClassNameLogging(), "setNull", new Object[] {index, jdbcType});
        checkClosed();
        setObject(setterGetParam(index), null, JavaType.OBJECT, JDBCType.of(jdbcType), null, null, false, index, null);
        loggerExternal.exiting(getClassNameLogging(), "setNull");
    }

    final void setObjectNoType(int index,
            Object obj,
            boolean forceEncrypt) throws SQLServerException {
        // Default to the JDBC type of the parameter, determined by a previous setter call or through registerOutParam.
        // This avoids repreparing unnecessarily for null values.
        Parameter param = setterGetParam(index);
        JDBCType targetJDBCType = param.getJdbcType();
        String tvpName = null;

        if (null == obj) {
            // If the JDBC type of the parameter is UNKNOWN (i.e. this is the first time the parameter is being set),
            // then use a JDBC type the converts to most server types with a null value.
            if (JDBCType.UNKNOWN == targetJDBCType)
                targetJDBCType = JDBCType.CHAR;

            setObject(param, null, JavaType.OBJECT, targetJDBCType, null, null, forceEncrypt, index, null);
        }
        else {
            JavaType javaType = JavaType.of(obj);
            if (JavaType.TVP == javaType) {
                tvpName = getTVPNameIfNull(index, null);   // will return null if called from preparedStatement

                if ((null == tvpName) && (obj instanceof ResultSet)) {
                    throw new SQLServerException(SQLServerException.getErrString("R_TVPnotWorkWithSetObjectResultSet"), null);
                }
            }
            targetJDBCType = javaType.getJDBCType(SSType.UNKNOWN, targetJDBCType);

            if (JDBCType.UNKNOWN == targetJDBCType) {
                if (obj instanceof java.util.UUID) {
                    javaType = JavaType.STRING;
                    targetJDBCType = JDBCType.GUID;
                }
            }

            setObject(param, obj, javaType, targetJDBCType, null, null, forceEncrypt, index, tvpName);
        }
    }

    @Override
    public final void setObject(int index,
            Object obj) throws SQLServerException {
        if (loggerExternal.isLoggable(java.util.logging.Level.FINER))
            loggerExternal.entering(getClassNameLogging(), "setObject", new Object[] {index, obj});
        checkClosed();
        setObjectNoType(index, obj, false);
        loggerExternal.exiting(getClassNameLogging(), "setObject");
    }

    @Override
    public final void setObject(int n,
            Object obj,
            int jdbcType) throws SQLServerException {
        String tvpName = null;
        if (loggerExternal.isLoggable(java.util.logging.Level.FINER))
            loggerExternal.entering(getClassNameLogging(), "setObject", new Object[] {n, obj, jdbcType});
        checkClosed();
        if (microsoft.sql.Types.STRUCTURED == jdbcType)
            tvpName = getTVPNameIfNull(n, null);
        setObject(setterGetParam(n), obj, JavaType.of(obj), JDBCType.of(jdbcType), null, null, false, n, tvpName);
        loggerExternal.exiting(getClassNameLogging(), "setObject");
    }

    @Override
    public final void setObject(int parameterIndex,
            Object x,
            int targetSqlType,
            int scaleOrLength) throws SQLServerException {
        if (loggerExternal.isLoggable(java.util.logging.Level.FINER))
            loggerExternal.entering(getClassNameLogging(), "setObject", new Object[] {parameterIndex, x, targetSqlType, scaleOrLength});
        checkClosed();

        // scaleOrLength - for java.sql.Types.DECIMAL, java.sql.Types.NUMERIC or temporal types,
        // this is the number of digits after the decimal point. For Java Object types
        // InputStream and Reader, this is the length of the data in the stream or reader.
        // For all other types, this value will be ignored.

        setObject(setterGetParam(parameterIndex), x, JavaType.of(x), JDBCType.of(targetSqlType),
                (java.sql.Types.NUMERIC == targetSqlType || java.sql.Types.DECIMAL == targetSqlType || java.sql.Types.TIMESTAMP == targetSqlType
                        || java.sql.Types.TIME == targetSqlType || microsoft.sql.Types.DATETIMEOFFSET == targetSqlType
                        || InputStream.class.isInstance(x) || Reader.class.isInstance(x)) ? scaleOrLength : null,
                null, false, parameterIndex, null);

        loggerExternal.exiting(getClassNameLogging(), "setObject");
    }

    @Override
    public final void setObject(int parameterIndex,
            Object x,
            int targetSqlType,
            Integer precision,
            int scale) throws SQLServerException {
        if (loggerExternal.isLoggable(java.util.logging.Level.FINER))
            loggerExternal.entering(getClassNameLogging(), "setObject", new Object[] {parameterIndex, x, targetSqlType, precision, scale});
        checkClosed();

        // scale - for java.sql.Types.DECIMAL or java.sql.Types.NUMERIC types,
        // this is the number of digits after the decimal point. For Java Object types
        // InputStream and Reader, this is the length of the data in the stream or reader.
        // For all other types, this value will be ignored.

        setObject(
                setterGetParam(parameterIndex), x, JavaType.of(x), JDBCType.of(targetSqlType), (java.sql.Types.NUMERIC == targetSqlType
                        || java.sql.Types.DECIMAL == targetSqlType || InputStream.class.isInstance(x) || Reader.class.isInstance(x)) ? scale : null,
                precision, false, parameterIndex, null);

        loggerExternal.exiting(getClassNameLogging(), "setObject");
    }

    @Override
    public final void setObject(int parameterIndex,
            Object x,
            int targetSqlType,
            Integer precision,
            int scale,
            boolean forceEncrypt) throws SQLServerException {
        if (loggerExternal.isLoggable(java.util.logging.Level.FINER))
            loggerExternal.entering(getClassNameLogging(), "setObject",
                    new Object[] {parameterIndex, x, targetSqlType, precision, scale, forceEncrypt});
        checkClosed();

        // scale - for java.sql.Types.DECIMAL or java.sql.Types.NUMERIC types,
        // this is the number of digits after the decimal point. For Java Object types
        // InputStream and Reader, this is the length of the data in the stream or reader.
        // For all other types, this value will be ignored.

        setObject(
                setterGetParam(parameterIndex), x, JavaType.of(x), JDBCType.of(targetSqlType), (java.sql.Types.NUMERIC == targetSqlType
                        || java.sql.Types.DECIMAL == targetSqlType || InputStream.class.isInstance(x) || Reader.class.isInstance(x)) ? scale : null,
                precision, forceEncrypt, parameterIndex, null);

        loggerExternal.exiting(getClassNameLogging(), "setObject");
    }

    final void setObject(Parameter param,
            Object obj,
            JavaType javaType,
            JDBCType jdbcType,
            Integer scale,
            Integer precision,
            boolean forceEncrypt,
            int parameterIndex,
            String tvpName) throws SQLServerException {
        assert JDBCType.UNKNOWN != jdbcType;

        // For non-null values, infer the object's JDBC type from its Java type
        // and check whether the object is settable via the specified JDBC type.
        if ((null != obj) || (JavaType.TVP == javaType)) {
            // Returns the static JDBC type that is assigned to this java type (the parameters has no effect)
            JDBCType objectJDBCType = javaType.getJDBCType(SSType.UNKNOWN, jdbcType);

            // Check convertability of the value to the desired JDBC type.
            if (!objectJDBCType.convertsTo(jdbcType))
                DataTypes.throwConversionError(objectJDBCType.toString(), jdbcType.toString());

            StreamSetterArgs streamSetterArgs = null;

            switch (javaType) {
                case READER:
                    streamSetterArgs = new StreamSetterArgs(StreamType.CHARACTER, DataTypes.UNKNOWN_STREAM_LENGTH);
                    break;

                case INPUTSTREAM:
                    streamSetterArgs = new StreamSetterArgs(jdbcType.isTextual() ? StreamType.CHARACTER : StreamType.BINARY,
                            DataTypes.UNKNOWN_STREAM_LENGTH);
                    break;

                case SQLXML:
                    streamSetterArgs = new StreamSetterArgs(StreamType.SQLXML, DataTypes.UNKNOWN_STREAM_LENGTH);
                    break;
                default:
                    // Do nothing
                    break;
            }

            // typeInfo is set as null
            param.setValue(jdbcType, obj, javaType, streamSetterArgs, null, precision, scale, connection, forceEncrypt, stmtColumnEncriptionSetting,
                    parameterIndex, userSQL, tvpName);
        }

        // For null values, use the specified JDBC type directly, with the exception
        // of unsupported JDBC types, which are mapped to BINARY so that they are minimally supported.
        else {
            assert JavaType.OBJECT == javaType;

            if (jdbcType.isUnsupported())
                jdbcType = JDBCType.BINARY;

            // typeInfo is set as null
            param.setValue(jdbcType, null, JavaType.OBJECT, null, null, precision, scale, connection, false, stmtColumnEncriptionSetting,
                    parameterIndex, userSQL, tvpName);
        }
    }

    @Override
    public final void setObject(int index,
            Object obj,
            SQLType jdbcType) throws SQLServerException {
        setObject(index, obj, jdbcType.getVendorTypeNumber());
    }

    @Override
    public final void setObject(int parameterIndex,
            Object x,
            SQLType targetSqlType,
            int scaleOrLength) throws SQLServerException {
        setObject(parameterIndex, x, targetSqlType.getVendorTypeNumber(), scaleOrLength);
    }

    @Override
    public final void setObject(int parameterIndex,
            Object x,
            SQLType targetSqlType,
            Integer precision,
            Integer scale) throws SQLServerException {
        setObject(parameterIndex, x, targetSqlType.getVendorTypeNumber(), precision, scale);
    }

    @Override
    public final void setObject(int parameterIndex,
            Object x,
            SQLType targetSqlType,
            Integer precision,
            Integer scale,
            boolean forceEncrypt) throws SQLServerException {
        setObject(parameterIndex, x, targetSqlType.getVendorTypeNumber(), precision, scale, forceEncrypt);
    }

    @Override
    public final void setShort(int index,
            short x) throws SQLServerException {
        if (loggerExternal.isLoggable(java.util.logging.Level.FINER))
            loggerExternal.entering(getClassNameLogging(), "setShort", new Object[] {index, x});
        checkClosed();
        setValue(index, JDBCType.SMALLINT, x, JavaType.SHORT, false);
        loggerExternal.exiting(getClassNameLogging(), "setShort");
    }

    @Override
    public final void setShort(int index,
            short x,
            boolean forceEncrypt) throws SQLServerException {
        if (loggerExternal.isLoggable(java.util.logging.Level.FINER))
            loggerExternal.entering(getClassNameLogging(), "setShort", new Object[] {index, x, forceEncrypt});
        checkClosed();
        setValue(index, JDBCType.SMALLINT, x, JavaType.SHORT, forceEncrypt);
        loggerExternal.exiting(getClassNameLogging(), "setShort");
    }

    @Override
    public final void setString(int index,
            String str) throws SQLServerException {
        if (loggerExternal.isLoggable(java.util.logging.Level.FINER))
            loggerExternal.entering(getClassNameLogging(), "setString", new Object[] {index, str});
        checkClosed();
        setValue(index, JDBCType.VARCHAR, str, JavaType.STRING, false);
        loggerExternal.exiting(getClassNameLogging(), "setString");
    }

    @Override
    public final void setString(int index,
            String str,
            boolean forceEncrypt) throws SQLServerException {
        if (loggerExternal.isLoggable(java.util.logging.Level.FINER))
            loggerExternal.entering(getClassNameLogging(), "setString", new Object[] {index, str, forceEncrypt});
        checkClosed();
        setValue(index, JDBCType.VARCHAR, str, JavaType.STRING, forceEncrypt);
        loggerExternal.exiting(getClassNameLogging(), "setString");
    }

    @Override
    public final void setNString(int parameterIndex,
            String value) throws SQLException {
        if (loggerExternal.isLoggable(java.util.logging.Level.FINER))
            loggerExternal.entering(getClassNameLogging(), "setNString", new Object[] {parameterIndex, value});
        checkClosed();
        setValue(parameterIndex, JDBCType.NVARCHAR, value, JavaType.STRING, false);
        loggerExternal.exiting(getClassNameLogging(), "setNString");
    }

    @Override
    public final void setNString(int parameterIndex,
            String value,
            boolean forceEncrypt) throws SQLServerException {
        if (loggerExternal.isLoggable(java.util.logging.Level.FINER))
            loggerExternal.entering(getClassNameLogging(), "setNString", new Object[] {parameterIndex, value, forceEncrypt});
        checkClosed();
        setValue(parameterIndex, JDBCType.NVARCHAR, value, JavaType.STRING, forceEncrypt);
        loggerExternal.exiting(getClassNameLogging(), "setNString");
    }

    @Override
    public final void setTime(int n,
            java.sql.Time x) throws SQLServerException {
        if (loggerExternal.isLoggable(java.util.logging.Level.FINER))
            loggerExternal.entering(getClassNameLogging(), "setTime", new Object[] {n, x});
        checkClosed();
        setValue(n, JDBCType.TIME, x, JavaType.TIME, false);
        loggerExternal.exiting(getClassNameLogging(), "setTime");
    }

    @Override
    public final void setTime(int n,
            java.sql.Time x,
            int scale) throws SQLServerException {
        if (loggerExternal.isLoggable(java.util.logging.Level.FINER))
            loggerExternal.entering(getClassNameLogging(), "setTime", new Object[] {n, x, scale});
        checkClosed();
        setValue(n, JDBCType.TIME, x, JavaType.TIME, null, scale, false);
        loggerExternal.exiting(getClassNameLogging(), "setTime");
    }

    @Override
    public final void setTime(int n,
            java.sql.Time x,
            int scale,
            boolean forceEncrypt) throws SQLServerException {
        if (loggerExternal.isLoggable(java.util.logging.Level.FINER))
            loggerExternal.entering(getClassNameLogging(), "setTime", new Object[] {n, x, scale, forceEncrypt});
        checkClosed();
        setValue(n, JDBCType.TIME, x, JavaType.TIME, null, scale, forceEncrypt);
        loggerExternal.exiting(getClassNameLogging(), "setTime");
    }

    @Override
    public final void setTimestamp(int n,
            java.sql.Timestamp x) throws SQLServerException {
        if (loggerExternal.isLoggable(java.util.logging.Level.FINER))
            loggerExternal.entering(getClassNameLogging(), "setTimestamp", new Object[] {n, x});
        checkClosed();
        setValue(n, JDBCType.TIMESTAMP, x, JavaType.TIMESTAMP, false);
        loggerExternal.exiting(getClassNameLogging(), "setTimestamp");
    }

    @Override
    public final void setTimestamp(int n,
            java.sql.Timestamp x,
            int scale) throws SQLServerException {
        if (loggerExternal.isLoggable(java.util.logging.Level.FINER))
            loggerExternal.entering(getClassNameLogging(), "setTimestamp", new Object[] {n, x, scale});
        checkClosed();
        setValue(n, JDBCType.TIMESTAMP, x, JavaType.TIMESTAMP, null, scale, false);
        loggerExternal.exiting(getClassNameLogging(), "setTimestamp");
    }

    @Override
    public final void setTimestamp(int n,
            java.sql.Timestamp x,
            int scale,
            boolean forceEncrypt) throws SQLServerException {
        if (loggerExternal.isLoggable(java.util.logging.Level.FINER))
            loggerExternal.entering(getClassNameLogging(), "setTimestamp", new Object[] {n, x, scale, forceEncrypt});
        checkClosed();
        setValue(n, JDBCType.TIMESTAMP, x, JavaType.TIMESTAMP, null, scale, forceEncrypt);
        loggerExternal.exiting(getClassNameLogging(), "setTimestamp");
    }

    @Override
    public final void setDateTimeOffset(int n,
            microsoft.sql.DateTimeOffset x) throws SQLServerException {
        if (loggerExternal.isLoggable(java.util.logging.Level.FINER))
            loggerExternal.entering(getClassNameLogging(), "setDateTimeOffset", new Object[] {n, x});
        checkClosed();
        setValue(n, JDBCType.DATETIMEOFFSET, x, JavaType.DATETIMEOFFSET, false);
        loggerExternal.exiting(getClassNameLogging(), "setDateTimeOffset");
    }

    @Override
    public final void setDateTimeOffset(int n,
            microsoft.sql.DateTimeOffset x,
            int scale) throws SQLServerException {
        if (loggerExternal.isLoggable(java.util.logging.Level.FINER))
            loggerExternal.entering(getClassNameLogging(), "setDateTimeOffset", new Object[] {n, x, scale});
        checkClosed();
        setValue(n, JDBCType.DATETIMEOFFSET, x, JavaType.DATETIMEOFFSET, null, scale, false);
        loggerExternal.exiting(getClassNameLogging(), "setDateTimeOffset");
    }

    @Override
    public final void setDateTimeOffset(int n,
            microsoft.sql.DateTimeOffset x,
            int scale,
            boolean forceEncrypt) throws SQLServerException {
        if (loggerExternal.isLoggable(java.util.logging.Level.FINER))
            loggerExternal.entering(getClassNameLogging(), "setDateTimeOffset", new Object[] {n, x, scale, forceEncrypt});
        checkClosed();
        setValue(n, JDBCType.DATETIMEOFFSET, x, JavaType.DATETIMEOFFSET, null, scale, forceEncrypt);
        loggerExternal.exiting(getClassNameLogging(), "setDateTimeOffset");
    }

    @Override
    public final void setDate(int n,
            java.sql.Date x) throws SQLServerException {
        if (loggerExternal.isLoggable(java.util.logging.Level.FINER))
            loggerExternal.entering(getClassNameLogging(), "setDate", new Object[] {n, x});
        checkClosed();
        setValue(n, JDBCType.DATE, x, JavaType.DATE, false);
        loggerExternal.exiting(getClassNameLogging(), "setDate");
    }

    @Override
    public final void setDateTime(int n,
            java.sql.Timestamp x) throws SQLServerException {
        if (loggerExternal.isLoggable(java.util.logging.Level.FINER))
            loggerExternal.entering(getClassNameLogging(), "setDateTime", new Object[] {n, x});
        checkClosed();
        setValue(n, JDBCType.DATETIME, x, JavaType.TIMESTAMP, false);
        loggerExternal.exiting(getClassNameLogging(), "setDateTime");
    }

    @Override
    public final void setDateTime(int n,
            java.sql.Timestamp x,
            boolean forceEncrypt) throws SQLServerException {
        if (loggerExternal.isLoggable(java.util.logging.Level.FINER))
            loggerExternal.entering(getClassNameLogging(), "setDateTime", new Object[] {n, x, forceEncrypt});
        checkClosed();
        setValue(n, JDBCType.DATETIME, x, JavaType.TIMESTAMP, forceEncrypt);
        loggerExternal.exiting(getClassNameLogging(), "setDateTime");
    }

    @Override
    public final void setSmallDateTime(int n,
            java.sql.Timestamp x) throws SQLServerException {
        if (loggerExternal.isLoggable(java.util.logging.Level.FINER))
            loggerExternal.entering(getClassNameLogging(), "setSmallDateTime", new Object[] {n, x});
        checkClosed();
        setValue(n, JDBCType.SMALLDATETIME, x, JavaType.TIMESTAMP, false);
        loggerExternal.exiting(getClassNameLogging(), "setSmallDateTime");
    }

    @Override
    public final void setSmallDateTime(int n,
            java.sql.Timestamp x,
            boolean forceEncrypt) throws SQLServerException {
        if (loggerExternal.isLoggable(java.util.logging.Level.FINER))
            loggerExternal.entering(getClassNameLogging(), "setSmallDateTime", new Object[] {n, x, forceEncrypt});
        checkClosed();
        setValue(n, JDBCType.SMALLDATETIME, x, JavaType.TIMESTAMP, forceEncrypt);
        loggerExternal.exiting(getClassNameLogging(), "setSmallDateTime");
    }

    @Override
    public final void setStructured(int n,
            String tvpName,
            SQLServerDataTable tvpDataTable) throws SQLServerException {
        tvpName = getTVPNameIfNull(n, tvpName);
        if (loggerExternal.isLoggable(java.util.logging.Level.FINER))
            loggerExternal.entering(getClassNameLogging(), "setStructured", new Object[] {n, tvpName, tvpDataTable});
        checkClosed();
        setValue(n, JDBCType.TVP, tvpDataTable, JavaType.TVP, tvpName);
        loggerExternal.exiting(getClassNameLogging(), "setStructured");
    }

    @Override
    public final void setStructured(int n,
            String tvpName,
            ResultSet tvpResultSet) throws SQLServerException {
        tvpName = getTVPNameIfNull(n, tvpName);
        if (loggerExternal.isLoggable(java.util.logging.Level.FINER))
            loggerExternal.entering(getClassNameLogging(), "setStructured", new Object[] {n, tvpName, tvpResultSet});
        checkClosed();
        setValue(n, JDBCType.TVP, tvpResultSet, JavaType.TVP, tvpName);
        loggerExternal.exiting(getClassNameLogging(), "setStructured");
    }

    @Override
    public final void setStructured(int n,
            String tvpName,
            ISQLServerDataRecord tvpBulkRecord) throws SQLServerException {
        tvpName = getTVPNameIfNull(n, tvpName);
        if (loggerExternal.isLoggable(java.util.logging.Level.FINER))
            loggerExternal.entering(getClassNameLogging(), "setStructured", new Object[] {n, tvpName, tvpBulkRecord});
        checkClosed();
        setValue(n, JDBCType.TVP, tvpBulkRecord, JavaType.TVP, tvpName);
        loggerExternal.exiting(getClassNameLogging(), "setStructured");
    }

    String getTVPNameIfNull(int n,
            String tvpName) throws SQLServerException {
        if ((null == tvpName) || (0 == tvpName.length())) {
            // Check if the CallableStatement/PreparedStatement is a stored procedure call
            if (null != this.procedureName) {
                SQLServerParameterMetaData pmd = (SQLServerParameterMetaData) this.getParameterMetaData();
                pmd.isTVP = true;

                if (!pmd.procedureIsFound) {
                    MessageFormat form = new MessageFormat(SQLServerException.getErrString("R_StoredProcedureNotFound"));
                    Object[] msgArgs = {this.procedureName};
                    SQLServerException.makeFromDriverError(connection, pmd, form.format(msgArgs), null, false);
                }

                try {
                    String tvpNameWithoutSchema = pmd.getParameterTypeName(n);
                    String tvpSchema = pmd.getTVPSchemaFromStoredProcedure(n);

                    if (null != tvpSchema) {
                        tvpName = "[" + tvpSchema + "].[" + tvpNameWithoutSchema + "]";
                    }
                    else {
                        tvpName = tvpNameWithoutSchema;
                    }
                }
                catch (SQLException e) {
                    throw new SQLServerException(SQLServerException.getErrString("R_metaDataErrorForParameter"), null, 0, e);
                }
            }
        }
        return tvpName;
    }

    @Deprecated
    @Override
    public final void setUnicodeStream(int n,
            java.io.InputStream x,
            int length) throws SQLException {
        SQLServerException.throwNotSupportedException(connection, this);
    }

    @Override
    public final void addBatch() throws SQLServerException {
        loggerExternal.entering(getClassNameLogging(), "addBatch");
        checkClosed();

        // Create the list of batch parameter values first time through
        if (batchParamValues == null)
            batchParamValues = new ArrayList<>();

        final int numParams = inOutParam.length;
        Parameter paramValues[] = new Parameter[numParams];
        for (int i = 0; i < numParams; i++)
            paramValues[i] = inOutParam[i].cloneForBatch();
        batchParamValues.add(paramValues);
        loggerExternal.exiting(getClassNameLogging(), "addBatch");
    }

    @Override
    public final void clearBatch() throws SQLServerException {
        loggerExternal.entering(getClassNameLogging(), "clearBatch");
        checkClosed();
        batchParamValues = null;
        loggerExternal.exiting(getClassNameLogging(), "clearBatch");
    }

    @Override
    public int[] executeBatch() throws SQLServerException, BatchUpdateException, SQLTimeoutException {
        loggerExternal.entering(getClassNameLogging(), "executeBatch");
        if (loggerExternal.isLoggable(Level.FINER) && Util.IsActivityTraceOn()) {
            loggerExternal.finer(toString() + " ActivityId: " + ActivityCorrelator.getNext().toString());
        }
        checkClosed();
        discardLastExecutionResults();
        
        int updateCounts[];
        
        localUserSQL = userSQL;
        
        try {
            if (isInsert(localUserSQL) && connection.isAzureDW() && (this.useBulkCopyForBatchInsert)) {
                // From the JDBC spec, section 9.1.4 - Making Batch Updates:
                // The CallableStatement.executeBatch method (inherited from PreparedStatement) will
                // throw a BatchUpdateException if the stored procedure returns anything other than an
                // update count or takes OUT or INOUT parameters.
                //
                // Non-update count results (e.g. ResultSets) are treated as individual batch errors
                // when they are encountered in the response.
                //
                // OUT and INOUT parameter checking is done here, before executing the batch. If any
                // OUT or INOUT are present, the entire batch fails.
                for (Parameter[] paramValues : batchParamValues) {
                    for (Parameter paramValue : paramValues) {
                        if (paramValue.isOutput()) {
                            throw new BatchUpdateException(SQLServerException.getErrString("R_outParamsNotPermittedinBatch"), null, 0, null);
                        }
                    }
                }
                
                if (batchParamValues == null) {
                    updateCounts = new int[0];
                    loggerExternal.exiting(getClassNameLogging(), "executeBatch", updateCounts);
                    return updateCounts;
                }

                String tableName = parseUserSQLForTableNameDW(false, false, false, false);
                ArrayList<String> columnList = parseUserSQLForColumnListDW();
                ArrayList<String> valueList = parseUserSQLForValueListDW(false);

                String destinationTableName = tableName;
                SQLServerStatement stmt = (SQLServerStatement) connection.createStatement(ResultSet.TYPE_FORWARD_ONLY, ResultSet.CONCUR_READ_ONLY,
                        connection.getHoldability(), stmtColumnEncriptionSetting);
                
                // Get destination metadata
                try (SQLServerResultSet rs = stmt
                        .executeQueryInternal("sp_executesql N'SET FMTONLY ON SELECT * FROM " + destinationTableName + " '");) {

                    SQLServerBulkBatchInsertRecord batchRecord = new SQLServerBulkBatchInsertRecord(batchParamValues, columnList, valueList, null);

                    for (int i = 1; i <= rs.getColumnCount(); i++) {
                        Column c = rs.getColumn(i);
                        CryptoMetadata cryptoMetadata = c.getCryptoMetadata();
                        int jdbctype;
                        TypeInfo ti = c.getTypeInfo();
                        if (null != cryptoMetadata) {
                            jdbctype = cryptoMetadata.getBaseTypeInfo().getSSType().getJDBCType().getIntValue();
                        }
                        else {
                            jdbctype = ti.getSSType().getJDBCType().getIntValue();
                        }
                        batchRecord.addColumnMetadata(i, c.getColumnName(), jdbctype, ti.getPrecision(), ti.getScale());
                    }

                    SQLServerBulkCopy bcOperation = new SQLServerBulkCopy(connection);
                    bcOperation.setDestinationTableName(tableName);
                    bcOperation.setStmtColumnEncriptionSetting(this.getStmtColumnEncriptionSetting());
                    bcOperation.setDestinationTableMetadata(rs);
                    bcOperation.writeToServer((ISQLServerBulkRecord) batchRecord);
                    bcOperation.close();
                    updateCounts = new int[batchParamValues.size()];
                    for (int i = 0; i < batchParamValues.size(); ++i) {
                        updateCounts[i] = 1;
                    }

                    batchParamValues = null;
                    loggerExternal.exiting(getClassNameLogging(), "executeBatch", updateCounts);
                    return updateCounts;
                }
                finally {
                    if (null != stmt)
                        stmt.close();
                }
            }
        }
        catch (SQLException e) {
            // throw a BatchUpdateException with the given error message, and return null for the updateCounts.
            throw new BatchUpdateException(e.getMessage(), null, 0, null);
        }
        catch (IllegalArgumentException e) {
            // If we fail with IllegalArgumentException, fall back to the original batch insert logic.
            if (getStatementLogger().isLoggable(java.util.logging.Level.FINE)) {
                getStatementLogger().fine("Parsing user's Batch Insert SQL Query failed: " + e.toString());
                getStatementLogger().fine("Falling back to the original implementation for Batch Insert.");
            }
        }

        if (batchParamValues == null)
            updateCounts = new int[0];
        else
            try {
                // From the JDBC spec, section 9.1.4 - Making Batch Updates:
                // The CallableStatement.executeBatch method (inherited from PreparedStatement) will
                // throw a BatchUpdateException if the stored procedure returns anything other than an
                // update count or takes OUT or INOUT parameters.
                //
                // Non-update count results (e.g. ResultSets) are treated as individual batch errors
                // when they are encountered in the response.
                //
                // OUT and INOUT parameter checking is done here, before executing the batch. If any
                // OUT or INOUT are present, the entire batch fails.
                for (Parameter[] paramValues : batchParamValues) {
                    for (Parameter paramValue : paramValues) {
                        if (paramValue.isOutput()) {
                            throw new BatchUpdateException(SQLServerException.getErrString("R_outParamsNotPermittedinBatch"), null, 0, null);
                        }
                    }
                }

                PrepStmtBatchExecCmd batchCommand = new PrepStmtBatchExecCmd(this);

                executeStatement(batchCommand);

                updateCounts = new int[batchCommand.updateCounts.length];
                for (int i = 0; i < batchCommand.updateCounts.length; ++i)
                    updateCounts[i] = (int) batchCommand.updateCounts[i];

                // Transform the SQLException into a BatchUpdateException with the update counts.
                if (null != batchCommand.batchException) {
                    throw new BatchUpdateException(batchCommand.batchException.getMessage(), batchCommand.batchException.getSQLState(),
                            batchCommand.batchException.getErrorCode(), updateCounts);

                }
            }
            finally {
                batchParamValues = null;
            }

        loggerExternal.exiting(getClassNameLogging(), "executeBatch", updateCounts);
        return updateCounts;
    }

    @Override
    public long[] executeLargeBatch() throws SQLServerException, BatchUpdateException, SQLTimeoutException {
        loggerExternal.entering(getClassNameLogging(), "executeLargeBatch");
        if (loggerExternal.isLoggable(Level.FINER) && Util.IsActivityTraceOn()) {
            loggerExternal.finer(toString() + " ActivityId: " + ActivityCorrelator.getNext().toString());
        }
        checkClosed();
        discardLastExecutionResults();

        long updateCounts[];
        
        localUserSQL = userSQL;
        
        try {
            if (isInsert(localUserSQL) && connection.isAzureDW() && (this.useBulkCopyForBatchInsert)) {
                // From the JDBC spec, section 9.1.4 - Making Batch Updates:
                // The CallableStatement.executeBatch method (inherited from PreparedStatement) will
                // throw a BatchUpdateException if the stored procedure returns anything other than an
                // update count or takes OUT or INOUT parameters.
                //
                // Non-update count results (e.g. ResultSets) are treated as individual batch errors
                // when they are encountered in the response.
                //
                // OUT and INOUT parameter checking is done here, before executing the batch. If any
                // OUT or INOUT are present, the entire batch fails.
                for (Parameter[] paramValues : batchParamValues) {
                    for (Parameter paramValue : paramValues) {
                        if (paramValue.isOutput()) {
                            throw new BatchUpdateException(SQLServerException.getErrString("R_outParamsNotPermittedinBatch"), null, 0, null);
                        }
                    }
                }
                
                if (batchParamValues == null) {
                    updateCounts = new long[0];
                    loggerExternal.exiting(getClassNameLogging(), "executeLargeBatch", updateCounts);
                    return updateCounts;
                }

                String tableName = parseUserSQLForTableNameDW(false, false, false, false);
                ArrayList<String> columnList = parseUserSQLForColumnListDW();
                ArrayList<String> valueList = parseUserSQLForValueListDW(false);

                String destinationTableName = tableName;
                SQLServerStatement stmt = (SQLServerStatement) connection.createStatement(ResultSet.TYPE_FORWARD_ONLY, ResultSet.CONCUR_READ_ONLY,
                        connection.getHoldability(), stmtColumnEncriptionSetting);
                
                // Get destination metadata
                try (SQLServerResultSet rs = stmt
                        .executeQueryInternal("sp_executesql N'SET FMTONLY ON SELECT * FROM " + destinationTableName + " '");) {

                    SQLServerBulkBatchInsertRecord batchRecord = new SQLServerBulkBatchInsertRecord(batchParamValues, columnList, valueList, null);

                    for (int i = 1; i <= rs.getColumnCount(); i++) {
                        Column c = rs.getColumn(i);
                        CryptoMetadata cryptoMetadata = c.getCryptoMetadata();
                        int jdbctype;
                        TypeInfo ti = c.getTypeInfo();
                        if (null != cryptoMetadata) {
                            jdbctype = cryptoMetadata.getBaseTypeInfo().getSSType().getJDBCType().getIntValue();
                        }
                        else {
                            jdbctype = ti.getSSType().getJDBCType().getIntValue();
                        }
                        batchRecord.addColumnMetadata(i, c.getColumnName(), jdbctype, ti.getPrecision(), ti.getScale());
                    }

                    SQLServerBulkCopy bcOperation = new SQLServerBulkCopy(connection);
                    bcOperation.setDestinationTableName(tableName);
                    bcOperation.setStmtColumnEncriptionSetting(this.getStmtColumnEncriptionSetting());
                    bcOperation.setDestinationTableMetadata(rs);
                    bcOperation.writeToServer((ISQLServerBulkRecord) batchRecord);
                    bcOperation.close();
                    updateCounts = new long[batchParamValues.size()];
                    for (int i = 0; i < batchParamValues.size(); ++i) {
                        updateCounts[i] = 1;
                    }

                    batchParamValues = null;
                    loggerExternal.exiting(getClassNameLogging(), "executeLargeBatch", updateCounts);
                    return updateCounts;
                }
                finally {
                    if (null != stmt)
                        stmt.close();
                }
            }
        }
        catch (SQLException e) {
            // throw a BatchUpdateException with the given error message, and return null for the updateCounts.
            throw new BatchUpdateException(e.getMessage(), null, 0, null);
        }
        catch (IllegalArgumentException e) {
            // If we fail with IllegalArgumentException, fall back to the original batch insert logic.
            if (getStatementLogger().isLoggable(java.util.logging.Level.FINE)) {
                getStatementLogger().fine("Parsing user's Batch Insert SQL Query failed: " + e.toString());
                getStatementLogger().fine("Falling back to the original implementation for Batch Insert.");
            }
        }

        if (batchParamValues == null)
            updateCounts = new long[0];
        else
            try {
                // From the JDBC spec, section 9.1.4 - Making Batch Updates:
                // The CallableStatement.executeBatch method (inherited from PreparedStatement) will
                // throw a BatchUpdateException if the stored procedure returns anything other than an
                // update count or takes OUT or INOUT parameters.
                //
                // Non-update count results (e.g. ResultSets) are treated as individual batch errors
                // when they are encountered in the response.
                //
                // OUT and INOUT parameter checking is done here, before executing the batch. If any
                // OUT or INOUT are present, the entire batch fails.
                for (Parameter[] paramValues : batchParamValues) {
                    for (Parameter paramValue : paramValues) {
                        if (paramValue.isOutput()) {
                            throw new BatchUpdateException(SQLServerException.getErrString("R_outParamsNotPermittedinBatch"), null, 0, null);
                        }
                    }
                }

                PrepStmtBatchExecCmd batchCommand = new PrepStmtBatchExecCmd(this);

                executeStatement(batchCommand);

                updateCounts = new long[batchCommand.updateCounts.length];

                System.arraycopy(batchCommand.updateCounts, 0, updateCounts, 0, batchCommand.updateCounts.length);

                // Transform the SQLException into a BatchUpdateException with the update counts.
                if (null != batchCommand.batchException) {
                    DriverJDBCVersion.throwBatchUpdateException(batchCommand.batchException, updateCounts);
                }

            }
            finally {
                batchParamValues = null;
            }
        loggerExternal.exiting(getClassNameLogging(), "executeLargeBatch", updateCounts);
        return updateCounts;
    }
    
    
    private String parseUserSQLForTableNameDW(boolean hasInsertBeenFound, boolean hasIntoBeenFound, boolean hasTableBeenFound,
            boolean isExpectingTableName) {
        // As far as finding the table name goes, There are two cases:
        // Insert into <tableName> and Insert <tableName>
        // And there could be in-line comments (with /* and */) in between.
        // This method assumes the localUserSQL string starts with "insert".
        localUserSQL = localUserSQL.trim();
        if (checkAndRemoveComments()) {
            return parseUserSQLForTableNameDW(hasInsertBeenFound, hasIntoBeenFound, hasTableBeenFound, isExpectingTableName);
        }
        
        StringBuilder sb = new StringBuilder();
        
        // If table has been found and the next character is not a . at this point, we've finished parsing the table name.
        // This if statement is needed to handle the case where the user has something like:
        // [dbo]     .   /* random comment */ [tableName]
        if (hasTableBeenFound && !isExpectingTableName) {
            if (localUserSQL.substring(0, 1).equalsIgnoreCase(".")) {
                sb.append(".");
                localUserSQL = localUserSQL.substring(1);
                return sb.toString() + parseUserSQLForTableNameDW(true, true, true, true);
            } else {
                return "";
            }
        }
        
        if (localUserSQL.substring(0, 6).equalsIgnoreCase("insert") && !hasInsertBeenFound) {
            localUserSQL = localUserSQL.substring(6);
            return parseUserSQLForTableNameDW(true, hasIntoBeenFound, hasTableBeenFound, isExpectingTableName);
        }
        
        if (localUserSQL.substring(0, 4).equalsIgnoreCase("into") && !hasIntoBeenFound) {
            // is it really "into"?
            // if the "into" is followed by a blank space or /*, then yes.
            if (Character.isWhitespace(localUserSQL.charAt(4)) ||
                    (localUserSQL.charAt(4) == '/' && localUserSQL.charAt(5) == '*')) {
                localUserSQL = localUserSQL.substring(4);
                return parseUserSQLForTableNameDW(hasInsertBeenFound, true, hasTableBeenFound, isExpectingTableName);
            }
            
            // otherwise, we found the token that either contains the databasename.tablename or tablename.
            // Recursively handle this, but into has been found. (or rather, it's absent in the query - the "into" keyword is optional)
            return parseUserSQLForTableNameDW(hasInsertBeenFound, true, hasTableBeenFound, isExpectingTableName);
        }
        
        // At this point, the next token has to be the table name.
        // It could be encapsulated in [], "", or have a database name preceding the table name.
        // If it's encapsulated in [] or "", we need be more careful with parsing as anything could go into []/"".
        // For ] or ", they can be escaped by ]] or "", watch out for this too.
        if (localUserSQL.substring(0, 1).equalsIgnoreCase("[")) {
            int tempint = localUserSQL.indexOf("]", 1);
            
            // keep checking if it's escaped
            while (localUserSQL.charAt(tempint + 1) == ']') {
                tempint = localUserSQL.indexOf("]", tempint + 2);
            }
            
            // we've found a ] that is actually trying to close the square bracket.
            // return tablename + potentially more that's part of the table name
            sb.append(localUserSQL.substring(0, tempint + 1));
            localUserSQL = localUserSQL.substring(tempint + 1);
            return sb.toString() + parseUserSQLForTableNameDW(true, true, true, false);
        }
        
        // do the same for ""
        if (localUserSQL.substring(0, 1).equalsIgnoreCase("\"")) {
            int tempint = localUserSQL.indexOf("\"", 1);
            
            // keep checking if it's escaped
            while (localUserSQL.charAt(tempint + 1) == '\"') {
                tempint = localUserSQL.indexOf("\"", tempint + 2);
            }
            
            // we've found a " that is actually trying to close the quote.
            // return tablename + potentially more that's part of the table name
            sb.append(localUserSQL.substring(0, tempint + 1));
            localUserSQL = localUserSQL.substring(tempint + 1);
            return sb.toString() + parseUserSQLForTableNameDW(true, true, true, false);
        }
        
        // At this point, the next chunk of string is the table name, without starting with [ or ".
        while (localUserSQL.length() > 0) {
            // Keep going until the end of the table name is signalled - either a ., whitespace, or comment is encountered
            if (localUserSQL.charAt(0) == '.' || Character.isWhitespace(localUserSQL.charAt(0)) || checkAndRemoveComments()) {
                return sb.toString() + parseUserSQLForTableNameDW(true, true, true, false);
            } else {
                sb.append(localUserSQL.charAt(0));
                localUserSQL = localUserSQL.substring(1);
            }
        }
        
        // It shouldn't come here. If we did, something is wrong.
        throw new IllegalArgumentException("localUserSQL");
    }
    
    private ArrayList<String> parseUserSQLForColumnListDW() {
        localUserSQL = localUserSQL.trim();
        
        // ignore all comments
        if (checkAndRemoveComments()) {
            return parseUserSQLForColumnListDW();
        }
        
        //check if optional column list was provided
        // Columns can have the form of c1, [c1] or "c1". It can escape ] or " by ]] or "".
        if (localUserSQL.substring(0, 1).equalsIgnoreCase("(")) {
            localUserSQL = localUserSQL.substring(1);
            return parseUserSQLForColumnListDWHelper(new ArrayList<String>());
        }
        return null;
    }

    private ArrayList<String> parseUserSQLForColumnListDWHelper(ArrayList<String> listOfColumns) {
        localUserSQL = localUserSQL.trim();
        
        // ignore all comments
        if (checkAndRemoveComments()) {
            return parseUserSQLForColumnListDWHelper(listOfColumns);
        }
        
        if (localUserSQL.charAt(0) == ')') {
            localUserSQL = localUserSQL.substring(1);
            return listOfColumns;
        }
        
        if (localUserSQL.charAt(0) == ',') {
            localUserSQL = localUserSQL.substring(1);
            return parseUserSQLForColumnListDWHelper(listOfColumns);
        }
        
        if (localUserSQL.charAt(0) == '[') {
            int tempint = localUserSQL.indexOf("]", 1);
            
            // keep checking if it's escaped
            while (localUserSQL.charAt(tempint + 1) == ']') {
                localUserSQL = localUserSQL.substring(0, tempint) + localUserSQL.substring(tempint + 1);
                tempint = localUserSQL.indexOf("]", tempint + 1);
            }
            
            // we've found a ] that is actually trying to close the square bracket.
            String tempstr = localUserSQL.substring(1, tempint);
            localUserSQL = localUserSQL.substring(tempint + 1);
            listOfColumns.add(tempstr);
            return parseUserSQLForColumnListDWHelper(listOfColumns);
        }
        
        if (localUserSQL.charAt(0) == '\"') {
            int tempint = localUserSQL.indexOf("\"", 1);
            
            // keep checking if it's escaped
            while (localUserSQL.charAt(tempint + 1) == '\"') {
                localUserSQL = localUserSQL.substring(0, tempint) + localUserSQL.substring(tempint + 1);
                tempint = localUserSQL.indexOf("\"", tempint + 1);
            }
            
            // we've found a " that is actually trying to close the quote.
            String tempstr = localUserSQL.substring(1, tempint);
            localUserSQL = localUserSQL.substring(tempint + 1);
            listOfColumns.add(tempstr);
            return parseUserSQLForColumnListDWHelper(listOfColumns);
        }

        // At this point, the next chunk of string is the column name, without starting with [ or ".
        StringBuilder sb = new StringBuilder();
        while (localUserSQL.length() > 0) {
            if (localUserSQL.charAt(0) == ',') {
                localUserSQL = localUserSQL.substring(1);
                listOfColumns.add(sb.toString());
                return parseUserSQLForColumnListDWHelper(listOfColumns);
            } else if (localUserSQL.charAt(0) == ')'){
                localUserSQL = localUserSQL.substring(1);
                listOfColumns.add(sb.toString());
                return listOfColumns;
            } else if (checkAndRemoveComments()) {
                localUserSQL = localUserSQL.trim();
            } else {
                sb.append(localUserSQL.charAt(0));
                localUserSQL = localUserSQL.substring(1);
                localUserSQL = localUserSQL.trim();
            }
        }
        
        // It shouldn't come here. If we did, something is wrong.
        throw new IllegalArgumentException("localUserSQL");
    }
    

    private ArrayList<String> parseUserSQLForValueListDW(boolean hasValuesBeenFound) {
        localUserSQL = localUserSQL.trim();
        
        // ignore all comments
        if (checkAndRemoveComments()) {
            return parseUserSQLForValueListDW(hasValuesBeenFound);
        }
        
        if (!hasValuesBeenFound) {
            // look for keyword "VALUES"
            if (localUserSQL.substring(0, 6).equalsIgnoreCase("VALUES")) {
                localUserSQL = localUserSQL.substring(6);
                
                localUserSQL = localUserSQL.trim();
                
                // ignore all comments
                if (checkAndRemoveComments()) {
                    return parseUserSQLForValueListDW(true);
                }
                
                if (localUserSQL.substring(0, 1).equalsIgnoreCase("(")) {
                    localUserSQL = localUserSQL.substring(1);
                    return parseUserSQLForValueListDWHelper(new ArrayList<String>());
                }
            }
        } else {
            // ignore all comments
            if (checkAndRemoveComments()) {
                return parseUserSQLForValueListDW(hasValuesBeenFound);
            }
            
            if (localUserSQL.substring(0, 1).equalsIgnoreCase("(")) {
                localUserSQL = localUserSQL.substring(1);
                return parseUserSQLForValueListDWHelper(new ArrayList<String>());
            }
        }
        
        // shouldn't come here, as the list of values is mandatory.
        throw new IllegalArgumentException("localUserSQL");
    }

    private ArrayList<String> parseUserSQLForValueListDWHelper(ArrayList<String> listOfValues) {
        localUserSQL = localUserSQL.trim();
        
        // ignore all comments
        if (checkAndRemoveComments()) {
            return parseUserSQLForValueListDWHelper(listOfValues);
        }

        if (localUserSQL.charAt(0) == ')') {
            localUserSQL = localUserSQL.substring(1);
            return listOfValues;
        }
        
        if (localUserSQL.charAt(0) == ',') {
            localUserSQL = localUserSQL.substring(1);
            return parseUserSQLForValueListDWHelper(listOfValues);
        }
        
        if (localUserSQL.charAt(0) == '\'') {
            int tempint = localUserSQL.indexOf("\'", 1);
            
            // keep checking if it's escaped
            while (localUserSQL.charAt(tempint + 1) == '\'') {
                localUserSQL = localUserSQL.substring(0, tempint) + localUserSQL.substring(tempint + 1);
                tempint = localUserSQL.indexOf("\'", tempint + 1);
            }
            
            // we've found a ' that is actually trying to close the quote.
            // Include 's around the string as well, so we can distinguish '?' and ? later on.
            String tempstr = localUserSQL.substring(0, tempint + 1);
            localUserSQL = localUserSQL.substring(tempint + 1);
            listOfValues.add(tempstr);
            return parseUserSQLForValueListDWHelper(listOfValues);
        }
        
        // At this point, the next chunk of string is the value, without starting with ' (most likely a ?).
        StringBuilder sb = new StringBuilder();
        while (localUserSQL.length() > 0) {
            if (localUserSQL.charAt(0) == ',' || localUserSQL.charAt(0) == ')') {
                if (localUserSQL.charAt(0) == ',') {
                    localUserSQL = localUserSQL.substring(1);
                    listOfValues.add(sb.toString());
                    return parseUserSQLForValueListDWHelper(listOfValues);
                } else {
                    localUserSQL = localUserSQL.substring(1);
                    listOfValues.add(sb.toString());
                    return listOfValues;
                }
            } else if (checkAndRemoveComments()) {
                localUserSQL = localUserSQL.trim();
            } else {
                sb.append(localUserSQL.charAt(0));
                localUserSQL = localUserSQL.substring(1);
                localUserSQL = localUserSQL.trim();
            }
        }
        
        // It shouldn't come here. If we did, something is wrong.
        throw new IllegalArgumentException("localUserSQL");
    }
    
    private boolean checkAndRemoveComments() {
        if (null == localUserSQL || localUserSQL.length() < 2) {
            return false;
        }
        
        if (localUserSQL.substring(0, 2).equalsIgnoreCase("/*")) {
            int temp = localUserSQL.indexOf("*/") + 2;
            localUserSQL = localUserSQL.substring(temp);
            return true;
        }
        
        if (localUserSQL.substring(0, 2).equalsIgnoreCase("--")) {
            int temp = localUserSQL.indexOf("\n") + 2;
            localUserSQL = localUserSQL.substring(temp);
            return true;
        }
        return false;
    }

    private final class PrepStmtBatchExecCmd extends TDSCommand {
        private final SQLServerPreparedStatement stmt;
        SQLServerException batchException;
        long updateCounts[];

        PrepStmtBatchExecCmd(SQLServerPreparedStatement stmt) {
            super(stmt.toString() + " executeBatch", queryTimeout, cancelQueryTimeoutSeconds);
            this.stmt = stmt;
        }

        final boolean doExecute() throws SQLServerException {
            stmt.doExecutePreparedStatementBatch(this);
            return true;
        }

        final void processResponse(TDSReader tdsReader) throws SQLServerException {
            ensureExecuteResultsReader(tdsReader);
            processExecuteResults();
        }
    }

    final void doExecutePreparedStatementBatch(PrepStmtBatchExecCmd batchCommand) throws SQLServerException {
        executeMethod = EXECUTE_BATCH;

        batchCommand.batchException = null;
        final int numBatches = batchParamValues.size();
        batchCommand.updateCounts = new long[numBatches];
        for (int i = 0; i < numBatches; i++)
            batchCommand.updateCounts[i] = Statement.EXECUTE_FAILED; // Init to unknown status EXECUTE_FAILED

        int numBatchesPrepared = 0;
        int numBatchesExecuted = 0;
        Vector<CryptoMetadata> cryptoMetaBatch = new Vector<>();

        if (isSelect(userSQL)) {
            SQLServerException.makeFromDriverError(connection, this, SQLServerException.getErrString("R_selectNotPermittedinBatch"), null, true);
        }

        // Make sure any previous maxRows limitation on the connection is removed.
        connection.setMaxRows(0);

        if (loggerExternal.isLoggable(Level.FINER) && Util.IsActivityTraceOn()) {
            loggerExternal.finer(toString() + " ActivityId: " + ActivityCorrelator.getNext().toString());
        }
        // Create the parameter array that we'll use for all the items in this batch.
        Parameter[] batchParam = new Parameter[inOutParam.length];

        /*
         * TDSWriter tdsWriter = null; while (numBatchesExecuted < numBatches) { // Fill in the parameter values for this batch Parameter
         * paramValues[] = batchParamValues.get(numBatchesPrepared); assert paramValues.length == batchParam.length; System.arraycopy(paramValues, 0,
         * batchParam, 0, paramValues.length);
         * 
         * boolean hasExistingTypeDefinitions = preparedTypeDefinitions != null; boolean hasNewTypeDefinitions = buildPreparedStrings(batchParam,
         * false);
         * 
         * // Get the encryption metadata for the first batch only. if ((0 == numBatchesExecuted) &&
         * (Util.shouldHonorAEForParameters(stmtColumnEncriptionSetting, connection)) && (0 < batchParam.length) && !isInternalEncryptionQuery &&
         * !encryptionMetadataIsRetrieved) { getParameterEncryptionMetadata(batchParam);
         */

        TDSWriter tdsWriter = null;
        while (numBatchesExecuted < numBatches) {
            // Fill in the parameter values for this batch
            Parameter paramValues[] = batchParamValues.get(numBatchesPrepared);
            assert paramValues.length == batchParam.length;
            System.arraycopy(paramValues, 0, batchParam, 0, paramValues.length);

            boolean hasExistingTypeDefinitions = preparedTypeDefinitions != null;
            boolean hasNewTypeDefinitions = buildPreparedStrings(batchParam, false);

            // Get the encryption metadata for the first batch only.
            if ((0 == numBatchesExecuted) && (Util.shouldHonorAEForParameters(stmtColumnEncriptionSetting, connection)) && (0 < batchParam.length)
                    && !isInternalEncryptionQuery && !encryptionMetadataIsRetrieved) {
                getParameterEncryptionMetadata(batchParam);

                // fix an issue when inserting unicode into non-encrypted nchar column using setString() and AE is on on Connection
                buildPreparedStrings(batchParam, true);

                // Save the crypto metadata retrieved for the first batch. We will re-use these for the rest of the batches.
                for (Parameter aBatchParam : batchParam) {
                    cryptoMetaBatch.add(aBatchParam.cryptoMeta);
                }
            }

            // Update the crypto metadata for this batch.
            if (0 < numBatchesExecuted) {
                // cryptoMetaBatch will be empty for non-AE connections/statements.
                for (int i = 0; i < cryptoMetaBatch.size(); i++) {
                    batchParam[i].cryptoMeta = cryptoMetaBatch.get(i);
                }
            }

            boolean needsPrepare = true;
            // Retry execution if existing handle could not be re-used.
            for (int attempt = 1; attempt <= 2; ++attempt) {
                try {

                    // Re-use handle if available, requires parameter definitions which are not available until here.
                    if (reuseCachedHandle(hasNewTypeDefinitions, 1 < attempt)) {
                        hasNewTypeDefinitions = false;
                    }

                    if (numBatchesExecuted < numBatchesPrepared) {
                        // assert null != tdsWriter;
                        tdsWriter.writeByte((byte) nBatchStatementDelimiter);
                    }
                    else {
                        resetForReexecute();
                        tdsWriter = batchCommand.startRequest(TDS.PKT_RPC);
                    }

                    // If we have to (re)prepare the statement then we must execute it so
                    // that we get back a (new) prepared statement handle to use to
                    // execute additional batches.
                    //
                    // We must always prepare the statement the first time through.
                    // But we may also need to reprepare the statement if, for example,
                    // the size of a batch's string parameter values changes such
                    // that repreparation is necessary.
                    ++numBatchesPrepared;
                    needsPrepare = doPrepExec(tdsWriter, batchParam, hasNewTypeDefinitions, hasExistingTypeDefinitions);
                    if (needsPrepare || numBatchesPrepared == numBatches) {
                        ensureExecuteResultsReader(batchCommand.startResponse(getIsResponseBufferingAdaptive()));

                        boolean retry = false;
                        while (numBatchesExecuted < numBatchesPrepared) {
                            // NOTE:
                            // When making changes to anything below, consider whether similar changes need
                            // to be made to Statement batch execution.

                            startResults();

                            try {
                                // Get the first result from the batch. If there is no result for this batch
                                // then bail, leaving EXECUTE_FAILED in the current and remaining slots of
                                // the update count array.
                                if (!getNextResult())
                                    return;

                                // If the result is a ResultSet (rather than an update count) then throw an
                                // exception for this result. The exception gets caught immediately below and
                                // translated into (or added to) a BatchUpdateException.
                                if (null != resultSet) {
                                    SQLServerException.makeFromDriverError(connection, this,
                                            SQLServerException.getErrString("R_resultsetGeneratedForUpdate"), null, false);
                                }
                            }
                            catch (SQLServerException e) {
                                // If the failure was severe enough to close the connection or roll back a
                                // manual transaction, then propagate the error up as a SQLServerException
                                // now, rather than continue with the batch.
                                if (connection.isSessionUnAvailable() || connection.rolledBackTransaction())
                                    throw e;

                                // Retry if invalid handle exception.
                                if (retryBasedOnFailedReuseOfCachedHandle(e, attempt, needsPrepare, true)) {
                                    // reset number of batches prepare
                                    numBatchesPrepared = numBatchesExecuted;
                                    retry = true;
                                    break;
                                }

                                // Otherwise, the connection is OK and the transaction is still intact,
                                // so just record the failure for the particular batch item.
                                updateCount = Statement.EXECUTE_FAILED;
                                if (null == batchCommand.batchException)
                                    batchCommand.batchException = e;

                            }

                            // In batch execution, we have a special update count
                            // to indicate that no information was returned
                            batchCommand.updateCounts[numBatchesExecuted] = (-1 == updateCount) ? Statement.SUCCESS_NO_INFO : updateCount;
                            processBatch();

                            numBatchesExecuted++;
                        }
                        if (retry)
                            continue;

                        // Only way to proceed with preparing the next set of batches is if
                        // we successfully executed the previously prepared set.
                        assert numBatchesExecuted == numBatchesPrepared;
                    }
                }
                catch (SQLException e) {
                    if (retryBasedOnFailedReuseOfCachedHandle(e, attempt, needsPrepare, true) && connection.isStatementPoolingEnabled()) {
                        // Reset number of batches prepared.
                        numBatchesPrepared = numBatchesExecuted;
                        continue;
                    }
                    else if (null != batchCommand.batchException) {
                        // if batch exception occurred, loop out to throw the initial batchException
                        numBatchesExecuted = numBatchesPrepared;
                        attempt++;
                        continue;
                    }
                    else {
                        throw e;
                    }
                }
                break;
            }
        }
    }

    @Override
    public final void setCharacterStream(int parameterIndex,
            Reader reader) throws SQLException {
        if (loggerExternal.isLoggable(java.util.logging.Level.FINER))
            loggerExternal.entering(getClassNameLogging(), "setCharacterStream", new Object[] {parameterIndex, reader});
        checkClosed();
        setStream(parameterIndex, StreamType.CHARACTER, reader, JavaType.READER, DataTypes.UNKNOWN_STREAM_LENGTH);
        loggerExternal.exiting(getClassNameLogging(), "setCharacterStream");
    }

    @Override
    public final void setCharacterStream(int n,
            java.io.Reader reader,
            int length) throws SQLServerException {
        if (loggerExternal.isLoggable(java.util.logging.Level.FINER))
            loggerExternal.entering(getClassNameLogging(), "setCharacterStream", new Object[] {n, reader, length});
        checkClosed();
        setStream(n, StreamType.CHARACTER, reader, JavaType.READER, length);
        loggerExternal.exiting(getClassNameLogging(), "setCharacterStream");
    }

    @Override
    public final void setCharacterStream(int parameterIndex,
            Reader reader,
            long length) throws SQLException {
        if (loggerExternal.isLoggable(java.util.logging.Level.FINER))
            loggerExternal.entering(getClassNameLogging(), "setCharacterStream", new Object[] {parameterIndex, reader, length});
        checkClosed();
        setStream(parameterIndex, StreamType.CHARACTER, reader, JavaType.READER, length);
        loggerExternal.exiting(getClassNameLogging(), "setCharacterStream");
    }

    @Override
    public final void setNCharacterStream(int parameterIndex,
            Reader value) throws SQLException {
        if (loggerExternal.isLoggable(java.util.logging.Level.FINER))
            loggerExternal.entering(getClassNameLogging(), "setNCharacterStream", new Object[] {parameterIndex, value});
        checkClosed();
        setStream(parameterIndex, StreamType.NCHARACTER, value, JavaType.READER, DataTypes.UNKNOWN_STREAM_LENGTH);
        loggerExternal.exiting(getClassNameLogging(), "setNCharacterStream");
    }

    @Override
    public final void setNCharacterStream(int parameterIndex,
            Reader value,
            long length) throws SQLException {
        if (loggerExternal.isLoggable(java.util.logging.Level.FINER))
            loggerExternal.entering(getClassNameLogging(), "setNCharacterStream", new Object[] {parameterIndex, value, length});
        checkClosed();
        setStream(parameterIndex, StreamType.NCHARACTER, value, JavaType.READER, length);
        loggerExternal.exiting(getClassNameLogging(), "setNCharacterStream");
    }

    @Override
    public final void setRef(int i,
            java.sql.Ref x) throws SQLException {
        SQLServerException.throwNotSupportedException(connection, this);
    }

    @Override
    public final void setBlob(int i,
            java.sql.Blob x) throws SQLException {
        if (loggerExternal.isLoggable(java.util.logging.Level.FINER))
            loggerExternal.entering(getClassNameLogging(), "setBlob", new Object[] {i, x});
        checkClosed();
        setValue(i, JDBCType.BLOB, x, JavaType.BLOB, false);
        loggerExternal.exiting(getClassNameLogging(), "setBlob");
    }

    @Override
    public final void setBlob(int parameterIndex,
            InputStream inputStream) throws SQLException {
        if (loggerExternal.isLoggable(java.util.logging.Level.FINER))
            loggerExternal.entering(getClassNameLogging(), "setBlob", new Object[] {parameterIndex, inputStream});
        checkClosed();
        setStream(parameterIndex, StreamType.BINARY, inputStream, JavaType.INPUTSTREAM, DataTypes.UNKNOWN_STREAM_LENGTH);
        loggerExternal.exiting(getClassNameLogging(), "setBlob");
    }

    @Override
    public final void setBlob(int parameterIndex,
            InputStream inputStream,
            long length) throws SQLException {
        if (loggerExternal.isLoggable(java.util.logging.Level.FINER))
            loggerExternal.entering(getClassNameLogging(), "setBlob", new Object[] {parameterIndex, inputStream, length});
        checkClosed();
        setStream(parameterIndex, StreamType.BINARY, inputStream, JavaType.INPUTSTREAM, length);
        loggerExternal.exiting(getClassNameLogging(), "setBlob");
    }

    @Override
    public final void setClob(int parameterIndex,
            java.sql.Clob clobValue) throws SQLException {
        if (loggerExternal.isLoggable(java.util.logging.Level.FINER))
            loggerExternal.entering(getClassNameLogging(), "setClob", new Object[] {parameterIndex, clobValue});
        checkClosed();
        setValue(parameterIndex, JDBCType.CLOB, clobValue, JavaType.CLOB, false);
        loggerExternal.exiting(getClassNameLogging(), "setClob");
    }

    @Override
    public final void setClob(int parameterIndex,
            Reader reader) throws SQLException {
        if (loggerExternal.isLoggable(java.util.logging.Level.FINER))
            loggerExternal.entering(getClassNameLogging(), "setClob", new Object[] {parameterIndex, reader});
        checkClosed();
        setStream(parameterIndex, StreamType.CHARACTER, reader, JavaType.READER, DataTypes.UNKNOWN_STREAM_LENGTH);
        loggerExternal.exiting(getClassNameLogging(), "setClob");
    }

    @Override
    public final void setClob(int parameterIndex,
            Reader reader,
            long length) throws SQLException {
        if (loggerExternal.isLoggable(java.util.logging.Level.FINER))
            loggerExternal.entering(getClassNameLogging(), "setClob", new Object[] {parameterIndex, reader, length});
        checkClosed();
        setStream(parameterIndex, StreamType.CHARACTER, reader, JavaType.READER, length);
        loggerExternal.exiting(getClassNameLogging(), "setClob");
    }

    @Override
    public final void setNClob(int parameterIndex,
            NClob value) throws SQLException {
        if (loggerExternal.isLoggable(java.util.logging.Level.FINER))
            loggerExternal.entering(getClassNameLogging(), "setNClob", new Object[] {parameterIndex, value});
        checkClosed();
        setValue(parameterIndex, JDBCType.NCLOB, value, JavaType.NCLOB, false);
        loggerExternal.exiting(getClassNameLogging(), "setNClob");
    }

    @Override
    public final void setNClob(int parameterIndex,
            Reader reader) throws SQLException {
        if (loggerExternal.isLoggable(java.util.logging.Level.FINER))
            loggerExternal.entering(getClassNameLogging(), "setNClob", new Object[] {parameterIndex, reader});
        checkClosed();
        setStream(parameterIndex, StreamType.NCHARACTER, reader, JavaType.READER, DataTypes.UNKNOWN_STREAM_LENGTH);
        loggerExternal.exiting(getClassNameLogging(), "setNClob");
    }

    @Override
    public final void setNClob(int parameterIndex,
            Reader reader,
            long length) throws SQLException {
        if (loggerExternal.isLoggable(java.util.logging.Level.FINER))
            loggerExternal.entering(getClassNameLogging(), "setNClob", new Object[] {parameterIndex, reader, length});
        checkClosed();
        setStream(parameterIndex, StreamType.NCHARACTER, reader, JavaType.READER, length);
        loggerExternal.exiting(getClassNameLogging(), "setNClob");
    }

    @Override
    public final void setArray(int i,
            java.sql.Array x) throws SQLException {
        SQLServerException.throwNotSupportedException(connection, this);
    }

    @Override
    public final void setDate(int n,
            java.sql.Date x,
            java.util.Calendar cal) throws SQLServerException {
        if (loggerExternal.isLoggable(java.util.logging.Level.FINER))
            loggerExternal.entering(getClassNameLogging(), "setDate", new Object[] {n, x, cal});
        checkClosed();
        setValue(n, JDBCType.DATE, x, JavaType.DATE, cal, false);
        loggerExternal.exiting(getClassNameLogging(), "setDate");
    }

    @Override
    public final void setDate(int n,
            java.sql.Date x,
            java.util.Calendar cal,
            boolean forceEncrypt) throws SQLServerException {
        if (loggerExternal.isLoggable(java.util.logging.Level.FINER))
            loggerExternal.entering(getClassNameLogging(), "setDate", new Object[] {n, x, cal, forceEncrypt});
        checkClosed();
        setValue(n, JDBCType.DATE, x, JavaType.DATE, cal, forceEncrypt);
        loggerExternal.exiting(getClassNameLogging(), "setDate");
    }

    @Override
    public final void setTime(int n,
            java.sql.Time x,
            java.util.Calendar cal) throws SQLServerException {
        if (loggerExternal.isLoggable(java.util.logging.Level.FINER))
            loggerExternal.entering(getClassNameLogging(), "setTime", new Object[] {n, x, cal});
        checkClosed();
        setValue(n, JDBCType.TIME, x, JavaType.TIME, cal, false);
        loggerExternal.exiting(getClassNameLogging(), "setTime");
    }

    @Override
    public final void setTime(int n,
            java.sql.Time x,
            java.util.Calendar cal,
            boolean forceEncrypt) throws SQLServerException {
        if (loggerExternal.isLoggable(java.util.logging.Level.FINER))
            loggerExternal.entering(getClassNameLogging(), "setTime", new Object[] {n, x, cal, forceEncrypt});
        checkClosed();
        setValue(n, JDBCType.TIME, x, JavaType.TIME, cal, forceEncrypt);
        loggerExternal.exiting(getClassNameLogging(), "setTime");
    }

    @Override
    public final void setTimestamp(int n,
            java.sql.Timestamp x,
            java.util.Calendar cal) throws SQLServerException {
        if (loggerExternal.isLoggable(java.util.logging.Level.FINER))
            loggerExternal.entering(getClassNameLogging(), "setTimestamp", new Object[] {n, x, cal});
        checkClosed();
        setValue(n, JDBCType.TIMESTAMP, x, JavaType.TIMESTAMP, cal, false);
        loggerExternal.exiting(getClassNameLogging(), "setTimestamp");
    }

    @Override
    public final void setTimestamp(int n,
            java.sql.Timestamp x,
            java.util.Calendar cal,
            boolean forceEncrypt) throws SQLServerException {
        if (loggerExternal.isLoggable(java.util.logging.Level.FINER))
            loggerExternal.entering(getClassNameLogging(), "setTimestamp", new Object[] {n, x, cal, forceEncrypt});
        checkClosed();
        setValue(n, JDBCType.TIMESTAMP, x, JavaType.TIMESTAMP, cal, forceEncrypt);
        loggerExternal.exiting(getClassNameLogging(), "setTimestamp");
    }

    @Override
    public final void setNull(int paramIndex,
            int sqlType,
            String typeName) throws SQLServerException {
        if (loggerExternal.isLoggable(java.util.logging.Level.FINER))
            loggerExternal.entering(getClassNameLogging(), "setNull", new Object[] {paramIndex, sqlType, typeName});
        checkClosed();
        if (microsoft.sql.Types.STRUCTURED == sqlType) {
            setObject(setterGetParam(paramIndex), null, JavaType.TVP, JDBCType.of(sqlType), null, null, false, paramIndex, typeName);
        }
        else {
            setObject(setterGetParam(paramIndex), null, JavaType.OBJECT, JDBCType.of(sqlType), null, null, false, paramIndex, typeName);
        }
        loggerExternal.exiting(getClassNameLogging(), "setNull");
    }

    @Override
    public final ParameterMetaData getParameterMetaData(boolean forceRefresh) throws SQLServerException {

        SQLServerParameterMetaData pmd = this.connection.getCachedParameterMetadata(sqlTextCacheKey);

        if (!forceRefresh && null != pmd) {
            return pmd;
        }
        else {
            loggerExternal.entering(getClassNameLogging(), "getParameterMetaData");
            checkClosed();
            pmd = new SQLServerParameterMetaData(this, userSQL);
            connection.registerCachedParameterMetadata(sqlTextCacheKey, pmd);
            loggerExternal.exiting(getClassNameLogging(), "getParameterMetaData", pmd);
            return pmd;
        }
    }

    /* JDBC 3.0 */

    @Override
    public final ParameterMetaData getParameterMetaData() throws SQLServerException {
        return getParameterMetaData(false);
    }

    @Override
    public final void setURL(int parameterIndex,
            java.net.URL x) throws SQLException {
        SQLServerException.throwNotSupportedException(connection, this);
    }

    @Override
    public final void setRowId(int parameterIndex,
            RowId x) throws SQLException {
        SQLServerException.throwNotSupportedException(connection, this);
    }

    @Override
    public final void setSQLXML(int parameterIndex,
            SQLXML xmlObject) throws SQLException {
        if (loggerExternal.isLoggable(java.util.logging.Level.FINER))
            loggerExternal.entering(getClassNameLogging(), "setSQLXML", new Object[] {parameterIndex, xmlObject});
        checkClosed();
        setSQLXMLInternal(parameterIndex, xmlObject);
        loggerExternal.exiting(getClassNameLogging(), "setSQLXML");
    }

    /* make sure we throw here */
    @Override
    public final int executeUpdate(String sql) throws SQLServerException {
        loggerExternal.entering(getClassNameLogging(), "executeUpdate", sql);
        MessageFormat form = new MessageFormat(SQLServerException.getErrString("R_cannotTakeArgumentsPreparedOrCallable"));
        Object[] msgArgs = {"executeUpdate()"};
        throw new SQLServerException(this, form.format(msgArgs), null, 0, false);
    }

    @Override
    public final boolean execute(String sql) throws SQLServerException {
        loggerExternal.entering(getClassNameLogging(), "execute", sql);
        MessageFormat form = new MessageFormat(SQLServerException.getErrString("R_cannotTakeArgumentsPreparedOrCallable"));
        Object[] msgArgs = {"execute()"};
        throw new SQLServerException(this, form.format(msgArgs), null, 0, false);
    }

    @Override
    public final java.sql.ResultSet executeQuery(String sql) throws SQLServerException {
        loggerExternal.entering(getClassNameLogging(), "executeQuery", sql);
        MessageFormat form = new MessageFormat(SQLServerException.getErrString("R_cannotTakeArgumentsPreparedOrCallable"));
        Object[] msgArgs = {"executeQuery()"};
        throw new SQLServerException(this, form.format(msgArgs), null, 0, false);
    }

    @Override
    public void addBatch(String sql) throws SQLServerException {
        loggerExternal.entering(getClassNameLogging(), "addBatch", sql);
        MessageFormat form = new MessageFormat(SQLServerException.getErrString("R_cannotTakeArgumentsPreparedOrCallable"));
        Object[] msgArgs = {"addBatch()"};
        throw new SQLServerException(this, form.format(msgArgs), null, 0, false);
    }
}<|MERGE_RESOLUTION|>--- conflicted
+++ resolved
@@ -234,13 +234,8 @@
         procedureName = parsedSQL.procedureName;
         bReturnValueSyntax = parsedSQL.bReturnValueSyntax;
         userSQL = parsedSQL.processedSQL;
-<<<<<<< HEAD
         userSQLParamPositions = parsedSQL.parameterPositions;
         initParams(userSQLParamPositions.length);
-=======
-        initParams(parsedSQL.parameterCount);
-        useBulkCopyForBatchInsert = conn.getUseBulkCopyForBatchInsert();
->>>>>>> 16649a3d
     }
 
     /**
