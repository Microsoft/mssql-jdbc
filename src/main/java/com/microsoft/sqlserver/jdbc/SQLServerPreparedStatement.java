/*
 * Microsoft JDBC Driver for SQL Server
 * 
 * Copyright(c) Microsoft Corporation All rights reserved.
 * 
 * This program is made available under the terms of the MIT License. See the LICENSE file in the project root for more information.
 */

package com.microsoft.sqlserver.jdbc; 

import static com.microsoft.sqlserver.jdbc.SQLServerConnection.getCachedParsedSQL;
import static com.microsoft.sqlserver.jdbc.SQLServerConnection.parseAndCacheSQL;

import java.io.InputStream;
import java.io.Reader;
import java.math.BigDecimal;
import java.sql.BatchUpdateException;
import java.sql.NClob;
import java.sql.ParameterMetaData;
import java.sql.ResultSet;
import java.sql.RowId;
import java.sql.SQLException;
import java.sql.SQLFeatureNotSupportedException;
import java.sql.SQLXML;
import java.sql.Statement;
import java.text.MessageFormat;
import java.util.ArrayList;
import java.util.Calendar;
import java.util.HashMap;
import java.util.Map;
import java.util.Vector;
import java.util.logging.Level;

import com.microsoft.sqlserver.jdbc.SQLServerConnection.PreparedStatementHandle;
import com.microsoft.sqlserver.jdbc.SQLServerConnection.Sha1HashKey;

/**
 * SQLServerPreparedStatement provides JDBC prepared statement functionality. SQLServerPreparedStatement provides methods for the user to supply
 * parameters as any native Java type and many Java object types.
 * <p>
 * SQLServerPreparedStatement prepares a statement using SQL Server's sp_prepexec and re-uses the returned statement handle for each subsequent
 * execution of the statement (typically using different parameters provided by the user)
 * <p>
 * SQLServerPreparedStatement supports batching whereby a set of prepared statements are executed in a single database round trip to improve runtime
 * performance.
 * <p>
 * The API javadoc for JDBC API methods that this class implements are not repeated here. Please see Sun's JDBC API interfaces javadoc for those
 * details.
 */

public class SQLServerPreparedStatement extends SQLServerStatement implements ISQLServerPreparedStatement {
    /** Flag to indicate that it is an internal query to retrieve encryption metadata. */
    boolean isInternalEncryptionQuery = false;
    
    boolean definitionChanged = false;

    /** delimiter for multiple statements in a single batch */
    private static final int BATCH_STATEMENT_DELIMITER_TDS_71 = 0x80;
    private static final int BATCH_STATEMENT_DELIMITER_TDS_72 = 0xFF;
    final int nBatchStatementDelimiter = BATCH_STATEMENT_DELIMITER_TDS_72;

    /** The prepared type definitions */
    private String preparedTypeDefinitions;

    /** Processed SQL statement text, may not be same as what user initially passed. */
    final String userSQL;

    /** SQL statement with expanded parameter tokens */
    private String preparedSQL;

    /** True if this execute has been called for this statement at least once */
    private boolean isExecutedAtLeastOnce = false;

    /** Reference to cache item for statement handle pooling. Only used to decrement ref count on statement close. */
    private PreparedStatementHandle cachedPreparedStatementHandle; 

    /** Hash of user supplied SQL statement used for various cache lookups */
    private Sha1HashKey sqlTextCacheKey;

    /**
     * Array with parameter names generated in buildParamTypeDefinitions For mapping encryption information to parameters, as the second result set
     * returned by sp_describe_parameter_encryption doesn't depend on order of input parameter
     **/
    private ArrayList<String> parameterNames;

    /** Set to true if the statement is a stored procedure call that expects a return value */
    final boolean bReturnValueSyntax;
    
    /** Check if statement contains TVP Type*/
    static boolean isTVPType = false;
    
    static boolean validRPC = false;
    /**
     * The number of OUT parameters to skip in the response to get to the first app-declared OUT parameter.
     *
     * When executing prepared and callable statements and/or statements that produce cursored results, the first OUT parameters returned by the
     * server contain the internal values like the prepared statement handle and the cursor ID and row count. This value indicates how many of those
     * internal OUT parameters were in the response.
     */
    int outParamIndexAdjustment;

    /** Set of parameter values in the current batch */
    ArrayList<Parameter[]> batchParamValues;

    /** The prepared statement handle returned by the server */
    private int prepStmtHandle = 0;
    
    /** Statement used for getMetadata(). Declared as a field to facilitate closing the statement. */
    private SQLServerStatement internalStmt = null;

    private void setPreparedStatementHandle(int handle) {
        this.prepStmtHandle = handle;
    }   

    /** The server handle for this prepared statement. If a value {@literal <} 1 is returned no handle has been created. 
     * 
     * @return 
     *      Per the description.
     * @throws SQLServerException when an error occurs
    */
    public int getPreparedStatementHandle() throws SQLServerException {
        checkClosed();        
        return prepStmtHandle;
    }

    /** Returns true if this statement has a server handle. 
     *  
     * @return 
     *      Per the description.
    */
    private boolean hasPreparedStatementHandle() {
        return 0 < prepStmtHandle;
    }

    /** Resets the server handle for this prepared statement to no handle. 
    */
    private void resetPrepStmtHandle() {
        prepStmtHandle = 0;
    }

    /** Flag set to true when statement execution is expected to return the prepared statement handle */
    private boolean expectPrepStmtHandle = false;
    
    /**
     * Flag set to true when all encryption metadata of inOutParam is retrieved
     */
    private boolean encryptionMetadataIsRetrieved = false;

    // Internal function used in tracing
    String getClassNameInternal() {
        return "SQLServerPreparedStatement";
    }

    /**
     * Create a new prepaed statement.
     * 
     * @param conn
     *            the connection
     * @param sql
     *            the user's sql
     * @param nRSType
     *            the result set type
     * @param nRSConcur
     *            the result set concurrency
     * @param stmtColEncSetting
     *            the statement column encryption setting
     * @throws SQLServerException
     *             when an error occurs
     */
    SQLServerPreparedStatement(SQLServerConnection conn,
            String sql,
            int nRSType,
            int nRSConcur,
            SQLServerStatementColumnEncryptionSetting stmtColEncSetting) throws SQLServerException {
        super(conn, nRSType, nRSConcur, stmtColEncSetting);

        if (null == sql) {
            MessageFormat form = new MessageFormat(SQLServerException.getErrString("R_NullValue"));
            Object[] msgArgs1 = {"Statement SQL"};
            throw new SQLServerException(form.format(msgArgs1), null);
        }

        stmtPoolable = true;

        // Create a cache key for this statement.
        sqlTextCacheKey = new Sha1HashKey(sql);

        // Parse or fetch SQL metadata from cache.
        ParsedSQLCacheItem parsedSQL = getCachedParsedSQL(sqlTextCacheKey);
        if(null != parsedSQL) {
            isExecutedAtLeastOnce = true;
        }
        else {
            parsedSQL = parseAndCacheSQL(sqlTextCacheKey, sql);
        }

        // Retrieve meta data from cache item.
        procedureName = parsedSQL.procedureName;
        bReturnValueSyntax = parsedSQL.bReturnValueSyntax;
        userSQL = parsedSQL.processedSQL;
        initParams(parsedSQL.parameterCount);
        isTVPType = false;
    }

    /**
     * Close the prepared statement's prepared handle.
     */
    private void closePreparedHandle() {
        if (!hasPreparedStatementHandle())
            return;

        // If the connection is already closed, don't bother trying to close
        // the prepared handle. We won't be able to, and it's already closed
        // on the server anyway.
        if (connection.isSessionUnAvailable()) {
            if (loggerExternal.isLoggable(java.util.logging.Level.FINER))
                loggerExternal.finer(this + ": Not closing PreparedHandle:" + prepStmtHandle + "; connection is already closed.");
        }
        else {
            isExecutedAtLeastOnce = false;
            final int handleToClose = prepStmtHandle;
            resetPrepStmtHandle();

            // Handle unprepare actions through statement pooling.
            if (null != cachedPreparedStatementHandle) {
                connection.returnCachedPreparedStatementHandle(cachedPreparedStatementHandle);
            }
            // If no reference to a statement pool cache item is found handle unprepare actions through batching @ connection level. 
            else if(connection.isPreparedStatementUnprepareBatchingEnabled()) {
                connection.enqueueUnprepareStatementHandle(connection.new PreparedStatementHandle(null, handleToClose, executedSqlDirectly, true));
            }
            else {
                // Non batched behavior (same as pre batch clean-up implementation)
                if (loggerExternal.isLoggable(java.util.logging.Level.FINER))
                    loggerExternal.finer(this + ": Closing PreparedHandle:" + handleToClose);

                final class PreparedHandleClose extends UninterruptableTDSCommand {
                    PreparedHandleClose() {
                        super("closePreparedHandle");
                    }

                    final boolean doExecute() throws SQLServerException {
                        TDSWriter tdsWriter = startRequest(TDS.PKT_RPC);
                        tdsWriter.writeShort((short) 0xFFFF); // procedure name length -> use ProcIDs
                        tdsWriter.writeShort(executedSqlDirectly ? TDS.PROCID_SP_UNPREPARE : TDS.PROCID_SP_CURSORUNPREPARE);
                        tdsWriter.writeByte((byte) 0);  // RPC procedure option 1
                        tdsWriter.writeByte((byte) 0);  // RPC procedure option 2
                        tdsWriter.writeRPCInt(null, handleToClose, false);
                        TDSParser.parse(startResponse(), getLogContext());
                        return true;
                    }
                }

                // Try to close the server cursor. Any failure is caught, logged, and ignored.
                try {
                    executeCommand(new PreparedHandleClose());
                }
                catch (SQLServerException e) {
                    if (loggerExternal.isLoggable(java.util.logging.Level.FINER))
                        loggerExternal.log(Level.FINER, this + ": Error (ignored) closing PreparedHandle:" + handleToClose, e);
                }

                if (loggerExternal.isLoggable(java.util.logging.Level.FINER))
                    loggerExternal.finer(this + ": Closed PreparedHandle:" + handleToClose);
            }

            // Always run any outstanding discard actions as statement pooling always uses batched sp_unprepare.
            connection.unprepareUnreferencedPreparedStatementHandles(false);
        }
    }

    /**
     * Closes this prepared statement.
     *
     * Note that the public Statement.close() method performs all of the cleanup work through this internal method which cannot throw any exceptions.
     * This is done deliberately to ensure that ALL of the object's client-side and server-side state is cleaned up as best as possible, even under
     * conditions which would normally result in exceptions being thrown.
     */
    final void closeInternal() {
        super.closeInternal();

        // If we have a prepared statement handle, close it.
        closePreparedHandle();
        
        // Close the statement that was used to generate empty statement from getMetadata().
        try {
            if (null != internalStmt)
                internalStmt.close();
        } catch (SQLServerException e) {
            if (loggerExternal.isLoggable(java.util.logging.Level.FINER))
                loggerExternal.finer("Ignored error closing internal statement: " + e.getErrorCode() + " " + e.getMessage());
        }
        finally {
            internalStmt = null;
        }

        // Clean up client-side state
        batchParamValues = null;
    }

   /**
     * Intialize the statement parameters.
     * 
     * @param nParams 
     *          Number of parameters to Intialize.
     */
    /* L0 */ final void initParams(int nParams) {
        inOutParam = new Parameter[nParams];
        for (int i = 0; i < nParams; i++) {
            inOutParam[i] = new Parameter(Util.shouldHonorAEForParameters(stmtColumnEncriptionSetting, connection));
        }
        if (bReturnValueSyntax) {
            inOutParam[0].setReturnValue(true);
        }
    }

    /* L0 */ public final void clearParameters() throws SQLServerException {
        loggerExternal.entering(getClassNameLogging(), "clearParameters");
        checkClosed();
        encryptionMetadataIsRetrieved = false;
        int i;
        if (inOutParam == null)
            return;
        for (i = 0; i < inOutParam.length; i++) {
            inOutParam[i].clearInputValue();
        }
        loggerExternal.exiting(getClassNameLogging(), "clearParameters");
    }

    /**
     * Determines whether the statement needs to be reprepared based on a change in any of the type definitions of any of the parameters due to
     * changes in scale, length, etc., and, if so, sets the new type definition string.
     */
    private boolean buildPreparedStrings(Parameter[] params,
            boolean renewDefinition) throws SQLServerException {
        String newTypeDefinitions = buildParamTypeDefinitions(params, renewDefinition);
        if (null != preparedTypeDefinitions && newTypeDefinitions.equals(preparedTypeDefinitions))
            return false;
        
        if(preparedTypeDefinitions == null) {
            definitionChanged = false;
        }
        else {
            definitionChanged = true;
        }

        preparedTypeDefinitions = newTypeDefinitions;

        /* Replace the parameter marker '?' with the param numbers @p1, @p2 etc */
        preparedSQL = connection.replaceParameterMarkers(userSQL, params, bReturnValueSyntax);
        if (bRequestedGeneratedKeys)
            preparedSQL = preparedSQL + identityQuery;

        return true;
    }

    /**
     * Build the parameter type definitons for a JDBC prepared statement that will be used to prepare the statement.
     * 
     * @param params
     *            the statement parameters
     * @param renewDefinition
     *            True if renewing parameter definition, False otherwise
     * @throws SQLServerException
     *             when an error occurs.
     * @return the required data type defintions.
     */
    private String buildParamTypeDefinitions(Parameter[] params,
            boolean renewDefinition) throws SQLServerException {
        StringBuilder sb = new StringBuilder();
        int nCols = params.length;
        char cParamName[] = new char[10];
        parameterNames = new ArrayList<>();

        for (int i = 0; i < nCols; i++) {
            if (i > 0)
                sb.append(',');

            int l = SQLServerConnection.makeParamName(i, cParamName, 0);
            for (int j = 0; j < l; j++)
                sb.append(cParamName[j]);
            sb.append(' ');

            parameterNames.add(i, (new String(cParamName)).trim());

            params[i].renewDefinition = renewDefinition;
            String typeDefinition = params[i].getTypeDefinition(connection, resultsReader());
            if (null == typeDefinition) {
                MessageFormat form = new MessageFormat(SQLServerException.getErrString("R_valueNotSetForParameter"));
                Object[] msgArgs = {i + 1};
                SQLServerException.makeFromDriverError(connection, this, form.format(msgArgs), null, false);
            }

            sb.append(typeDefinition);

            if (params[i].isOutput())
                sb.append(" OUTPUT");
        }
        return sb.toString();
    }

    /**
     * Execute a query.
     *
     * @throws SQLServerException
     *             when an error occurs
     * @return ResultSet
     */
    public java.sql.ResultSet executeQuery() throws SQLServerException {
        loggerExternal.entering(getClassNameLogging(), "executeQuery");
        if (loggerExternal.isLoggable(Level.FINER) && Util.IsActivityTraceOn()) {
            loggerExternal.finer(toString() + " ActivityId: " + ActivityCorrelator.getNext().toString());
        }
        checkClosed();
        executeStatement(new PrepStmtExecCmd(this, EXECUTE_QUERY));
        loggerExternal.exiting(getClassNameLogging(), "executeQuery");
        return resultSet;
    }

    /**
     * Execute a query without cursoring for metadata.
     *
     * @throws SQLServerException
     * @return ResultSet
     */
    final java.sql.ResultSet executeQueryInternal() throws SQLServerException {
        checkClosed();
        executeStatement(new PrepStmtExecCmd(this, EXECUTE_QUERY_INTERNAL));
        return resultSet;
    }

    public int executeUpdate() throws SQLServerException {
        loggerExternal.entering(getClassNameLogging(), "executeUpdate");
        if (loggerExternal.isLoggable(Level.FINER) && Util.IsActivityTraceOn()) {
            loggerExternal.finer(toString() + " ActivityId: " + ActivityCorrelator.getNext().toString());
        }

        checkClosed();

        executeStatement(new PrepStmtExecCmd(this, EXECUTE_UPDATE));

        // this shouldn't happen, caller probably meant to call executeLargeUpdate
        if (updateCount < Integer.MIN_VALUE || updateCount > Integer.MAX_VALUE)
            SQLServerException.makeFromDriverError(connection, this, SQLServerException.getErrString("R_updateCountOutofRange"), null, true);

        loggerExternal.exiting(getClassNameLogging(), "executeUpdate", updateCount);

        return (int) updateCount;
    }

    public long executeLargeUpdate() throws SQLServerException {
        DriverJDBCVersion.checkSupportsJDBC42();

        loggerExternal.entering(getClassNameLogging(), "executeLargeUpdate");
        if (loggerExternal.isLoggable(Level.FINER) && Util.IsActivityTraceOn()) {
            loggerExternal.finer(toString() + " ActivityId: " + ActivityCorrelator.getNext().toString());
        }
        checkClosed();
        executeStatement(new PrepStmtExecCmd(this, EXECUTE_UPDATE));
        loggerExternal.exiting(getClassNameLogging(), "executeLargeUpdate", updateCount);
        return updateCount;
    }

    /**
     * Execute a query or non query statement.
     * 
     * @throws SQLServerException
     *             when an error occurs
     * @return true if the statement returned a result set
     */
    public boolean execute() throws SQLServerException {
        loggerExternal.entering(getClassNameLogging(), "execute");
        if (loggerExternal.isLoggable(Level.FINER) && Util.IsActivityTraceOn()) {
            loggerExternal.finer(toString() + " ActivityId: " + ActivityCorrelator.getNext().toString());
        }
        checkClosed();
        executeStatement(new PrepStmtExecCmd(this, EXECUTE));
        loggerExternal.exiting(getClassNameLogging(), "execute", null != resultSet);
        return null != resultSet;
    }

    private final class PrepStmtExecCmd extends TDSCommand {
        private final SQLServerPreparedStatement stmt;

        PrepStmtExecCmd(SQLServerPreparedStatement stmt,
                int executeMethod) {
            super(stmt.toString() + " executeXXX", queryTimeout);
            this.stmt = stmt;
            stmt.executeMethod = executeMethod;
        }

        final boolean doExecute() throws SQLServerException {
            stmt.doExecutePreparedStatement(this);
            return false;
        }

        final void processResponse(TDSReader tdsReader) throws SQLServerException {
            ensureExecuteResultsReader(tdsReader);
            processExecuteResults();
        }
    }

    final void doExecutePreparedStatement(PrepStmtExecCmd command) throws SQLServerException {
        resetForReexecute();

        definitionChanged = false;

        // If this request might be a query (as opposed to an update) then make
        // sure we set the max number of rows and max field size for any ResultSet
        // that may be returned.
        //
        // If the app uses Statement.execute to execute an UPDATE or DELETE statement
        // and has called Statement.setMaxRows to limit the number of rows from an
        // earlier query, then the number of rows updated/deleted will be limited as
        // well.
        //
        // Note: similar logic in SQLServerStatement.doExecuteStatement
        setMaxRowsAndMaxFieldSize();

        if (loggerExternal.isLoggable(Level.FINER) && Util.IsActivityTraceOn()) {
            loggerExternal.finer(toString() + " ActivityId: " + ActivityCorrelator.getNext().toString());
        }

        boolean hasExistingTypeDefinitions = preparedTypeDefinitions != null;
        boolean hasNewTypeDefinitions = true;
        if (!encryptionMetadataIsRetrieved) {
            hasNewTypeDefinitions = buildPreparedStrings(inOutParam, false);
        }

        if ((Util.shouldHonorAEForParameters(stmtColumnEncriptionSetting, connection)) && (0 < inOutParam.length) && !isInternalEncryptionQuery) {

            // retrieve paramater encryption metadata if they are not retrieved yet
            if (!encryptionMetadataIsRetrieved) {
                getParameterEncryptionMetadata(inOutParam);
                encryptionMetadataIsRetrieved = true;

                // maxRows is set to 0 when retreving encryption metadata,
                // need to set it back
                setMaxRowsAndMaxFieldSize();
            }

            // fix an issue when inserting unicode into non-encrypted nchar column using setString() and AE is on on Connection
            hasNewTypeDefinitions = buildPreparedStrings(inOutParam, true);
        }

<<<<<<< HEAD
        // Re-use handle if available, requires parameter definitions which are not available until here.
=======
>>>>>>> a940fbc2
        if (reuseCachedHandle(hasNewTypeDefinitions, false)) {
            hasNewTypeDefinitions = false;
        }

        // Start the request and detach the response reader so that we can
        // continue using it after we return.
        TDSWriter tdsWriter = command.startRequest(TDS.PKT_RPC);

        doPrepExec(tdsWriter, inOutParam, hasNewTypeDefinitions, hasExistingTypeDefinitions);

        ensureExecuteResultsReader(command.startResponse(getIsResponseBufferingAdaptive()));
        startResults();
        getNextResult();

        if (EXECUTE_QUERY == executeMethod && null == resultSet) {
            SQLServerException.makeFromDriverError(connection, this, SQLServerException.getErrString("R_noResultset"), null, true);
        }
        else if (EXECUTE_UPDATE == executeMethod && null != resultSet) {
            SQLServerException.makeFromDriverError(connection, this, SQLServerException.getErrString("R_resultsetGeneratedForUpdate"), null, false);
        }
<<<<<<< HEAD
    }    
=======
    }
>>>>>>> a940fbc2

    /**
     * Consume the OUT parameter for the statement object itself.
     *
     * When a prepared statement handle is expected as the first OUT parameter from PreparedStatement or CallableStatement execution, then it gets
     * consumed here.
     */
    boolean consumeExecOutParam(TDSReader tdsReader) throws SQLServerException {
        final class PrepStmtExecOutParamHandler extends StmtExecOutParamHandler {
            boolean onRetValue(TDSReader tdsReader) throws SQLServerException {
                // If no prepared statement handle is expected at this time
                // then don't consume this OUT parameter as it does not contain
                // a prepared statement handle.
                if (!expectPrepStmtHandle)
                    return super.onRetValue(tdsReader);

                // If a prepared statement handle is expected then consume it
                // and continue processing.
                expectPrepStmtHandle = false;
                Parameter param = new Parameter(Util.shouldHonorAEForParameters(stmtColumnEncriptionSetting, connection));
                param.skipRetValStatus(tdsReader);

                setPreparedStatementHandle(param.getInt(tdsReader));

                // Cache the reference to the newly created handle, NOT for cursorable handles.
                if (null == cachedPreparedStatementHandle && !isCursorable(executeMethod)) {                
                    cachedPreparedStatementHandle = connection.registerCachedPreparedStatementHandle(new Sha1HashKey(preparedSQL, preparedTypeDefinitions), prepStmtHandle, executedSqlDirectly);
                }
                
                param.skipValue(tdsReader, true);
                if (getStatementLogger().isLoggable(java.util.logging.Level.FINER))
                    getStatementLogger().finer(toString() + ": Setting PreparedHandle:" + prepStmtHandle);

                return true;
            }
        }

        if (expectPrepStmtHandle || expectCursorOutParams) {
            TDSParser.parse(tdsReader, new PrepStmtExecOutParamHandler());
            return true;
        }

        return false;
    }

    /**
     * Send the statement parameters by RPC
     */
    void sendParamsByRPC(TDSWriter tdsWriter,
            Parameter[] params, boolean bReturnValueSyntax) throws SQLServerException {
        char cParamName[];
        int index = 0;
        if (bReturnValueSyntax  && !isCursorable(executeMethod) && !isTVPType && SQLServerConnection.isRPCValid(userSQL)) { 
            returnParam = params[index];
            params[index].setReturnValue(true);
            index++;
        }
        for (; index < params.length ; index++) {
            if (JDBCType.TVP == params[index].getJdbcType()) {
                cParamName = new char[10];
                int paramNameLen = SQLServerConnection.makeParamName(index, cParamName, 0);
                tdsWriter.writeByte((byte) paramNameLen);
                tdsWriter.writeString(new String(cParamName, 0, paramNameLen));
            }
            params[index].sendByRPC(tdsWriter, connection); 
        }
    }

    private void buildServerCursorPrepExecParams(TDSWriter tdsWriter) throws SQLServerException {
        if (getStatementLogger().isLoggable(java.util.logging.Level.FINE))
            getStatementLogger().fine(toString() + ": calling sp_cursorprepexec: PreparedHandle:" + getPreparedStatementHandle() + ", SQL:" + preparedSQL);

        expectPrepStmtHandle = true;
        executedSqlDirectly = false;
        expectCursorOutParams = true;
        outParamIndexAdjustment = 7;

        tdsWriter.writeShort((short) 0xFFFF); // procedure name length -> use ProcIDs
        tdsWriter.writeShort(TDS.PROCID_SP_CURSORPREPEXEC);
        tdsWriter.writeByte((byte) 0);  // RPC procedure option 1
        tdsWriter.writeByte((byte) 0);  // RPC procedure option 2

        // <prepared handle>
        // IN (reprepare): Old handle to unprepare before repreparing
        // OUT: The newly prepared handle
        tdsWriter.writeRPCInt(null, getPreparedStatementHandle(), true);
        resetPrepStmtHandle();

        // <cursor> OUT
        tdsWriter.writeRPCInt(null, 0, true); // cursor ID (OUTPUT)

        // <formal parameter defn> IN
        tdsWriter.writeRPCStringUnicode((preparedTypeDefinitions.length() > 0) ? preparedTypeDefinitions : null);

        // <stmt> IN
        tdsWriter.writeRPCStringUnicode(preparedSQL);

        // <scrollopt> IN
        // Note: we must strip out SCROLLOPT_PARAMETERIZED_STMT if we don't
        // actually have any parameters.
        tdsWriter.writeRPCInt(null,
                getResultSetScrollOpt() & ~((0 == preparedTypeDefinitions.length()) ? TDS.SCROLLOPT_PARAMETERIZED_STMT : 0), false);

        // <ccopt> IN
        tdsWriter.writeRPCInt(null, getResultSetCCOpt(), false);

        // <rowcount> OUT
        tdsWriter.writeRPCInt(null, 0, true);
    }

    private void buildPrepExecParams(TDSWriter tdsWriter) throws SQLServerException {
        if (getStatementLogger().isLoggable(java.util.logging.Level.FINE))
            getStatementLogger().fine(toString() + ": calling sp_prepexec: PreparedHandle:" + getPreparedStatementHandle() + ", SQL:" + preparedSQL);

        expectPrepStmtHandle = true;
        executedSqlDirectly = true;
        expectCursorOutParams = false;
        outParamIndexAdjustment = 3;

        tdsWriter.writeShort((short) 0xFFFF); // procedure name length -> use ProcIDs
        tdsWriter.writeShort(TDS.PROCID_SP_PREPEXEC);
        tdsWriter.writeByte((byte) 0);  // RPC procedure option 1
        tdsWriter.writeByte((byte) 0);  // RPC procedure option 2

        // <prepared handle>
        // IN (reprepare): Old handle to unprepare before repreparing
        // OUT: The newly prepared handle
        tdsWriter.writeRPCInt(null, getPreparedStatementHandle(), true);
        resetPrepStmtHandle();

        // <formal parameter defn> IN
        tdsWriter.writeRPCStringUnicode((preparedTypeDefinitions.length() > 0) ? preparedTypeDefinitions : null);

        // <stmt> IN
        tdsWriter.writeRPCStringUnicode(preparedSQL);
    }

    private void buildExecSQLParams(TDSWriter tdsWriter) throws SQLServerException {
        if (getStatementLogger().isLoggable(java.util.logging.Level.FINE))
            getStatementLogger().fine(toString() + ": calling sp_executesql: SQL:" + preparedSQL);

        expectPrepStmtHandle = false;
        executedSqlDirectly = true;
        expectCursorOutParams = false;
        outParamIndexAdjustment = 2;

        tdsWriter.writeShort((short) 0xFFFF); // procedure name length -> use ProcIDs
        tdsWriter.writeShort(TDS.PROCID_SP_EXECUTESQL);
        tdsWriter.writeByte((byte) 0);  // RPC procedure option 1
        tdsWriter.writeByte((byte) 0);  // RPC procedure option 2

        // No handle used.
        resetPrepStmtHandle();

        // <stmt> IN
        tdsWriter.writeRPCStringUnicode(preparedSQL);

        // <formal parameter defn> IN
        if (preparedTypeDefinitions.length() > 0) 
            tdsWriter.writeRPCStringUnicode(preparedTypeDefinitions);
    }

    private void buildServerCursorExecParams(TDSWriter tdsWriter) throws SQLServerException {
        if (getStatementLogger().isLoggable(java.util.logging.Level.FINE))
            getStatementLogger().fine(toString() + ": calling sp_cursorexecute: PreparedHandle:" + getPreparedStatementHandle() + ", SQL:" + preparedSQL);

        expectPrepStmtHandle = false;
        executedSqlDirectly = false;
        expectCursorOutParams = true;
        outParamIndexAdjustment = 5;

        tdsWriter.writeShort((short) 0xFFFF); // procedure name length -> use ProcIDs
        tdsWriter.writeShort(TDS.PROCID_SP_CURSOREXECUTE);
        tdsWriter.writeByte((byte) 0);  // RPC procedure option 1
        tdsWriter.writeByte((byte) 0);  // RPC procedure option 2 */

        // <handle> IN
        assert hasPreparedStatementHandle();
        tdsWriter.writeRPCInt(null, getPreparedStatementHandle(), false);

        // <cursor> OUT
        tdsWriter.writeRPCInt(null, 0, true);

        // <scrollopt> IN
        tdsWriter.writeRPCInt(null, getResultSetScrollOpt() & ~TDS.SCROLLOPT_PARAMETERIZED_STMT, false);

        // <ccopt> IN
        tdsWriter.writeRPCInt(null, getResultSetCCOpt(), false);

        // <rowcount> OUT
        tdsWriter.writeRPCInt(null, 0, true);
    }

    private void buildExecParams(TDSWriter tdsWriter) throws SQLServerException {
        if (getStatementLogger().isLoggable(java.util.logging.Level.FINE))
            getStatementLogger().fine(toString() + ": calling sp_execute: PreparedHandle:" + getPreparedStatementHandle() + ", SQL:" + preparedSQL);

        expectPrepStmtHandle = false;
        executedSqlDirectly = true;
        expectCursorOutParams = false;
        outParamIndexAdjustment = 1;

        tdsWriter.writeShort((short) 0xFFFF); // procedure name length -> use ProcIDs
        tdsWriter.writeShort(TDS.PROCID_SP_EXECUTE);
        tdsWriter.writeByte((byte) 0);  // RPC procedure option 1
        tdsWriter.writeByte((byte) 0);  // RPC procedure option 2 */

        // <handle> IN
        assert hasPreparedStatementHandle();
        tdsWriter.writeRPCInt(null, getPreparedStatementHandle(), false);
    }
    
    private void buildRPCExecParams(TDSWriter tdsWriter) throws SQLServerException {
        if (getStatementLogger().isLoggable(java.util.logging.Level.FINE))
            getStatementLogger().fine(toString() + ": calling PROC" + ", SQL:" + preparedSQL);

        expectPrepStmtHandle = false;
        executedSqlDirectly = true;
        expectCursorOutParams = false;
        outParamIndexAdjustment = 0; 
        tdsWriter.writeShort((short)procedureName.length()); // procedure name length 
        tdsWriter.writeString(procedureName);

        tdsWriter.writeByte((byte) 0);  // RPC procedure option 1
        tdsWriter.writeByte((byte) 0);  // RPC procedure option 2 */

    }

    private void getParameterEncryptionMetadata(Parameter[] params) throws SQLServerException {
        /*
         * The parameter list is created from the data types provided by the user for the parameters. the data types do not need to be the same as in
         * the table definition. Also, when string is sent to an int field, the parameter is defined as nvarchar(<size of string>). Same for varchar
         * datatypes, exact length is used.
         */
        SQLServerResultSet rs = null;
        SQLServerCallableStatement stmt = null;

        assert connection != null : "Connection should not be null";

        try {
            if (getStatementLogger().isLoggable(java.util.logging.Level.FINE)) {
                getStatementLogger().fine("Calling stored procedure sp_describe_parameter_encryption to get parameter encryption information.");
            }

            stmt = (SQLServerCallableStatement) connection.prepareCall("exec sp_describe_parameter_encryption ?,?");
            stmt.isInternalEncryptionQuery = true;
            stmt.setNString(1, preparedSQL);
            stmt.setNString(2, preparedTypeDefinitions);
            rs = (SQLServerResultSet) stmt.executeQueryInternal();
        }
        catch (SQLException e) {
            if (e instanceof SQLServerException) {
                throw (SQLServerException) e;
            }
            else {
                throw new SQLServerException(SQLServerException.getErrString("R_UnableRetrieveParameterMetadata"), null, 0, e);
            }
        }

        if (null == rs) {
            // No results. Meaning no parameter.
            // Should never happen.
            return;
        }

        Map<Integer, CekTableEntry> cekList = new HashMap<>();
        CekTableEntry cekEntry = null;
        try {
            while (rs.next()) {
                int currentOrdinal = rs.getInt(DescribeParameterEncryptionResultSet1.KeyOrdinal.value());
                if (!cekList.containsKey(currentOrdinal)) {
                    cekEntry = new CekTableEntry(currentOrdinal);
                    cekList.put(cekEntry.ordinal, cekEntry);
                }
                else {
                    cekEntry = cekList.get(currentOrdinal);
                }
                cekEntry.add(rs.getBytes(DescribeParameterEncryptionResultSet1.EncryptedKey.value()),
                        rs.getInt(DescribeParameterEncryptionResultSet1.DbId.value()), rs.getInt(DescribeParameterEncryptionResultSet1.KeyId.value()),
                        rs.getInt(DescribeParameterEncryptionResultSet1.KeyVersion.value()),
                        rs.getBytes(DescribeParameterEncryptionResultSet1.KeyMdVersion.value()),
                        rs.getString(DescribeParameterEncryptionResultSet1.KeyPath.value()),
                        rs.getString(DescribeParameterEncryptionResultSet1.ProviderName.value()),
                        rs.getString(DescribeParameterEncryptionResultSet1.KeyEncryptionAlgorithm.value()));
            }
            if (getStatementLogger().isLoggable(java.util.logging.Level.FINE)) {
                getStatementLogger().fine("Matadata of CEKs is retrieved.");
            }
        }
        catch (SQLException e) {
            if (e instanceof SQLServerException) {
                throw (SQLServerException) e;
            }
            else {
                throw new SQLServerException(SQLServerException.getErrString("R_UnableRetrieveParameterMetadata"), null, 0, e);
            }
        }

        // Process the second resultset.
        if (!stmt.getMoreResults()) {
            throw new SQLServerException(this, SQLServerException.getErrString("R_UnexpectedDescribeParamFormat"), null, 0, false);
        }

        // Parameter count in the result set.
        int paramCount = 0;
        try {
            rs = (SQLServerResultSet) stmt.getResultSet();
            while (rs.next()) {
                paramCount++;
                String paramName = rs.getString(DescribeParameterEncryptionResultSet2.ParameterName.value());
                int paramIndex = parameterNames.indexOf(paramName);
                int cekOrdinal = rs.getInt(DescribeParameterEncryptionResultSet2.ColumnEncryptionKeyOrdinal.value());
                cekEntry = cekList.get(cekOrdinal);

                // cekEntry will be null if none of the parameters are encrypted.
                if ((null != cekEntry) && (cekList.size() < cekOrdinal)) {
                    MessageFormat form = new MessageFormat(SQLServerException.getErrString("R_InvalidEncryptionKeyOridnal"));
                    Object[] msgArgs = {cekOrdinal, cekEntry.getSize()};
                    throw new SQLServerException(this, form.format(msgArgs), null, 0, false);
                }
                SQLServerEncryptionType encType = SQLServerEncryptionType
                        .of((byte) rs.getInt(DescribeParameterEncryptionResultSet2.ColumnEncrytionType.value()));
                if (SQLServerEncryptionType.PlainText != encType) {
                    params[paramIndex].cryptoMeta = new CryptoMetadata(cekEntry, (short) cekOrdinal,
                            (byte) rs.getInt(DescribeParameterEncryptionResultSet2.ColumnEncryptionAlgorithm.value()), null, encType.value,
                            (byte) rs.getInt(DescribeParameterEncryptionResultSet2.NormalizationRuleVersion.value()));
                    // Decrypt the symmetric key.(This will also validate and throw if needed).
                    SQLServerSecurityUtility.decryptSymmetricKey(params[paramIndex].cryptoMeta, connection);
                }
                else {
                    if (true == params[paramIndex].getForceEncryption()) {
                        MessageFormat form = new MessageFormat(
                                SQLServerException.getErrString("R_ForceEncryptionTrue_HonorAETrue_UnencryptedColumn"));
                        Object[] msgArgs = {userSQL, paramIndex + 1};
                        SQLServerException.makeFromDriverError(connection, this, form.format(msgArgs), null, true);
                    }
                }
            }
            if (getStatementLogger().isLoggable(java.util.logging.Level.FINE)) {
                getStatementLogger().fine("Parameter encryption metadata is set.");
            }
        }
        catch (SQLException e) {
            if (e instanceof SQLServerException) {
                throw (SQLServerException) e;
            }
            else {
                throw new SQLServerException(SQLServerException.getErrString("R_UnableRetrieveParameterMetadata"), null, 0, e);
            }
        }

        if (paramCount != params.length) {
            // Encryption metadata wasn't sent by the server.
            // We expect the metadata to be sent for all the parameters in the original sp_describe_parameter_encryption.
            // For parameters that don't need encryption, the encryption type is set to plaintext.
            MessageFormat form = new MessageFormat(SQLServerException.getErrString("R_MissingParamEncryptionMetadata"));
            Object[] msgArgs = {userSQL};
            throw new SQLServerException(this, form.format(msgArgs), null, 0, false);
        }

        // Null check for rs is done already.
        rs.close();

        if (null != stmt) {
            stmt.close();
        }
        connection.resetCurrentCommand();
    }

	/** Manage re-using cached handles */
	private boolean reuseCachedHandle(boolean hasNewTypeDefinitions, boolean discardCurrentCacheItem) {
        if (definitionChanged || connection.contextChanged) {
            prepStmtHandle = -1; // so that hasPreparedStatementHandle() also returns false

            if (connection.contextChanged) {
                connection.contextChanged = false;
                connection.contextIsAlreadyChanged = false;
                connection.clearCachedPreparedStatementHandle();
            }

            return false;
        }

		// No re-use of caching for cursorable statements (statements that WILL use sp_cursor*)
		if (isCursorable(executeMethod))
			return false;
		
		// If current cache item should be discarded make sure it is not used again.
		if (discardCurrentCacheItem && null != cachedPreparedStatementHandle) {
			
            cachedPreparedStatementHandle.removeReference();
            
            // Make sure the cached handle does not get re-used more.
			resetPrepStmtHandle();
			cachedPreparedStatementHandle.setIsExplicitlyDiscarded();
			cachedPreparedStatementHandle = null;

            return false;
		}
		
		// New type definitions and existing cached handle reference then deregister cached handle.
		if(hasNewTypeDefinitions) {
			if (null != cachedPreparedStatementHandle && hasPreparedStatementHandle() && prepStmtHandle == cachedPreparedStatementHandle.getHandle()) {
				cachedPreparedStatementHandle.removeReference();
	            cachedPreparedStatementHandle.setIsExplicitlyDiscarded();
			}
			cachedPreparedStatementHandle = null; 			
		}
		
        // Check for new cache reference.
        if (null == cachedPreparedStatementHandle) {
            PreparedStatementHandle cachedHandle = connection.getCachedPreparedStatementHandle(new Sha1HashKey(preparedSQL, preparedTypeDefinitions));

            // If handle was found then re-use, only if AE is not on and is not a batch query with new type definitions (We shouldn't reuse handle
            // if it is batch query and has new type definition, or if it is on, make sure encryptionMetadataIsRetrieved is retrieved.
            if (null != cachedHandle) {
                if (!connection.isColumnEncryptionSettingEnabled()
                        || (connection.isColumnEncryptionSettingEnabled() && encryptionMetadataIsRetrieved)) {
                    if (cachedHandle.tryAddReference()) {
                        setPreparedStatementHandle(cachedHandle.getHandle());
                        cachedPreparedStatementHandle = cachedHandle;
                        return true;
                    }
                }
            }
        }
        return false;
    }

    private boolean doPrepExec(TDSWriter tdsWriter,
            Parameter[] params,
            boolean hasNewTypeDefinitions,
            boolean hasExistingTypeDefinitions) throws SQLServerException {

        boolean needsPrepare = (hasNewTypeDefinitions && hasExistingTypeDefinitions) || !hasPreparedStatementHandle();

        // Cursors don't use statement pooling.
        if (isCursorable(executeMethod)) {
            if (needsPrepare)
                buildServerCursorPrepExecParams(tdsWriter);
            else
                buildServerCursorExecParams(tdsWriter);
        }
        else {
           

            if (needsPrepare && callRPCDirectly(params)) { 
                // if it is a parameterized stored procedure call and is not TVP, use sp_execute directly. 
                buildRPCExecParams(tdsWriter);
            }
            // Move overhead of needing to do prepare & unprepare to only use cases that need more than one execution.
            // First execution, use sp_executesql, optimizing for asumption we will not re-use statement.
            else
                if (needsPrepare && !connection.getEnablePrepareOnFirstPreparedStatementCall() && !isExecutedAtLeastOnce) {
                buildExecSQLParams(tdsWriter);
                isExecutedAtLeastOnce = true;
            }
            // Second execution, use prepared statements since we seem to be re-using it.
            else if (needsPrepare )
                buildPrepExecParams(tdsWriter);
            else 
                buildExecParams(tdsWriter);
        }
        
        sendParamsByRPC(tdsWriter, params, bReturnValueSyntax);

        return needsPrepare;
    }
    
    /**
     * Checks if we should call RPC directly for stored procedures
     * @param params
     * @return
     * @throws SQLServerException
     */
    boolean callRPCDirectly(Parameter[] params) throws SQLServerException {
        int paramCount = SQLServerConnection.countParams(userSQL);
        if (null != procedureName && paramCount != 0 && !isTVPType(params) && SQLServerConnection.isRPCValid(userSQL)) {
            return true;
        }
        return false;
    }
    
    /**
     * Checks if the parameter is a TVP type.
     * 
     * @param params
     * @return
     * @throws SQLServerException
     */
    private boolean isTVPType(Parameter[] params) throws SQLServerException {
        for (int i = 0; i < params.length; i++) {
            if (JDBCType.TVP == params[i].getJdbcType()) {
                isTVPType = true;
                return true;
            }
        }
        return false;
    }

    /* L0 */ public final java.sql.ResultSetMetaData getMetaData() throws SQLServerException {
        loggerExternal.entering(getClassNameLogging(), "getMetaData");
        checkClosed();
        boolean rsclosed = false;
        java.sql.ResultSetMetaData rsmd = null;
        try {
            // if the result is closed, cant get the metadata from it.
            if (resultSet != null)
                resultSet.checkClosed();
        }
        catch (SQLServerException e) {
            rsclosed = true;
        }
        if (resultSet == null || rsclosed) {
            SQLServerResultSet emptyResultSet = (SQLServerResultSet) buildExecuteMetaData();
            if (null != emptyResultSet)
                rsmd = emptyResultSet.getMetaData();
        }
        else if (resultSet != null) {
            rsmd = resultSet.getMetaData();
        }
        loggerExternal.exiting(getClassNameLogging(), "getMetaData", rsmd);
        return rsmd;
    }

    /**
     * Retreive meta data for the statement before executing it. This is called in cases where the driver needs the meta data prior to executing the
     * statement.
     * 
     * @throws SQLServerException
     * @return the result set containing the meta data
     */
    /* L0 */ private ResultSet buildExecuteMetaData() throws SQLServerException {
        String fmtSQL = userSQL;

        ResultSet emptyResultSet = null;
        try {
            fmtSQL = replaceMarkerWithNull(fmtSQL);
            internalStmt = (SQLServerStatement) connection.createStatement();
            emptyResultSet = internalStmt.executeQueryInternal("set fmtonly on " + fmtSQL + "\nset fmtonly off");
        }
        catch (SQLException sqle) {
            if (false == sqle.getMessage().equals(SQLServerException.getErrString("R_noResultset"))) {
                // if the error is not no resultset then throw a processings error.
                MessageFormat form = new MessageFormat(SQLServerException.getErrString("R_processingError"));
                Object[] msgArgs = {sqle.getMessage()};

                SQLServerException.makeFromDriverError(connection, this, form.format(msgArgs), null, true);
            }
        }
        return emptyResultSet;
    }

    /* -------------- JDBC API Implementation ------------------ */

    /**
     * Set the parameter value for a statement.
     *
     * @param index
     *            The index of the parameter to set starting at 1.
     * @return A reference the to Parameter object created or referenced.
     * @exception SQLServerException
     *                The index specified was outside the number of paramters for the statement.
     */
    /* L0 */ final Parameter setterGetParam(int index) throws SQLServerException {
        if (index < 1 || index > inOutParam.length) {
            MessageFormat form = new MessageFormat(SQLServerException.getErrString("R_indexOutOfRange"));
            Object[] msgArgs = {index};
            SQLServerException.makeFromDriverError(connection, this, form.format(msgArgs), "07009", false);
        }

        return inOutParam[index - 1];
    }

    final void setValue(int parameterIndex,
            JDBCType jdbcType,
            Object value,
            JavaType javaType,
            String tvpName) throws SQLServerException {
        setterGetParam(parameterIndex).setValue(jdbcType, value, javaType, null, null, null, null, connection, false, stmtColumnEncriptionSetting,
                parameterIndex, userSQL, tvpName);
    }

    final void setValue(int parameterIndex,
            JDBCType jdbcType,
            Object value,
            JavaType javaType,
            boolean forceEncrypt) throws SQLServerException {
        setterGetParam(parameterIndex).setValue(jdbcType, value, javaType, null, null, null, null, connection, forceEncrypt,
                stmtColumnEncriptionSetting, parameterIndex, userSQL, null);
    }

    final void setValue(int parameterIndex,
            JDBCType jdbcType,
            Object value,
            JavaType javaType,
            Integer precision,
            Integer scale,
            boolean forceEncrypt) throws SQLServerException {
        setterGetParam(parameterIndex).setValue(jdbcType, value, javaType, null, null, precision, scale, connection, forceEncrypt,
                stmtColumnEncriptionSetting, parameterIndex, userSQL, null);
    }

    final void setValue(int parameterIndex,
            JDBCType jdbcType,
            Object value,
            JavaType javaType,
            Calendar cal,
            boolean forceEncrypt) throws SQLServerException {
        setterGetParam(parameterIndex).setValue(jdbcType, value, javaType, null, cal, null, null, connection, forceEncrypt,
                stmtColumnEncriptionSetting, parameterIndex, userSQL, null);
    }

    final void setStream(int parameterIndex,
            StreamType streamType,
            Object streamValue,
            JavaType javaType,
            long length) throws SQLServerException {
        setterGetParam(parameterIndex).setValue(streamType.getJDBCType(), streamValue, javaType, new StreamSetterArgs(streamType, length), null, null,
                null, connection, false, stmtColumnEncriptionSetting, parameterIndex, userSQL, null);
    }

    final void setSQLXMLInternal(int parameterIndex,
            SQLXML value) throws SQLServerException {
        setterGetParam(parameterIndex).setValue(JDBCType.SQLXML, value, JavaType.SQLXML,
                new StreamSetterArgs(StreamType.SQLXML, DataTypes.UNKNOWN_STREAM_LENGTH), null, null, null, connection, false,
                stmtColumnEncriptionSetting, parameterIndex, userSQL, null);
    }

    public final void setAsciiStream(int parameterIndex,
            InputStream x) throws SQLException {
        if (loggerExternal.isLoggable(java.util.logging.Level.FINER))
            loggerExternal.entering(getClassNameLogging(), "setAsciiStream", new Object[] {parameterIndex, x});
        checkClosed();
        setStream(parameterIndex, StreamType.ASCII, x, JavaType.INPUTSTREAM, DataTypes.UNKNOWN_STREAM_LENGTH);
        loggerExternal.exiting(getClassNameLogging(), "setAsciiStream");
    }

    public final void setAsciiStream(int n,
            java.io.InputStream x,
            int length) throws SQLServerException {
        if (loggerExternal.isLoggable(java.util.logging.Level.FINER))
            loggerExternal.entering(getClassNameLogging(), "setAsciiStream", new Object[] {n, x, length});
        checkClosed();
        setStream(n, StreamType.ASCII, x, JavaType.INPUTSTREAM, length);
        loggerExternal.exiting(getClassNameLogging(), "setAsciiStream");
    }

    public final void setAsciiStream(int parameterIndex,
            InputStream x,
            long length) throws SQLException {
        if (loggerExternal.isLoggable(java.util.logging.Level.FINER))
            loggerExternal.entering(getClassNameLogging(), "setAsciiStream", new Object[] {parameterIndex, x, length});
        checkClosed();
        setStream(parameterIndex, StreamType.ASCII, x, JavaType.INPUTSTREAM, length);
        loggerExternal.exiting(getClassNameLogging(), "setAsciiStream");
    }

    private Parameter getParam(int index) throws SQLServerException {
        index--;
        if (index < 0 || index >= inOutParam.length) {
            MessageFormat form = new MessageFormat(SQLServerException.getErrString("R_indexOutOfRange"));
            Object[] msgArgs = {index + 1};
            SQLServerException.makeFromDriverError(connection, this, form.format(msgArgs), "07009", false);
        }
        return inOutParam[index];
    }

    public final void setBigDecimal(int n,
            BigDecimal x) throws SQLServerException {
        if (loggerExternal.isLoggable(java.util.logging.Level.FINER))
            loggerExternal.entering(getClassNameLogging(), "setBigDecimal", new Object[] {n, x});
        checkClosed();
        setValue(n, JDBCType.DECIMAL, x, JavaType.BIGDECIMAL, false);
        loggerExternal.exiting(getClassNameLogging(), "setBigDecimal");
    }

    /**
     * Sets the designated parameter to the given <code>java.math.BigDecimal</code> value. The driver converts this to an SQL <code>NUMERIC</code>
     * value when it sends it to the database.
     *
     * @param n
     *            the first parameter is 1, the second is 2, ...
     * @param x
     *            the parameter value
     * @param precision
     *            the precision of the column
     * @param scale
     *            the scale of the column
     * @throws SQLServerException
     *             when an error occurs
     */
    public final void setBigDecimal(int n,
            BigDecimal x,
            int precision,
            int scale) throws SQLServerException {
        if (loggerExternal.isLoggable(java.util.logging.Level.FINER))
            loggerExternal.entering(getClassNameLogging(), "setBigDecimal", new Object[] {n, x, precision, scale});
        checkClosed();
        setValue(n, JDBCType.DECIMAL, x, JavaType.BIGDECIMAL, precision, scale, false);
        loggerExternal.exiting(getClassNameLogging(), "setBigDecimal");
    }

    /**
     * Sets the designated parameter to the given <code>java.math.BigDecimal</code> value. The driver converts this to an SQL <code>NUMERIC</code>
     * value when it sends it to the database.
     *
     * @param n
     *            the first parameter is 1, the second is 2, ...
     * @param x
     *            the parameter value
     * @param precision
     *            the precision of the column
     * @param scale
     *            the scale of the column
     * @param forceEncrypt
     *            If the boolean forceEncrypt is set to true, the query parameter will only be set if the designation column is encrypted and Always
     *            Encrypted is enabled on the connection or on the statement. If the boolean forceEncrypt is set to false, the driver will not force
     *            encryption on parameters.
     * @throws SQLServerException
     *             when an error occurs
     */
    public final void setBigDecimal(int n,
            BigDecimal x,
            int precision,
            int scale,
            boolean forceEncrypt) throws SQLServerException {
        if (loggerExternal.isLoggable(java.util.logging.Level.FINER))
            loggerExternal.entering(getClassNameLogging(), "setBigDecimal", new Object[] {n, x, precision, scale, forceEncrypt});
        checkClosed();
        setValue(n, JDBCType.DECIMAL, x, JavaType.BIGDECIMAL, precision, scale, forceEncrypt);
        loggerExternal.exiting(getClassNameLogging(), "setBigDecimal");
    }

    /**
     * Sets the designated parameter to the given <code>java.math.BigDecimal</code> value. The driver converts this to an SQL <code>NUMERIC</code>
     * value when it sends it to the database.
     *
     * @param n
     *            the first parameter is 1, the second is 2, ...
     * @param x
     *            the parameter value
     * @throws SQLServerException
     *             when an error occurs
     */
    public final void setMoney(int n,
            BigDecimal x) throws SQLServerException {
        if (loggerExternal.isLoggable(java.util.logging.Level.FINER))
            loggerExternal.entering(getClassNameLogging(), "setMoney", new Object[] {n, x});
        checkClosed();
        setValue(n, JDBCType.MONEY, x, JavaType.BIGDECIMAL, false);
        loggerExternal.exiting(getClassNameLogging(), "setMoney");
    }

    /**
     * Sets the designated parameter to the given <code>java.math.BigDecimal</code> value. The driver converts this to an SQL <code>NUMERIC</code>
     * value when it sends it to the database.
     *
     * @param n
     *            the first parameter is 1, the second is 2, ...
     * @param x
     *            the parameter value
     * @param forceEncrypt
     *            If the boolean forceEncrypt is set to true, the query parameter will only be set if the designation column is encrypted and Always
     *            Encrypted is enabled on the connection or on the statement. If the boolean forceEncrypt is set to false, the driver will not force
     *            encryption on parameters.
     * @throws SQLServerException
     *             when an error occurs
     */
    public final void setMoney(int n,
            BigDecimal x,
            boolean forceEncrypt) throws SQLServerException {
        if (loggerExternal.isLoggable(java.util.logging.Level.FINER))
            loggerExternal.entering(getClassNameLogging(), "setMoney", new Object[] {n, x, forceEncrypt});
        checkClosed();
        setValue(n, JDBCType.MONEY, x, JavaType.BIGDECIMAL, forceEncrypt);
        loggerExternal.exiting(getClassNameLogging(), "setMoney");
    }

    /**
     * Sets the designated parameter to the given <code>java.math.BigDecimal</code> value. The driver converts this to an SQL <code>NUMERIC</code>
     * value when it sends it to the database.
     *
     * @param n
     *            the first parameter is 1, the second is 2, ...
     * @param x
     *            the parameter value
     * @throws SQLServerException
     *             when an error occurs
     */
    public final void setSmallMoney(int n,
            BigDecimal x) throws SQLServerException {
        if (loggerExternal.isLoggable(java.util.logging.Level.FINER))
            loggerExternal.entering(getClassNameLogging(), "setSmallMoney", new Object[] {n, x});
        checkClosed();
        setValue(n, JDBCType.SMALLMONEY, x, JavaType.BIGDECIMAL, false);
        loggerExternal.exiting(getClassNameLogging(), "setSmallMoney");
    }

    /**
     * Sets the designated parameter to the given <code>java.math.BigDecimal</code> value. The driver converts this to an SQL <code>NUMERIC</code>
     * value when it sends it to the database.
     *
     * @param n
     *            the first parameter is 1, the second is 2, ...
     * @param x
     *            the parameter value
     * @param forceEncrypt
     *            If the boolean forceEncrypt is set to true, the query parameter will only be set if the designation column is encrypted and Always
     *            Encrypted is enabled on the connection or on the statement. If the boolean forceEncrypt is set to false, the driver will not force
     *            encryption on parameters.
     * @throws SQLServerException
     *             when an error occurs
     */
    public final void setSmallMoney(int n,
            BigDecimal x,
            boolean forceEncrypt) throws SQLServerException {
        if (loggerExternal.isLoggable(java.util.logging.Level.FINER))
            loggerExternal.entering(getClassNameLogging(), "setSmallMoney", new Object[] {n, x, forceEncrypt});
        checkClosed();
        setValue(n, JDBCType.SMALLMONEY, x, JavaType.BIGDECIMAL, forceEncrypt);
        loggerExternal.exiting(getClassNameLogging(), "setSmallMoney");
    }

    public final void setBinaryStream(int parameterIndex,
            InputStream x) throws SQLException {
        if (loggerExternal.isLoggable(java.util.logging.Level.FINER))
            loggerExternal.entering(getClassNameLogging(), "setBinaryStreaml", new Object[] {parameterIndex, x});
        checkClosed();
        setStream(parameterIndex, StreamType.BINARY, x, JavaType.INPUTSTREAM, DataTypes.UNKNOWN_STREAM_LENGTH);
        loggerExternal.exiting(getClassNameLogging(), "setBinaryStream");
    }

    public final void setBinaryStream(int n,
            java.io.InputStream x,
            int length) throws SQLServerException {
        if (loggerExternal.isLoggable(java.util.logging.Level.FINER))
            loggerExternal.entering(getClassNameLogging(), "setBinaryStream", new Object[] {n, x, length});
        checkClosed();
        setStream(n, StreamType.BINARY, x, JavaType.INPUTSTREAM, length);
        loggerExternal.exiting(getClassNameLogging(), "setBinaryStream");
    }

    public final void setBinaryStream(int parameterIndex,
            InputStream x,
            long length) throws SQLException {
        if (loggerExternal.isLoggable(java.util.logging.Level.FINER))
            loggerExternal.entering(getClassNameLogging(), "setBinaryStream", new Object[] {parameterIndex, x, length});
        checkClosed();
        setStream(parameterIndex, StreamType.BINARY, x, JavaType.INPUTSTREAM, length);
        loggerExternal.exiting(getClassNameLogging(), "setBinaryStream");
    }

    public final void setBoolean(int n,
            boolean x) throws SQLServerException {
        if (loggerExternal.isLoggable(java.util.logging.Level.FINER))
            loggerExternal.entering(getClassNameLogging(), "setBoolean", new Object[] {n, x});
        checkClosed();
        setValue(n, JDBCType.BIT, x, JavaType.BOOLEAN, false);
        loggerExternal.exiting(getClassNameLogging(), "setBoolean");
    }

    /**
     * Sets the designated parameter to the given Java <code>boolean</code> value. The driver converts this to an SQL <code>BIT</code> or
     * <code>BOOLEAN</code> value when it sends it to the database.
     *
     * @param n
     *            the first parameter is 1, the second is 2, ...
     * @param x
     *            the parameter value
     * @param forceEncrypt
     *            If the boolean forceEncrypt is set to true, the query parameter will only be set if the designation column is encrypted and Always
     *            Encrypted is enabled on the connection or on the statement. If the boolean forceEncrypt is set to false, the driver will not force
     *            encryption on parameters.
     * @throws SQLServerException
     *             when an error occurs
     */
    public final void setBoolean(int n,
            boolean x,
            boolean forceEncrypt) throws SQLServerException {
        if (loggerExternal.isLoggable(java.util.logging.Level.FINER))
            loggerExternal.entering(getClassNameLogging(), "setBoolean", new Object[] {n, x, forceEncrypt});
        checkClosed();
        setValue(n, JDBCType.BIT, x, JavaType.BOOLEAN, forceEncrypt);
        loggerExternal.exiting(getClassNameLogging(), "setBoolean");
    }

    public final void setByte(int n,
            byte x) throws SQLServerException {
        if (loggerExternal.isLoggable(java.util.logging.Level.FINER))
            loggerExternal.entering(getClassNameLogging(), "setByte", new Object[] {n, x});
        checkClosed();
        setValue(n, JDBCType.TINYINT, x, JavaType.BYTE, false);
        loggerExternal.exiting(getClassNameLogging(), "setByte");
    }

    /**
     * Sets the designated parameter to the given Java <code>byte</code> value. The driver converts this to an SQL <code>TINYINT</code> value when it
     * sends it to the database.
     *
     * @param n
     *            the first parameter is 1, the second is 2, ...
     * @param x
     *            the parameter value
     * @param forceEncrypt
     *            If the boolean forceEncrypt is set to true, the query parameter will only be set if the designation column is encrypted and Always
     *            Encrypted is enabled on the connection or on the statement. If the boolean forceEncrypt is set to false, the driver will not force
     *            encryption on parameters.
     * @throws SQLServerException
     *             when an error occurs
     */
    public final void setByte(int n,
            byte x,
            boolean forceEncrypt) throws SQLServerException {
        if (loggerExternal.isLoggable(java.util.logging.Level.FINER))
            loggerExternal.entering(getClassNameLogging(), "setByte", new Object[] {n, x, forceEncrypt});
        checkClosed();
        setValue(n, JDBCType.TINYINT, x, JavaType.BYTE, forceEncrypt);
        loggerExternal.exiting(getClassNameLogging(), "setByte");
    }

    public final void setBytes(int n,
            byte x[]) throws SQLServerException {
        if (loggerExternal.isLoggable(java.util.logging.Level.FINER))
            loggerExternal.entering(getClassNameLogging(), "setBytes", new Object[] {n, x});
        checkClosed();
        setValue(n, JDBCType.BINARY, x, JavaType.BYTEARRAY, false);
        loggerExternal.exiting(getClassNameLogging(), "setBytes");
    }

    /**
     * Sets the designated parameter to the given Java array of bytes. The driver converts this to an SQL <code>VARBINARY</code> or
     * <code>LONGVARBINARY</code> (depending on the argument's size relative to the driver's limits on <code>VARBINARY</code> values) when it sends it
     * to the database.
     *
     * @param n
     *            the first parameter is 1, the second is 2, ...
     * @param x
     *            the parameter value
     * @param forceEncrypt
     *            If the boolean forceEncrypt is set to true, the query parameter will only be set if the designation column is encrypted and Always
     *            Encrypted is enabled on the connection or on the statement. If the boolean forceEncrypt is set to false, the driver will not force
     *            encryption on parameters.
     * @throws SQLServerException
     *             when an error occurs
     */
    public final void setBytes(int n,
            byte x[],
            boolean forceEncrypt) throws SQLServerException {
        if (loggerExternal.isLoggable(java.util.logging.Level.FINER))
            loggerExternal.entering(getClassNameLogging(), "setBytes", new Object[] {n, x, forceEncrypt});
        checkClosed();
        setValue(n, JDBCType.BINARY, x, JavaType.BYTEARRAY, forceEncrypt);
        loggerExternal.exiting(getClassNameLogging(), "setBytes");
    }

    /**
     * Sets the designated parameter to the given String. The driver converts this to an SQL <code>GUID</code>
     * 
     * @param index
     *            the first parameter is 1, the second is 2, ...
     * @param guid
     *            string representation of the uniqueIdentifier value
     * @throws SQLServerException
     *             when an error occurs
     */
    public final void setUniqueIdentifier(int index,
            String guid) throws SQLServerException {
        if (loggerExternal.isLoggable(java.util.logging.Level.FINER))
            loggerExternal.entering(getClassNameLogging(), "setUniqueIdentifier", new Object[] {index, guid});
        checkClosed();
        setValue(index, JDBCType.GUID, guid, JavaType.STRING, false);
        loggerExternal.exiting(getClassNameLogging(), "setUniqueIdentifier");
    }

    /**
     * Sets the designated parameter to the given String. The driver converts this to an SQL <code>GUID</code>
     * 
     * @param index
     *            the first parameter is 1, the second is 2, ...
     * @param guid
     *            string representation of the uniqueIdentifier value
     * @param forceEncrypt
     *            If the boolean forceEncrypt is set to true, the query parameter will only be set if the designation column is encrypted and Always
     *            Encrypted is enabled on the connection or on the statement. If the boolean forceEncrypt is set to false, the driver will not force
     *            encryption on parameters.
     * @throws SQLServerException
     *             when an error occurs
     */
    public final void setUniqueIdentifier(int index,
            String guid,
            boolean forceEncrypt) throws SQLServerException {
        if (loggerExternal.isLoggable(java.util.logging.Level.FINER))
            loggerExternal.entering(getClassNameLogging(), "setUniqueIdentifier", new Object[] {index, guid, forceEncrypt});
        checkClosed();
        setValue(index, JDBCType.GUID, guid, JavaType.STRING, forceEncrypt);
        loggerExternal.exiting(getClassNameLogging(), "setUniqueIdentifier");
    }

    public final void setDouble(int n,
            double x) throws SQLServerException {
        if (loggerExternal.isLoggable(java.util.logging.Level.FINER))
            loggerExternal.entering(getClassNameLogging(), "setDouble", new Object[] {n, x});
        checkClosed();
        setValue(n, JDBCType.DOUBLE, x, JavaType.DOUBLE, false);
        loggerExternal.exiting(getClassNameLogging(), "setDouble");
    }

    /**
     * Sets the designated parameter to the given Java <code>double</code> value. The driver converts this to an SQL <code>DOUBLE</code> value when it
     * sends it to the database.
     *
     * @param n
     *            the first parameter is 1, the second is 2, ...
     * @param x
     *            the parameter value
     * @param forceEncrypt
     *            If the boolean forceEncrypt is set to true, the query parameter will only be set if the designation column is encrypted and Always
     *            Encrypted is enabled on the connection or on the statement. If the boolean forceEncrypt is set to false, the driver will not force
     *            encryption on parameters.
     * @throws SQLServerException
     *             when an error occurs
     */
    public final void setDouble(int n,
            double x,
            boolean forceEncrypt) throws SQLServerException {
        if (loggerExternal.isLoggable(java.util.logging.Level.FINER))
            loggerExternal.entering(getClassNameLogging(), "setDouble", new Object[] {n, x, forceEncrypt});
        checkClosed();
        setValue(n, JDBCType.DOUBLE, x, JavaType.DOUBLE, forceEncrypt);
        loggerExternal.exiting(getClassNameLogging(), "setDouble");
    }

    public final void setFloat(int n,
            float x) throws SQLServerException {
        if (loggerExternal.isLoggable(java.util.logging.Level.FINER))
            loggerExternal.entering(getClassNameLogging(), "setFloat", new Object[] {n, x});
        checkClosed();
        setValue(n, JDBCType.REAL, x, JavaType.FLOAT, false);
        loggerExternal.exiting(getClassNameLogging(), "setFloat");
    }

    /**
     * Sets the designated parameter to the given Java <code>float</code> value. The driver converts this to an SQL <code>REAL</code> value when it
     * sends it to the database.
     *
     * @param n
     *            the first parameter is 1, the second is 2, ...
     * @param x
     *            the parameter value
     * @param forceEncrypt
     *            If the boolean forceEncrypt is set to true, the query parameter will only be set if the designation column is encrypted and Always
     *            Encrypted is enabled on the connection or on the statement. If the boolean forceEncrypt is set to false, the driver will not force
     *            encryption on parameters.
     * @throws SQLServerException
     *             when an error occurs
     */
    public final void setFloat(int n,
            float x,
            boolean forceEncrypt) throws SQLServerException {
        if (loggerExternal.isLoggable(java.util.logging.Level.FINER))
            loggerExternal.entering(getClassNameLogging(), "setFloat", new Object[] {n, x, forceEncrypt});
        checkClosed();
        setValue(n, JDBCType.REAL, x, JavaType.FLOAT, forceEncrypt);
        loggerExternal.exiting(getClassNameLogging(), "setFloat");
    }

    public final void setInt(int n,
            int value) throws SQLServerException {
        if (loggerExternal.isLoggable(java.util.logging.Level.FINER))
            loggerExternal.entering(getClassNameLogging(), "setInt", new Object[] {n, value});
        checkClosed();
        setValue(n, JDBCType.INTEGER, value, JavaType.INTEGER, false);
        loggerExternal.exiting(getClassNameLogging(), "setInt");
    }

    /**
     * Sets the designated parameter to the given Java <code>int</code> value. The driver converts this to an SQL <code>INTEGER</code> value when it
     * sends it to the database.
     *
     * @param n
     *            the first parameter is 1, the second is 2, ...
     * @param value
     *            the parameter value
     * @param forceEncrypt
     *            If the boolean forceEncrypt is set to true, the query parameter will only be set if the designation column is encrypted and Always
     *            Encrypted is enabled on the connection or on the statement. If the boolean forceEncrypt is set to false, the driver will not force
     *            encryption on parameters.
     * @throws SQLServerException
     *             when an error occurs
     */
    public final void setInt(int n,
            int value,
            boolean forceEncrypt) throws SQLServerException {
        if (loggerExternal.isLoggable(java.util.logging.Level.FINER))
            loggerExternal.entering(getClassNameLogging(), "setInt", new Object[] {n, value, forceEncrypt});
        checkClosed();
        setValue(n, JDBCType.INTEGER, value, JavaType.INTEGER, forceEncrypt);
        loggerExternal.exiting(getClassNameLogging(), "setInt");
    }

    public final void setLong(int n,
            long x) throws SQLServerException {
        if (loggerExternal.isLoggable(java.util.logging.Level.FINER))
            loggerExternal.entering(getClassNameLogging(), "setLong", new Object[] {n, x});
        checkClosed();
        setValue(n, JDBCType.BIGINT, x, JavaType.LONG, false);
        loggerExternal.exiting(getClassNameLogging(), "setLong");
    }

    /**
     * Sets the designated parameter to the given Java <code>long</code> value. The driver converts this to an SQL <code>BIGINT</code> value when it
     * sends it to the database.
     *
     * @param n
     *            the first parameter is 1, the second is 2, ...
     * @param x
     *            the parameter value
     * @param forceEncrypt
     *            If the boolean forceEncrypt is set to true, the query parameter will only be set if the designation column is encrypted and Always
     *            Encrypted is enabled on the connection or on the statement. If the boolean forceEncrypt is set to false, the driver will not force
     *            encryption on parameters.
     * @throws SQLServerException
     *             when an error occurs
     */
    public final void setLong(int n,
            long x,
            boolean forceEncrypt) throws SQLServerException {
        if (loggerExternal.isLoggable(java.util.logging.Level.FINER))
            loggerExternal.entering(getClassNameLogging(), "setLong", new Object[] {n, x, forceEncrypt});
        checkClosed();
        setValue(n, JDBCType.BIGINT, x, JavaType.LONG, forceEncrypt);
        loggerExternal.exiting(getClassNameLogging(), "setLong");
    }

    public final void setNull(int index,
            int jdbcType) throws SQLServerException {
        if (loggerExternal.isLoggable(java.util.logging.Level.FINER))
            loggerExternal.entering(getClassNameLogging(), "setNull", new Object[] {index, jdbcType});
        checkClosed();
        setObject(setterGetParam(index), null, JavaType.OBJECT, JDBCType.of(jdbcType), null, null, false, index, null);
        loggerExternal.exiting(getClassNameLogging(), "setNull");
    }

    final void setObjectNoType(int index,
            Object obj,
            boolean forceEncrypt) throws SQLServerException {
        // Default to the JDBC type of the parameter, determined by a previous setter call or through registerOutParam.
        // This avoids repreparing unnecessarily for null values.
        Parameter param = setterGetParam(index);
        JDBCType targetJDBCType = param.getJdbcType();
        String tvpName = null;

        if (null == obj) {
            // If the JDBC type of the parameter is UNKNOWN (i.e. this is the first time the parameter is being set),
            // then use a JDBC type the converts to most server types with a null value.
            if (JDBCType.UNKNOWN == targetJDBCType)
                targetJDBCType = JDBCType.CHAR;

            setObject(param, null, JavaType.OBJECT, targetJDBCType, null, null, forceEncrypt, index, null);
        }
        else {
            JavaType javaType = JavaType.of(obj);
            if (JavaType.TVP == javaType) {
                tvpName = getTVPNameIfNull(index, null);   // will return null if called from preparedStatement

                if ((null == tvpName) && (obj instanceof ResultSet)) {
                    throw new SQLServerException(SQLServerException.getErrString("R_TVPnotWorkWithSetObjectResultSet"), null);
                }
            }
            targetJDBCType = javaType.getJDBCType(SSType.UNKNOWN, targetJDBCType);

            if (JDBCType.UNKNOWN == targetJDBCType) {
                if (obj instanceof java.util.UUID) {
                    javaType = JavaType.STRING;
                    targetJDBCType = JDBCType.GUID;
                }
            }

            setObject(param, obj, javaType, targetJDBCType, null, null, forceEncrypt, index, tvpName);
        }
    }

    public final void setObject(int index,
            Object obj) throws SQLServerException {
        if (loggerExternal.isLoggable(java.util.logging.Level.FINER))
            loggerExternal.entering(getClassNameLogging(), "setObject", new Object[] {index, obj});
        checkClosed();
        setObjectNoType(index, obj, false);
        loggerExternal.exiting(getClassNameLogging(), "setObject");
    }

    public final void setObject(int n,
            Object obj,
            int jdbcType) throws SQLServerException {
        String tvpName = null;
        if (loggerExternal.isLoggable(java.util.logging.Level.FINER))
            loggerExternal.entering(getClassNameLogging(), "setObject", new Object[] {n, obj, jdbcType});
        checkClosed();
        if (microsoft.sql.Types.STRUCTURED == jdbcType)
            tvpName = getTVPNameIfNull(n, null);
        setObject(setterGetParam(n), obj, JavaType.of(obj), JDBCType.of(jdbcType), null, null, false, n, tvpName);
        loggerExternal.exiting(getClassNameLogging(), "setObject");
    }

    public final void setObject(int parameterIndex,
            Object x,
            int targetSqlType,
            int scaleOrLength) throws SQLServerException {
        if (loggerExternal.isLoggable(java.util.logging.Level.FINER))
            loggerExternal.entering(getClassNameLogging(), "setObject", new Object[] {parameterIndex, x, targetSqlType, scaleOrLength});
        checkClosed();

        // scaleOrLength - for java.sql.Types.DECIMAL, java.sql.Types.NUMERIC or temporal types,
        // this is the number of digits after the decimal point. For Java Object types
        // InputStream and Reader, this is the length of the data in the stream or reader.
        // For all other types, this value will be ignored.

        setObject(setterGetParam(parameterIndex), x, JavaType.of(x), JDBCType.of(targetSqlType),
                (java.sql.Types.NUMERIC == targetSqlType || java.sql.Types.DECIMAL == targetSqlType || java.sql.Types.TIMESTAMP == targetSqlType
                        || java.sql.Types.TIME == targetSqlType || microsoft.sql.Types.DATETIMEOFFSET == targetSqlType
                        || InputStream.class.isInstance(x) || Reader.class.isInstance(x)) ? scaleOrLength : null,
                null, false, parameterIndex, null);

        loggerExternal.exiting(getClassNameLogging(), "setObject");
    }

    /**
     * <p>
     * Sets the value of the designated parameter with the given object.
     *
     * <p>
     * The given Java object will be converted to the given targetSqlType before being sent to the database.
     *
     * If the object has a custom mapping (is of a class implementing the interface <code>SQLData</code>), the JDBC driver should call the method
     * <code>SQLData.writeSQL</code> to write it to the SQL data stream. If, on the other hand, the object is of a class implementing
     * <code>Ref</code>, <code>Blob</code>, <code>Clob</code>, <code>NClob</code>, <code>Struct</code>, <code>java.net.URL</code>, or
     * <code>Array</code>, the driver should pass it to the database as a value of the corresponding SQL type.
     *
     * <p>
     * Note that this method may be used to pass database-specific abstract data types.
     *
     * @param parameterIndex
     *            the first parameter is 1, the second is 2, ...
     * @param x
     *            the object containing the input parameter value
     * @param targetSqlType
     *            the SQL type (as defined in java.sql.Types) to be sent to the database. The scale argument may further qualify this type.
     * @param precision
     *            the precision of the column
     * @param scale
     *            scale of the column
     * @throws SQLServerException
     *             when an error occurs
     */
    public final void setObject(int parameterIndex,
            Object x,
            int targetSqlType,
            Integer precision,
            int scale) throws SQLServerException {
        if (loggerExternal.isLoggable(java.util.logging.Level.FINER))
            loggerExternal.entering(getClassNameLogging(), "setObject", new Object[] {parameterIndex, x, targetSqlType, precision, scale});
        checkClosed();

        // scale - for java.sql.Types.DECIMAL or java.sql.Types.NUMERIC types,
        // this is the number of digits after the decimal point. For Java Object types
        // InputStream and Reader, this is the length of the data in the stream or reader.
        // For all other types, this value will be ignored.

        setObject(setterGetParam(parameterIndex), x, JavaType.of(x),
                JDBCType.of(targetSqlType), (java.sql.Types.NUMERIC == targetSqlType || java.sql.Types.DECIMAL == targetSqlType
                        || InputStream.class.isInstance(x) || Reader.class.isInstance(x)) ? scale : null,
                precision, false, parameterIndex, null);

        loggerExternal.exiting(getClassNameLogging(), "setObject");
    }

    /**
     * <p>
     * Sets the value of the designated parameter with the given object.
     *
     * <p>
     * The given Java object will be converted to the given targetSqlType before being sent to the database.
     *
     * If the object has a custom mapping (is of a class implementing the interface <code>SQLData</code>), the JDBC driver should call the method
     * <code>SQLData.writeSQL</code> to write it to the SQL data stream. If, on the other hand, the object is of a class implementing
     * <code>Ref</code>, <code>Blob</code>, <code>Clob</code>, <code>NClob</code>, <code>Struct</code>, <code>java.net.URL</code>, or
     * <code>Array</code>, the driver should pass it to the database as a value of the corresponding SQL type.
     *
     * <p>
     * Note that this method may be used to pass database-specific abstract data types.
     *
     * @param parameterIndex
     *            the first parameter is 1, the second is 2, ...
     * @param x
     *            the object containing the input parameter value
     * @param targetSqlType
     *            the SQL type (as defined in java.sql.Types) to be sent to the database. The scale argument may further qualify this type.
     * @param precision
     *            the precision of the column
     * @param scale
     *            scale of the column
     * @param forceEncrypt
     *            If the boolean forceEncrypt is set to true, the query parameter will only be set if the designation column is encrypted and Always
     *            Encrypted is enabled on the connection or on the statement. If the boolean forceEncrypt is set to false, the driver will not force
     *            encryption on parameters.
     * @throws SQLServerException
     *             when an error occurs
     */
    public final void setObject(int parameterIndex,
            Object x,
            int targetSqlType,
            Integer precision,
            int scale,
            boolean forceEncrypt) throws SQLServerException {
        if (loggerExternal.isLoggable(java.util.logging.Level.FINER))
            loggerExternal.entering(getClassNameLogging(), "setObject",
                    new Object[] {parameterIndex, x, targetSqlType, precision, scale, forceEncrypt});
        checkClosed();

        // scale - for java.sql.Types.DECIMAL or java.sql.Types.NUMERIC types,
        // this is the number of digits after the decimal point. For Java Object types
        // InputStream and Reader, this is the length of the data in the stream or reader.
        // For all other types, this value will be ignored.

        setObject(setterGetParam(parameterIndex), x, JavaType.of(x),
                JDBCType.of(targetSqlType), (java.sql.Types.NUMERIC == targetSqlType || java.sql.Types.DECIMAL == targetSqlType
                        || InputStream.class.isInstance(x) || Reader.class.isInstance(x)) ? scale : null,
                precision, forceEncrypt, parameterIndex, null);

        loggerExternal.exiting(getClassNameLogging(), "setObject");
    }

    final void setObject(Parameter param,
            Object obj,
            JavaType javaType,
            JDBCType jdbcType,
            Integer scale,
            Integer precision,
            boolean forceEncrypt,
            int parameterIndex,
            String tvpName) throws SQLServerException {
        assert JDBCType.UNKNOWN != jdbcType;

        // For non-null values, infer the object's JDBC type from its Java type
        // and check whether the object is settable via the specified JDBC type.
        if ((null != obj) || (JavaType.TVP == javaType)) {
            // Returns the static JDBC type that is assigned to this java type (the parameters has no effect)
            JDBCType objectJDBCType = javaType.getJDBCType(SSType.UNKNOWN, jdbcType);

            // Check convertability of the value to the desired JDBC type.
            if (!objectJDBCType.convertsTo(jdbcType))
                DataTypes.throwConversionError(objectJDBCType.toString(), jdbcType.toString());

            StreamSetterArgs streamSetterArgs = null;

            switch (javaType) {
                case READER:
                    streamSetterArgs = new StreamSetterArgs(StreamType.CHARACTER, DataTypes.UNKNOWN_STREAM_LENGTH);
                    break;

                case INPUTSTREAM:
                    streamSetterArgs = new StreamSetterArgs(jdbcType.isTextual() ? StreamType.CHARACTER : StreamType.BINARY,
                            DataTypes.UNKNOWN_STREAM_LENGTH);
                    break;

                case SQLXML:
                    streamSetterArgs = new StreamSetterArgs(StreamType.SQLXML, DataTypes.UNKNOWN_STREAM_LENGTH);
                    break;
                default:
                    // Do nothing
                    break;
            }

            // typeInfo is set as null
            param.setValue(jdbcType, obj, javaType, streamSetterArgs, null, precision, scale, connection, forceEncrypt, stmtColumnEncriptionSetting,
                    parameterIndex, userSQL, tvpName);
        }

        // For null values, use the specified JDBC type directly, with the exception
        // of unsupported JDBC types, which are mapped to BINARY so that they are minimally supported.
        else {
            assert JavaType.OBJECT == javaType;

            if (jdbcType.isUnsupported())
                jdbcType = JDBCType.BINARY;

            // typeInfo is set as null
            param.setValue(jdbcType, null, JavaType.OBJECT, null, null, precision, scale, connection, false, stmtColumnEncriptionSetting,
                    parameterIndex, userSQL, tvpName);
        }
    }

    public final void setShort(int index,
            short x) throws SQLServerException {
        if (loggerExternal.isLoggable(java.util.logging.Level.FINER))
            loggerExternal.entering(getClassNameLogging(), "setShort", new Object[] {index, x});
        checkClosed();
        setValue(index, JDBCType.SMALLINT, x, JavaType.SHORT, false);
        loggerExternal.exiting(getClassNameLogging(), "setShort");
    }

    /**
     * Sets the designated parameter to the given Java <code>short</code> value. The driver converts this to an SQL <code>SMALLINT</code> value when
     * it sends it to the database.
     *
     * @param index
     *            the first parameter is 1, the second is 2, ...
     * @param x
     *            the parameter value
     * @param forceEncrypt
     *            If the boolean forceEncrypt is set to true, the query parameter will only be set if the designation column is encrypted and Always
     *            Encrypted is enabled on the connection or on the statement. If the boolean forceEncrypt is set to false, the driver will not force
     *            encryption on parameters.
     * @throws SQLServerException
     *             when an error occurs
     */
    public final void setShort(int index,
            short x,
            boolean forceEncrypt) throws SQLServerException {
        if (loggerExternal.isLoggable(java.util.logging.Level.FINER))
            loggerExternal.entering(getClassNameLogging(), "setShort", new Object[] {index, x, forceEncrypt});
        checkClosed();
        setValue(index, JDBCType.SMALLINT, x, JavaType.SHORT, forceEncrypt);
        loggerExternal.exiting(getClassNameLogging(), "setShort");
    }

    public final void setString(int index,
            String str) throws SQLServerException {
        if (loggerExternal.isLoggable(java.util.logging.Level.FINER))
            loggerExternal.entering(getClassNameLogging(), "setString", new Object[] {index, str});
        checkClosed();
        setValue(index, JDBCType.VARCHAR, str, JavaType.STRING, false);
        loggerExternal.exiting(getClassNameLogging(), "setString");
    }

    /**
     * Sets the designated parameter to the given Java <code>String</code> value. The driver converts this to an SQL <code>VARCHAR</code> or
     * <code>LONGVARCHAR</code> value (depending on the argument's size relative to the driver's limits on <code>VARCHAR</code> values) when it sends
     * it to the database.
     *
     * @param index
     *            the first parameter is 1, the second is 2, ...
     * @param str
     *            the parameter value
     * @param forceEncrypt
     *            If the boolean forceEncrypt is set to true, the query parameter will only be set if the designation column is encrypted and Always
     *            Encrypted is enabled on the connection or on the statement. If the boolean forceEncrypt is set to false, the driver will not force
     *            encryption on parameters.
     * @throws SQLServerException
     *             when an error occurs
     */
    public final void setString(int index,
            String str,
            boolean forceEncrypt) throws SQLServerException {
        if (loggerExternal.isLoggable(java.util.logging.Level.FINER))
            loggerExternal.entering(getClassNameLogging(), "setString", new Object[] {index, str, forceEncrypt});
        checkClosed();
        setValue(index, JDBCType.VARCHAR, str, JavaType.STRING, forceEncrypt);
        loggerExternal.exiting(getClassNameLogging(), "setString");
    }

    public final void setNString(int parameterIndex,
            String value) throws SQLException {
        if (loggerExternal.isLoggable(java.util.logging.Level.FINER))
            loggerExternal.entering(getClassNameLogging(), "setNString", new Object[] {parameterIndex, value});
        checkClosed();
        setValue(parameterIndex, JDBCType.NVARCHAR, value, JavaType.STRING, false);
        loggerExternal.exiting(getClassNameLogging(), "setNString");
    }

    /**
     * Sets the designated parameter to the given <code>String</code> object. The driver converts this to a SQL <code>NCHAR</code> or
     * <code>NVARCHAR</code> or <code>LONGNVARCHAR</code> value (depending on the argument's size relative to the driver's limits on
     * <code>NVARCHAR</code> values) when it sends it to the database.
     *
     * @param parameterIndex
     *            of the first parameter is 1, the second is 2, ...
     * @param value
     *            the parameter value
     * @param forceEncrypt
     *            If the boolean forceEncrypt is set to true, the query parameter will only be set if the designation column is encrypted and Always
     *            Encrypted is enabled on the connection or on the statement. If the boolean forceEncrypt is set to false, the driver will not force
     *            encryption on parameters.
     * @throws SQLException
     *             when an error occurs
     */
    public final void setNString(int parameterIndex,
            String value,
            boolean forceEncrypt) throws SQLException {
        if (loggerExternal.isLoggable(java.util.logging.Level.FINER))
            loggerExternal.entering(getClassNameLogging(), "setNString", new Object[] {parameterIndex, value, forceEncrypt});
        checkClosed();
        setValue(parameterIndex, JDBCType.NVARCHAR, value, JavaType.STRING, forceEncrypt);
        loggerExternal.exiting(getClassNameLogging(), "setNString");
    }

    public final void setTime(int n,
            java.sql.Time x) throws SQLServerException {
        if (loggerExternal.isLoggable(java.util.logging.Level.FINER))
            loggerExternal.entering(getClassNameLogging(), "setTime", new Object[] {n, x});
        checkClosed();
        setValue(n, JDBCType.TIME, x, JavaType.TIME, false);
        loggerExternal.exiting(getClassNameLogging(), "setTime");
    }

    /**
     * Sets the designated parameter to the given <code>java.sql.Time</code> value
     * 
     * @param n
     *            the first parameter is 1, the second is 2, ...
     * @param x
     *            the parameter value
     * @param scale
     *            the scale of the column
     * @throws SQLServerException
     *             when an error occurs
     */
    public final void setTime(int n,
            java.sql.Time x,
            int scale) throws SQLServerException {
        if (loggerExternal.isLoggable(java.util.logging.Level.FINER))
            loggerExternal.entering(getClassNameLogging(), "setTime", new Object[] {n, x, scale});
        checkClosed();
        setValue(n, JDBCType.TIME, x, JavaType.TIME, null, scale, false);
        loggerExternal.exiting(getClassNameLogging(), "setTime");
    }

    /**
     * Sets the designated parameter to the given <code>java.sql.Time</code> value
     * 
     * @param n
     *            the first parameter is 1, the second is 2, ...
     * @param x
     *            the parameter value
     * @param scale
     *            the scale of the column
     * @param forceEncrypt
     *            If the boolean forceEncrypt is set to true, the query parameter will only be set if the designation column is encrypted and Always
     *            Encrypted is enabled on the connection or on the statement. If the boolean forceEncrypt is set to false, the driver will not force
     *            encryption on parameters.
     * @throws SQLServerException
     *             when an error occurs
     */
    public final void setTime(int n,
            java.sql.Time x,
            int scale,
            boolean forceEncrypt) throws SQLServerException {
        if (loggerExternal.isLoggable(java.util.logging.Level.FINER))
            loggerExternal.entering(getClassNameLogging(), "setTime", new Object[] {n, x, scale, forceEncrypt});
        checkClosed();
        setValue(n, JDBCType.TIME, x, JavaType.TIME, null, scale, forceEncrypt);
        loggerExternal.exiting(getClassNameLogging(), "setTime");
    }

    public final void setTimestamp(int n,
            java.sql.Timestamp x) throws SQLServerException {
        if (loggerExternal.isLoggable(java.util.logging.Level.FINER))
            loggerExternal.entering(getClassNameLogging(), "setTimestamp", new Object[] {n, x});
        checkClosed();
        setValue(n, JDBCType.TIMESTAMP, x, JavaType.TIMESTAMP, false);
        loggerExternal.exiting(getClassNameLogging(), "setTimestamp");
    }

    /**
     * Sets the designated parameter to the given <code>java.sql.Timestamp</code> value
     * 
     * @param n
     *            the first parameter is 1, the second is 2, ...
     * @param x
     *            the parameter value
     * @param scale
     *            the scale of the column
     * @throws SQLServerException
     *             when an error occurs
     */
    public final void setTimestamp(int n,
            java.sql.Timestamp x,
            int scale) throws SQLServerException {
        if (loggerExternal.isLoggable(java.util.logging.Level.FINER))
            loggerExternal.entering(getClassNameLogging(), "setTimestamp", new Object[] {n, x, scale});
        checkClosed();
        setValue(n, JDBCType.TIMESTAMP, x, JavaType.TIMESTAMP, null, scale, false);
        loggerExternal.exiting(getClassNameLogging(), "setTimestamp");
    }

    /**
     * Sets the designated parameter to the given <code>java.sql.Timestamp</code> value
     * 
     * @param n
     *            the first parameter is 1, the second is 2, ...
     * @param x
     *            the parameter value
     * @param scale
     *            the scale of the column
     * @param forceEncrypt
     *            If the boolean forceEncrypt is set to true, the query parameter will only be set if the designation column is encrypted and Always
     *            Encrypted is enabled on the connection or on the statement. If the boolean forceEncrypt is set to false, the driver will not force
     *            encryption on parameters.
     * @throws SQLServerException
     *             when an error occurs
     */
    public final void setTimestamp(int n,
            java.sql.Timestamp x,
            int scale,
            boolean forceEncrypt) throws SQLServerException {
        if (loggerExternal.isLoggable(java.util.logging.Level.FINER))
            loggerExternal.entering(getClassNameLogging(), "setTimestamp", new Object[] {n, x, scale, forceEncrypt});
        checkClosed();
        setValue(n, JDBCType.TIMESTAMP, x, JavaType.TIMESTAMP, null, scale, forceEncrypt);
        loggerExternal.exiting(getClassNameLogging(), "setTimestamp");
    }

    /**
     * Sets the designated parameter to the given <code>microsoft.sql.DatetimeOffset</code> value
     * 
     * @param n
     *            the first parameter is 1, the second is 2, ...
     * @param x
     *            the parameter value
     * @throws SQLException
     *             if an error occurs.
     */
    public final void setDateTimeOffset(int n,
            microsoft.sql.DateTimeOffset x) throws SQLException {
        if (loggerExternal.isLoggable(java.util.logging.Level.FINER))
            loggerExternal.entering(getClassNameLogging(), "setDateTimeOffset", new Object[] {n, x});
        checkClosed();
        setValue(n, JDBCType.DATETIMEOFFSET, x, JavaType.DATETIMEOFFSET, false);
        loggerExternal.exiting(getClassNameLogging(), "setDateTimeOffset");
    }

    /**
     * Sets the designated parameter to the given <code>microsoft.sql.DatetimeOffset</code> value
     * 
     * @param n
     *            the first parameter is 1, the second is 2, ...
     * @param x
     *            the parameter value
     * @param scale
     *            the scale of the column
     * @throws SQLException
     *             when an error occurs
     */
    public final void setDateTimeOffset(int n,
            microsoft.sql.DateTimeOffset x,
            int scale) throws SQLException {
        if (loggerExternal.isLoggable(java.util.logging.Level.FINER))
            loggerExternal.entering(getClassNameLogging(), "setDateTimeOffset", new Object[] {n, x, scale});
        checkClosed();
        setValue(n, JDBCType.DATETIMEOFFSET, x, JavaType.DATETIMEOFFSET, null, scale, false);
        loggerExternal.exiting(getClassNameLogging(), "setDateTimeOffset");
    }

    /**
     * Sets the designated parameter to the given <code>microsoft.sql.DatetimeOffset</code> value
     * 
     * @param n
     *            the first parameter is 1, the second is 2, ...
     * @param x
     *            the parameter value
     * @param scale
     *            the scale of the column
     * @param forceEncrypt
     *            If the boolean forceEncrypt is set to true, the query parameter will only be set if the designation column is encrypted and Always
     *            Encrypted is enabled on the connection or on the statement. If the boolean forceEncrypt is set to false, the driver will not force
     *            encryption on parameters.
     * @throws SQLException
     *             when an error occurs
     */
    public final void setDateTimeOffset(int n,
            microsoft.sql.DateTimeOffset x,
            int scale,
            boolean forceEncrypt) throws SQLException {
        if (loggerExternal.isLoggable(java.util.logging.Level.FINER))
            loggerExternal.entering(getClassNameLogging(), "setDateTimeOffset", new Object[] {n, x, scale, forceEncrypt});
        checkClosed();
        setValue(n, JDBCType.DATETIMEOFFSET, x, JavaType.DATETIMEOFFSET, null, scale, forceEncrypt);
        loggerExternal.exiting(getClassNameLogging(), "setDateTimeOffset");
    }

    public final void setDate(int n,
            java.sql.Date x) throws SQLServerException {
        if (loggerExternal.isLoggable(java.util.logging.Level.FINER))
            loggerExternal.entering(getClassNameLogging(), "setDate", new Object[] {n, x});
        checkClosed();
        setValue(n, JDBCType.DATE, x, JavaType.DATE, false);
        loggerExternal.exiting(getClassNameLogging(), "setDate");
    }

    /**
     * Sets the designated parameter to the given <code>java.sql.Timestamp</code> value
     * 
     * @param n
     *            the first parameter is 1, the second is 2, ...
     * @param x
     *            the parameter value
     * @throws SQLServerException
     *             when an error occurs
     */
    public final void setDateTime(int n,
            java.sql.Timestamp x) throws SQLServerException {
        if (loggerExternal.isLoggable(java.util.logging.Level.FINER))
            loggerExternal.entering(getClassNameLogging(), "setDateTime", new Object[] {n, x});
        checkClosed();
        setValue(n, JDBCType.DATETIME, x, JavaType.TIMESTAMP, false);
        loggerExternal.exiting(getClassNameLogging(), "setDateTime");
    }

    /**
     * Sets the designated parameter to the given <code>java.sql.Timestamp</code> value
     * 
     * @param n
     *            the first parameter is 1, the second is 2, ...
     * @param x
     *            the parameter value
     * @param forceEncrypt
     *            If the boolean forceEncrypt is set to true, the query parameter will only be set if the designation column is encrypted and Always
     *            Encrypted is enabled on the connection or on the statement. If the boolean forceEncrypt is set to false, the driver will not force
     *            encryption on parameters.
     * @throws SQLServerException
     *             when an error occurs
     */
    public final void setDateTime(int n,
            java.sql.Timestamp x,
            boolean forceEncrypt) throws SQLServerException {
        if (loggerExternal.isLoggable(java.util.logging.Level.FINER))
            loggerExternal.entering(getClassNameLogging(), "setDateTime", new Object[] {n, x, forceEncrypt});
        checkClosed();
        setValue(n, JDBCType.DATETIME, x, JavaType.TIMESTAMP, forceEncrypt);
        loggerExternal.exiting(getClassNameLogging(), "setDateTime");
    }

    /**
     * Sets the designated parameter to the given <code>java.sql.Timestamp</code> value
     * 
     * @param n
     *            the first parameter is 1, the second is 2, ...
     * @param x
     *            the parameter value
     * @throws SQLServerException
     *             when an error occurs
     */
    public final void setSmallDateTime(int n,
            java.sql.Timestamp x) throws SQLServerException {
        if (loggerExternal.isLoggable(java.util.logging.Level.FINER))
            loggerExternal.entering(getClassNameLogging(), "setSmallDateTime", new Object[] {n, x});
        checkClosed();
        setValue(n, JDBCType.SMALLDATETIME, x, JavaType.TIMESTAMP, false);
        loggerExternal.exiting(getClassNameLogging(), "setSmallDateTime");
    }

    /**
     * Sets the designated parameter to the given <code>java.sql.Timestamp</code> value
     * 
     * @param n
     *            the first parameter is 1, the second is 2, ...
     * @param x
     *            the parameter value
     * @param forceEncrypt
     *            If the boolean forceEncrypt is set to true, the query parameter will only be set if the designation column is encrypted and Always
     *            Encrypted is enabled on the connection or on the statement. If the boolean forceEncrypt is set to false, the driver will not force
     *            encryption on parameters.
     * @throws SQLServerException
     *             when an error occurs
     */
    public final void setSmallDateTime(int n,
            java.sql.Timestamp x,
            boolean forceEncrypt) throws SQLServerException {
        if (loggerExternal.isLoggable(java.util.logging.Level.FINER))
            loggerExternal.entering(getClassNameLogging(), "setSmallDateTime", new Object[] {n, x, forceEncrypt});
        checkClosed();
        setValue(n, JDBCType.SMALLDATETIME, x, JavaType.TIMESTAMP, forceEncrypt);
        loggerExternal.exiting(getClassNameLogging(), "setSmallDateTime");
    }

    /**
     * Populates a table valued parameter with a data table
     * 
     * @param n
     *            the first parameter is 1, the second is 2, ...
     * @param tvpName
     *            the name of the table valued parameter
     * @param tvpDataTable
     *            the source datatable object
     * @throws SQLServerException
     *             when an error occurs
     */
    public final void setStructured(int n,
            String tvpName,
            SQLServerDataTable tvpDataTable) throws SQLServerException {
        tvpName = getTVPNameIfNull(n, tvpName);
        if (loggerExternal.isLoggable(java.util.logging.Level.FINER))
            loggerExternal.entering(getClassNameLogging(), "setStructured", new Object[] {n, tvpName, tvpDataTable});
        checkClosed();
        setValue(n, JDBCType.TVP, tvpDataTable, JavaType.TVP, tvpName);
        loggerExternal.exiting(getClassNameLogging(), "setStructured");
    }

    /**
     * Populates a table valued parameter with a data table
     * 
     * @param n
     *            the first parameter is 1, the second is 2, ...
     * @param tvpName
     *            the name of the table valued parameter
     * @param tvpResultSet
     *            the source resultset object
     * @throws SQLServerException
     *             when an error occurs
     */
    public final void setStructured(int n,
            String tvpName,
            ResultSet tvpResultSet) throws SQLServerException {
        tvpName = getTVPNameIfNull(n, tvpName);
        if (loggerExternal.isLoggable(java.util.logging.Level.FINER))
            loggerExternal.entering(getClassNameLogging(), "setStructured", new Object[] {n, tvpName, tvpResultSet});
        checkClosed();
        setValue(n, JDBCType.TVP, tvpResultSet, JavaType.TVP, tvpName);
        loggerExternal.exiting(getClassNameLogging(), "setStructured");
    }

    /**
     * Populates a table valued parameter with a data table
     * 
     * @param n
     *            the first parameter is 1, the second is 2, ...
     * @param tvpName
     *            the name of the table valued parameter
     * @param tvpBulkRecord
     *            an ISQLServerDataRecord object
     * @throws SQLServerException
     *             when an error occurs
     */
    public final void setStructured(int n,
            String tvpName,
            ISQLServerDataRecord tvpBulkRecord) throws SQLServerException {
        tvpName = getTVPNameIfNull(n, tvpName);
        if (loggerExternal.isLoggable(java.util.logging.Level.FINER))
            loggerExternal.entering(getClassNameLogging(), "setStructured", new Object[] {n, tvpName, tvpBulkRecord});
        checkClosed();
        setValue(n, JDBCType.TVP, tvpBulkRecord, JavaType.TVP, tvpName);
        loggerExternal.exiting(getClassNameLogging(), "setStructured");
    }

    String getTVPNameIfNull(int n,
            String tvpName) throws SQLServerException {
        if ((null == tvpName) || (0 == tvpName.length())) {
            // Check if the CallableStatement/PreparedStatement is a stored procedure call
            if(null != this.procedureName) {
                SQLServerParameterMetaData pmd = (SQLServerParameterMetaData) this.getParameterMetaData();
                pmd.isTVP = true;
                
                if (!pmd.procedureIsFound) {
                    MessageFormat form = new MessageFormat(SQLServerException.getErrString("R_StoredProcedureNotFound"));
                    Object[] msgArgs = {this.procedureName};
                    SQLServerException.makeFromDriverError(connection, pmd, form.format(msgArgs), null, false);
                }
                
                try {
                    String tvpNameWithoutSchema = pmd.getParameterTypeName(n);
                    String tvpSchema = pmd.getTVPSchemaFromStoredProcedure(n);

                    if (null != tvpSchema) {
                        tvpName = "[" + tvpSchema + "].[" + tvpNameWithoutSchema + "]";
                    }
                    else {
                        tvpName = tvpNameWithoutSchema;
                    }
                }
                catch (SQLException e) {
                    throw new SQLServerException(SQLServerException.getErrString("R_metaDataErrorForParameter"), null, 0, e);
                }
            }
        }
        return tvpName;
    }

    @Deprecated
    public final void setUnicodeStream(int n,
            java.io.InputStream x,
            int length) throws SQLException {
        NotImplemented();
    }

    public final void addBatch() throws SQLServerException {
        loggerExternal.entering(getClassNameLogging(), "addBatch");
        checkClosed();

        // Create the list of batch parameter values first time through
        if (batchParamValues == null)
            batchParamValues = new ArrayList<>();

        final int numParams = inOutParam.length;
        Parameter paramValues[] = new Parameter[numParams];
        for (int i = 0; i < numParams; i++)
            paramValues[i] = inOutParam[i].cloneForBatch();
        batchParamValues.add(paramValues);
        loggerExternal.exiting(getClassNameLogging(), "addBatch");
    }

    /* L0 */ public final void clearBatch() throws SQLServerException {
        loggerExternal.entering(getClassNameLogging(), "clearBatch");
        checkClosed();
        batchParamValues = null;
        loggerExternal.exiting(getClassNameLogging(), "clearBatch");
    }

    public int[] executeBatch() throws SQLServerException, BatchUpdateException {
        loggerExternal.entering(getClassNameLogging(), "executeBatch");
        if (loggerExternal.isLoggable(Level.FINER) && Util.IsActivityTraceOn()) {
            loggerExternal.finer(toString() + " ActivityId: " + ActivityCorrelator.getNext().toString());
        }
        checkClosed();
        discardLastExecutionResults();

        int updateCounts[];

        if (batchParamValues == null)
            updateCounts = new int[0];
        else
            try {
                // From the JDBC spec, section 9.1.4 - Making Batch Updates:
                // The CallableStatement.executeBatch method (inherited from PreparedStatement) will
                // throw a BatchUpdateException if the stored procedure returns anything other than an
                // update count or takes OUT or INOUT parameters.
                //
                // Non-update count results (e.g. ResultSets) are treated as individual batch errors
                // when they are encountered in the response.
                //
                // OUT and INOUT parameter checking is done here, before executing the batch. If any
                // OUT or INOUT are present, the entire batch fails.
                for (Parameter[] paramValues : batchParamValues) {
                    for (Parameter paramValue : paramValues) {
                        if (paramValue.isOutput()) {
                            throw new BatchUpdateException(SQLServerException.getErrString("R_outParamsNotPermittedinBatch"), null, 0, null);
                        }
                    }
                }

                PrepStmtBatchExecCmd batchCommand = new PrepStmtBatchExecCmd(this);

                executeStatement(batchCommand);

                updateCounts = new int[batchCommand.updateCounts.length];
                for (int i = 0; i < batchCommand.updateCounts.length; ++i)
                    updateCounts[i] = (int) batchCommand.updateCounts[i];

                // Transform the SQLException into a BatchUpdateException with the update counts.
                if (null != batchCommand.batchException) {
                    throw new BatchUpdateException(batchCommand.batchException.getMessage(), batchCommand.batchException.getSQLState(),
                            batchCommand.batchException.getErrorCode(), updateCounts);

                }
            }
            finally {
                batchParamValues = null;
            }

        loggerExternal.exiting(getClassNameLogging(), "executeBatch", updateCounts);
        return updateCounts;
    }

    public long[] executeLargeBatch() throws SQLServerException, BatchUpdateException {
        DriverJDBCVersion.checkSupportsJDBC42();

        loggerExternal.entering(getClassNameLogging(), "executeLargeBatch");
        if (loggerExternal.isLoggable(Level.FINER) && Util.IsActivityTraceOn()) {
            loggerExternal.finer(toString() + " ActivityId: " + ActivityCorrelator.getNext().toString());
        }
        checkClosed();
        discardLastExecutionResults();

        long updateCounts[];

        if (batchParamValues == null)
            updateCounts = new long[0];
        else
            try {
                // From the JDBC spec, section 9.1.4 - Making Batch Updates:
                // The CallableStatement.executeBatch method (inherited from PreparedStatement) will
                // throw a BatchUpdateException if the stored procedure returns anything other than an
                // update count or takes OUT or INOUT parameters.
                //
                // Non-update count results (e.g. ResultSets) are treated as individual batch errors
                // when they are encountered in the response.
                //
                // OUT and INOUT parameter checking is done here, before executing the batch. If any
                // OUT or INOUT are present, the entire batch fails.
                for (Parameter[] paramValues : batchParamValues) {
                    for (Parameter paramValue : paramValues) {
                        if (paramValue.isOutput()) {
                            throw new BatchUpdateException(SQLServerException.getErrString("R_outParamsNotPermittedinBatch"), null, 0, null);
                        }
                    }
                }

                PrepStmtBatchExecCmd batchCommand = new PrepStmtBatchExecCmd(this);

                executeStatement(batchCommand);

                updateCounts = new long[batchCommand.updateCounts.length];

                System.arraycopy(batchCommand.updateCounts, 0, updateCounts, 0, batchCommand.updateCounts.length);

                // Transform the SQLException into a BatchUpdateException with the update counts.
                if (null != batchCommand.batchException) {
                    DriverJDBCVersion.throwBatchUpdateException(batchCommand.batchException, updateCounts);
                }

            }
            finally {
                batchParamValues = null;
            }
        loggerExternal.exiting(getClassNameLogging(), "executeLargeBatch", updateCounts);
        return updateCounts;
    }

    private final class PrepStmtBatchExecCmd extends TDSCommand {
        private final SQLServerPreparedStatement stmt;
        SQLServerException batchException;
        long updateCounts[];

        PrepStmtBatchExecCmd(SQLServerPreparedStatement stmt) {
             super(stmt.toString() + " executeBatch", queryTimeout);
            this.stmt = stmt;
        }

        final boolean doExecute() throws SQLServerException {
            stmt.doExecutePreparedStatementBatch(this);
            return true;
        }

        final void processResponse(TDSReader tdsReader) throws SQLServerException {
            ensureExecuteResultsReader(tdsReader);
            processExecuteResults();
        }
    }

    final void doExecutePreparedStatementBatch(PrepStmtBatchExecCmd batchCommand) throws SQLServerException {
        executeMethod = EXECUTE_BATCH;

        batchCommand.batchException = null;
        final int numBatches = batchParamValues.size();
        batchCommand.updateCounts = new long[numBatches];
        for (int i = 0; i < numBatches; i++)
            batchCommand.updateCounts[i] = Statement.EXECUTE_FAILED; // Init to unknown status EXECUTE_FAILED

        int numBatchesPrepared = 0;
        int numBatchesExecuted = 0;
        Vector<CryptoMetadata> cryptoMetaBatch = new Vector<>();

        if (isSelect(userSQL)) {
            SQLServerException.makeFromDriverError(connection, this, SQLServerException.getErrString("R_selectNotPermittedinBatch"), null, true);
        }

        // Make sure any previous maxRows limitation on the connection is removed.
        connection.setMaxRows(0);

        if (loggerExternal.isLoggable(Level.FINER) && Util.IsActivityTraceOn()) {
            loggerExternal.finer(toString() + " ActivityId: " + ActivityCorrelator.getNext().toString());
        }
        // Create the parameter array that we'll use for all the items in this batch.
        Parameter[] batchParam = new Parameter[inOutParam.length];

        definitionChanged = false;
/* 
        TDSWriter tdsWriter = null;
<<<<<<< HEAD
=======
        while (numBatchesExecuted < numBatches) {
            // Fill in the parameter values for this batch
            Parameter paramValues[] = batchParamValues.get(numBatchesPrepared);
            assert paramValues.length == batchParam.length;
            System.arraycopy(paramValues, 0, batchParam, 0, paramValues.length);
            
            boolean hasExistingTypeDefinitions = preparedTypeDefinitions != null;
            boolean hasNewTypeDefinitions = buildPreparedStrings(batchParam, false);

            // Get the encryption metadata for the first batch only.
            if ((0 == numBatchesExecuted) && (Util.shouldHonorAEForParameters(stmtColumnEncriptionSetting, connection)) && (0 < batchParam.length)
                    && !isInternalEncryptionQuery && !encryptionMetadataIsRetrieved) {
                getParameterEncryptionMetadata(batchParam);
*/

        TDSWriter tdsWriter = null;
>>>>>>> a940fbc2
        try {
            while (numBatchesExecuted < numBatches) {
                // Fill in the parameter values for this batch
                Parameter paramValues[] = batchParamValues.get(numBatchesPrepared);
                assert paramValues.length == batchParam.length;
                System.arraycopy(paramValues, 0, batchParam, 0, paramValues.length);

                boolean hasExistingTypeDefinitions = preparedTypeDefinitions != null;
                boolean hasNewTypeDefinitions = buildPreparedStrings(batchParam, false);

                // Get the encryption metadata for the first batch only.
                if ((0 == numBatchesExecuted) && (Util.shouldHonorAEForParameters(stmtColumnEncriptionSetting, connection)) && (0 < batchParam.length)
                        && !isInternalEncryptionQuery && !encryptionMetadataIsRetrieved) {
                    getParameterEncryptionMetadata(batchParam);

                    // fix an issue when inserting unicode into non-encrypted nchar column using setString() and AE is on on Connection
                    buildPreparedStrings(batchParam, true);

                    // Save the crypto metadata retrieved for the first batch. We will re-use these for the rest of the batches.
                    for (Parameter aBatchParam : batchParam) {
                        cryptoMetaBatch.add(aBatchParam.cryptoMeta);
                    }
                }

                // Update the crypto metadata for this batch.
                if (0 < numBatchesExecuted) {
                    // cryptoMetaBatch will be empty for non-AE connections/statements.
                    for (int i = 0; i < cryptoMetaBatch.size(); i++) {
                        batchParam[i].cryptoMeta = cryptoMetaBatch.get(i);
                    }
                }

                if (reuseCachedHandle(hasNewTypeDefinitions, false)) {
                    hasNewTypeDefinitions = false;
                }

                if (numBatchesExecuted < numBatchesPrepared) {
                    // assert null != tdsWriter;
                    tdsWriter.writeByte((byte) nBatchStatementDelimiter);
                }
                else {
                    resetForReexecute();
                    tdsWriter = batchCommand.startRequest(TDS.PKT_RPC);
                }

                // If we have to (re)prepare the statement then we must execute it so
                // that we get back a (new) prepared statement handle to use to
                // execute additional batches.
                //
                // We must always prepare the statement the first time through.
                // But we may also need to reprepare the statement if, for example,
                // the size of a batch's string parameter values changes such
                // that repreparation is necessary.
                ++numBatchesPrepared;

                if (doPrepExec(tdsWriter, batchParam, hasNewTypeDefinitions, hasExistingTypeDefinitions) || numBatchesPrepared == numBatches) {
                    ensureExecuteResultsReader(batchCommand.startResponse(getIsResponseBufferingAdaptive()));

                    while (numBatchesExecuted < numBatchesPrepared) {
                        // NOTE:
                        // When making changes to anything below, consider whether similar changes need
                        // to be made to Statement batch execution.

                        startResults();

                        try {
                            // Get the first result from the batch. If there is no result for this batch
                            // then bail, leaving EXECUTE_FAILED in the current and remaining slots of
                            // the update count array.
                            if (!getNextResult())
                                return;

                            // If the result is a ResultSet (rather than an update count) then throw an
                            // exception for this result. The exception gets caught immediately below and
                            // translated into (or added to) a BatchUpdateException.
                            if (null != resultSet) {
                                SQLServerException.makeFromDriverError(connection, this,
                                        SQLServerException.getErrString("R_resultsetGeneratedForUpdate"), null, false);
                            }
                        }
                        catch (SQLServerException e) {
                            // If the failure was severe enough to close the connection or roll back a
                            // manual transaction, then propagate the error up as a SQLServerException
                            // now, rather than continue with the batch.
                            if (connection.isSessionUnAvailable() || connection.rolledBackTransaction())
                                throw e;

                            // Otherwise, the connection is OK and the transaction is still intact,
                            // so just record the failure for the particular batch item.
                            updateCount = Statement.EXECUTE_FAILED;
                            if (null == batchCommand.batchException)
                                batchCommand.batchException = e;
                        }

                        // In batch execution, we have a special update count
                        // to indicate that no information was returned
                        batchCommand.updateCounts[numBatchesExecuted] = (-1 == updateCount) ? Statement.SUCCESS_NO_INFO : updateCount;
                        processBatch();

                        numBatchesExecuted++;
                    }

                    // Only way to proceed with preparing the next set of batches is if
                    // we successfully executed the previously prepared set.
                    assert numBatchesExecuted == numBatchesPrepared;
                }
            }
        }
        catch (SQLServerException e) {
            // throw the initial batchException
            if (null != batchCommand.batchException) {
                throw batchCommand.batchException;
            }
            else {
                throw e;
            }
        }
    }

    public final void setCharacterStream(int parameterIndex,
            Reader reader) throws SQLException {
        if (loggerExternal.isLoggable(java.util.logging.Level.FINER))
            loggerExternal.entering(getClassNameLogging(), "setCharacterStream", new Object[] {parameterIndex, reader});
        checkClosed();
        setStream(parameterIndex, StreamType.CHARACTER, reader, JavaType.READER, DataTypes.UNKNOWN_STREAM_LENGTH);
        loggerExternal.exiting(getClassNameLogging(), "setCharacterStream");
    }

    public final void setCharacterStream(int n,
            java.io.Reader reader,
            int length) throws SQLServerException {
        if (loggerExternal.isLoggable(java.util.logging.Level.FINER))
            loggerExternal.entering(getClassNameLogging(), "setCharacterStream", new Object[] {n, reader, length});
        checkClosed();
        setStream(n, StreamType.CHARACTER, reader, JavaType.READER, length);
        loggerExternal.exiting(getClassNameLogging(), "setCharacterStream");
    }

    public final void setCharacterStream(int parameterIndex,
            Reader reader,
            long length) throws SQLException {
        if (loggerExternal.isLoggable(java.util.logging.Level.FINER))
            loggerExternal.entering(getClassNameLogging(), "setCharacterStream", new Object[] {parameterIndex, reader, length});
        checkClosed();
        setStream(parameterIndex, StreamType.CHARACTER, reader, JavaType.READER, length);
        loggerExternal.exiting(getClassNameLogging(), "setCharacterStream");
    }

    public final void setNCharacterStream(int parameterIndex,
            Reader value) throws SQLException {
        if (loggerExternal.isLoggable(java.util.logging.Level.FINER))
            loggerExternal.entering(getClassNameLogging(), "setNCharacterStream", new Object[] {parameterIndex, value});
        checkClosed();
        setStream(parameterIndex, StreamType.NCHARACTER, value, JavaType.READER, DataTypes.UNKNOWN_STREAM_LENGTH);
        loggerExternal.exiting(getClassNameLogging(), "setNCharacterStream");
    }

    public final void setNCharacterStream(int parameterIndex,
            Reader value,
            long length) throws SQLException {
        if (loggerExternal.isLoggable(java.util.logging.Level.FINER))
            loggerExternal.entering(getClassNameLogging(), "setNCharacterStream", new Object[] {parameterIndex, value, length});
        checkClosed();
        setStream(parameterIndex, StreamType.NCHARACTER, value, JavaType.READER, length);
        loggerExternal.exiting(getClassNameLogging(), "setNCharacterStream");
    }

    /* L0 */ public final void setRef(int i,
            java.sql.Ref x) throws SQLServerException {
        NotImplemented();
    }

    public final void setBlob(int i,
            java.sql.Blob x) throws SQLException {
        if (loggerExternal.isLoggable(java.util.logging.Level.FINER))
            loggerExternal.entering(getClassNameLogging(), "setBlob", new Object[] {i, x});
        checkClosed();
        setValue(i, JDBCType.BLOB, x, JavaType.BLOB, false);
        loggerExternal.exiting(getClassNameLogging(), "setBlob");
    }

    public final void setBlob(int parameterIndex,
            InputStream inputStream) throws SQLException {
        if (loggerExternal.isLoggable(java.util.logging.Level.FINER))
            loggerExternal.entering(getClassNameLogging(), "setBlob", new Object[] {parameterIndex, inputStream});
        checkClosed();
        setStream(parameterIndex, StreamType.BINARY, inputStream, JavaType.INPUTSTREAM, DataTypes.UNKNOWN_STREAM_LENGTH);
        loggerExternal.exiting(getClassNameLogging(), "setBlob");
    }

    public final void setBlob(int parameterIndex,
            InputStream inputStream,
            long length) throws SQLException {
        if (loggerExternal.isLoggable(java.util.logging.Level.FINER))
            loggerExternal.entering(getClassNameLogging(), "setBlob", new Object[] {parameterIndex, inputStream, length});
        checkClosed();
        setStream(parameterIndex, StreamType.BINARY, inputStream, JavaType.INPUTSTREAM, length);
        loggerExternal.exiting(getClassNameLogging(), "setBlob");
    }

    public final void setClob(int parameterIndex,
            java.sql.Clob clobValue) throws SQLException {
        if (loggerExternal.isLoggable(java.util.logging.Level.FINER))
            loggerExternal.entering(getClassNameLogging(), "setClob", new Object[] {parameterIndex, clobValue});
        checkClosed();
        setValue(parameterIndex, JDBCType.CLOB, clobValue, JavaType.CLOB, false);
        loggerExternal.exiting(getClassNameLogging(), "setClob");
    }

    public final void setClob(int parameterIndex,
            Reader reader) throws SQLException {
        if (loggerExternal.isLoggable(java.util.logging.Level.FINER))
            loggerExternal.entering(getClassNameLogging(), "setClob", new Object[] {parameterIndex, reader});
        checkClosed();
        setStream(parameterIndex, StreamType.CHARACTER, reader, JavaType.READER, DataTypes.UNKNOWN_STREAM_LENGTH);
        loggerExternal.exiting(getClassNameLogging(), "setClob");
    }

    public final void setClob(int parameterIndex,
            Reader reader,
            long length) throws SQLException {
        if (loggerExternal.isLoggable(java.util.logging.Level.FINER))
            loggerExternal.entering(getClassNameLogging(), "setClob", new Object[] {parameterIndex, reader, length});
        checkClosed();
        setStream(parameterIndex, StreamType.CHARACTER, reader, JavaType.READER, length);
        loggerExternal.exiting(getClassNameLogging(), "setClob");
    }

    public final void setNClob(int parameterIndex,
            NClob value) throws SQLException {
        if (loggerExternal.isLoggable(java.util.logging.Level.FINER))
            loggerExternal.entering(getClassNameLogging(), "setNClob", new Object[] {parameterIndex, value});
        checkClosed();
        setValue(parameterIndex, JDBCType.NCLOB, value, JavaType.NCLOB, false);
        loggerExternal.exiting(getClassNameLogging(), "setNClob");
    }

    public final void setNClob(int parameterIndex,
            Reader reader) throws SQLException {
        if (loggerExternal.isLoggable(java.util.logging.Level.FINER))
            loggerExternal.entering(getClassNameLogging(), "setNClob", new Object[] {parameterIndex, reader});
        checkClosed();
        setStream(parameterIndex, StreamType.NCHARACTER, reader, JavaType.READER, DataTypes.UNKNOWN_STREAM_LENGTH);
        loggerExternal.exiting(getClassNameLogging(), "setNClob");
    }

    public final void setNClob(int parameterIndex,
            Reader reader,
            long length) throws SQLException {
        if (loggerExternal.isLoggable(java.util.logging.Level.FINER))
            loggerExternal.entering(getClassNameLogging(), "setNClob", new Object[] {parameterIndex, reader, length});
        checkClosed();
        setStream(parameterIndex, StreamType.NCHARACTER, reader, JavaType.READER, length);
        loggerExternal.exiting(getClassNameLogging(), "setNClob");
    }

    /* L0 */ public final void setArray(int i,
            java.sql.Array x) throws SQLServerException {
        NotImplemented();
    }

    public final void setDate(int n,
            java.sql.Date x,
            java.util.Calendar cal) throws SQLServerException {
        if (loggerExternal.isLoggable(java.util.logging.Level.FINER))
            loggerExternal.entering(getClassNameLogging(), "setDate", new Object[] {n, x, cal});
        checkClosed();
        setValue(n, JDBCType.DATE, x, JavaType.DATE, cal, false);
        loggerExternal.exiting(getClassNameLogging(), "setDate");
    }

    /**
     * Sets the designated parameter to the given <code>java.sql.Date</code> value, using the given <code>Calendar</code> object. The driver uses the
     * <code>Calendar</code> object to construct an SQL <code>DATE</code> value, which the driver then sends to the database. With a
     * <code>Calendar</code> object, the driver can calculate the date taking into account a custom timezone. If no <code>Calendar</code> object is
     * specified, the driver uses the default timezone, which is that of the virtual machine running the application.
     *
     * @param n
     *            the first parameter is 1, the second is 2, ...
     * @param x
     *            the parameter value
     * @param cal
     *            the <code>Calendar</code> object the driver will use to construct the date
     * @param forceEncrypt
     *            If the boolean forceEncrypt is set to true, the query parameter will only be set if the designation column is encrypted and Always
     *            Encrypted is enabled on the connection or on the statement. If the boolean forceEncrypt is set to false, the driver will not force
     *            encryption on parameters.
     * @throws SQLServerException
     *             when an error occurs
     */
    public final void setDate(int n,
            java.sql.Date x,
            java.util.Calendar cal,
            boolean forceEncrypt) throws SQLServerException {
        if (loggerExternal.isLoggable(java.util.logging.Level.FINER))
            loggerExternal.entering(getClassNameLogging(), "setDate", new Object[] {n, x, cal, forceEncrypt});
        checkClosed();
        setValue(n, JDBCType.DATE, x, JavaType.DATE, cal, forceEncrypt);
        loggerExternal.exiting(getClassNameLogging(), "setDate");
    }

    public final void setTime(int n,
            java.sql.Time x,
            java.util.Calendar cal) throws SQLServerException {
        if (loggerExternal.isLoggable(java.util.logging.Level.FINER))
            loggerExternal.entering(getClassNameLogging(), "setTime", new Object[] {n, x, cal});
        checkClosed();
        setValue(n, JDBCType.TIME, x, JavaType.TIME, cal, false);
        loggerExternal.exiting(getClassNameLogging(), "setTime");
    }

    /**
     * Sets the designated parameter to the given <code>java.sql.Time</code> value. The driver converts this to an SQL <code>TIME</code> value when it
     * sends it to the database.
     *
     * @param n
     *            the first parameter is 1, the second is 2, ...
     * @param x
     *            the parameter value
     * @param cal
     *            the <code>Calendar</code> object the driver will use to construct the date
     * @param forceEncrypt
     *            If the boolean forceEncrypt is set to true, the query parameter will only be set if the designation column is encrypted and Always
     *            Encrypted is enabled on the connection or on the statement. If the boolean forceEncrypt is set to false, the driver will not force
     *            encryption on parameters.
     * @throws SQLServerException
     *             when an error occurs
     */
    public final void setTime(int n,
            java.sql.Time x,
            java.util.Calendar cal,
            boolean forceEncrypt) throws SQLServerException {
        if (loggerExternal.isLoggable(java.util.logging.Level.FINER))
            loggerExternal.entering(getClassNameLogging(), "setTime", new Object[] {n, x, cal, forceEncrypt});
        checkClosed();
        setValue(n, JDBCType.TIME, x, JavaType.TIME, cal, forceEncrypt);
        loggerExternal.exiting(getClassNameLogging(), "setTime");
    }

    public final void setTimestamp(int n,
            java.sql.Timestamp x,
            java.util.Calendar cal) throws SQLServerException {
        if (loggerExternal.isLoggable(java.util.logging.Level.FINER))
            loggerExternal.entering(getClassNameLogging(), "setTimestamp", new Object[] {n, x, cal});
        checkClosed();
        setValue(n, JDBCType.TIMESTAMP, x, JavaType.TIMESTAMP, cal, false);
        loggerExternal.exiting(getClassNameLogging(), "setTimestamp");
    }

    /**
     * Sets the designated parameter to the given <code>java.sql.Timestamp</code> value. The driver converts this to an SQL <code>TIMESTAMP</code>
     * value when it sends it to the database.
     *
     * @param n
     *            the first parameter is 1, the second is 2, ...
     * @param x
     *            the parameter value
     * @param cal
     *            the <code>Calendar</code> object the driver will use to construct the date
     * @param forceEncrypt
     *            If the boolean forceEncrypt is set to true, the query parameter will only be set if the designation column is encrypted and Always
     *            Encrypted is enabled on the connection or on the statement. If the boolean forceEncrypt is set to false, the driver will not force
     *            encryption on parameters.
     * @throws SQLServerException
     *             when an error occurs
     */
    public final void setTimestamp(int n,
            java.sql.Timestamp x,
            java.util.Calendar cal,
            boolean forceEncrypt) throws SQLServerException {
        if (loggerExternal.isLoggable(java.util.logging.Level.FINER))
            loggerExternal.entering(getClassNameLogging(), "setTimestamp", new Object[] {n, x, cal, forceEncrypt});
        checkClosed();
        setValue(n, JDBCType.TIMESTAMP, x, JavaType.TIMESTAMP, cal, forceEncrypt);
        loggerExternal.exiting(getClassNameLogging(), "setTimestamp");
    }

    public final void setNull(int paramIndex,
            int sqlType,
            String typeName) throws SQLServerException {
        if (loggerExternal.isLoggable(java.util.logging.Level.FINER))
            loggerExternal.entering(getClassNameLogging(), "setNull", new Object[] {paramIndex, sqlType, typeName});
        checkClosed();
        if (microsoft.sql.Types.STRUCTURED == sqlType) {
            setObject(setterGetParam(paramIndex), null, JavaType.TVP, JDBCType.of(sqlType), null, null, false, paramIndex, typeName);
        }
        else {
            setObject(setterGetParam(paramIndex), null, JavaType.OBJECT, JDBCType.of(sqlType), null, null, false, paramIndex, typeName);
        }
        loggerExternal.exiting(getClassNameLogging(), "setNull");
    }

    /**
     * Returns parameter metadata for the prepared statement.
     * 
     * @param forceRefresh:
     *               If true the cache will not be used to retrieve the metadata.
     * 
     * @return 
     *              Per the description.
     * 
     * @throws SQLServerException when an error occurs
     */
    public final ParameterMetaData getParameterMetaData(boolean forceRefresh) throws SQLServerException {

        SQLServerParameterMetaData pmd = this.connection.getCachedParameterMetadata(sqlTextCacheKey);

        if (!forceRefresh && null != pmd) {
            return pmd;
        }
        else {
            loggerExternal.entering(getClassNameLogging(), "getParameterMetaData");
            checkClosed();
            pmd = new SQLServerParameterMetaData(this, userSQL);

            connection.registerCachedParameterMetadata(sqlTextCacheKey, pmd);

            loggerExternal.exiting(getClassNameLogging(), "getParameterMetaData", pmd);
 
            return pmd;
        }
    }

    /* JDBC 3.0 */

    /* L3 */ public final ParameterMetaData getParameterMetaData() throws SQLServerException {
            return getParameterMetaData(false);
    }

    /* L3 */ public final void setURL(int parameterIndex,
            java.net.URL x) throws SQLServerException {
        NotImplemented();
    }

    public final void setRowId(int parameterIndex,
            RowId x) throws SQLException {
        // Not implemented
        throw new SQLFeatureNotSupportedException(SQLServerException.getErrString("R_notSupported"));
    }

    public final void setSQLXML(int parameterIndex,
            SQLXML xmlObject) throws SQLException {
        if (loggerExternal.isLoggable(java.util.logging.Level.FINER))
            loggerExternal.entering(getClassNameLogging(), "setSQLXML", new Object[] {parameterIndex, xmlObject});
        checkClosed();
        setSQLXMLInternal(parameterIndex, xmlObject);
        loggerExternal.exiting(getClassNameLogging(), "setSQLXML");
    }

    /* make sure we throw here */
    /* L0 */ public final int executeUpdate(String sql) throws SQLServerException {
        loggerExternal.entering(getClassNameLogging(), "executeUpdate", sql);
        MessageFormat form = new MessageFormat(SQLServerException.getErrString("R_cannotTakeArgumentsPreparedOrCallable"));
        Object[] msgArgs = {"executeUpdate()"};
        throw new SQLServerException(this, form.format(msgArgs), null, 0, false);
    }

    /* L0 */ public final boolean execute(String sql) throws SQLServerException {
        loggerExternal.entering(getClassNameLogging(), "execute", sql);
        MessageFormat form = new MessageFormat(SQLServerException.getErrString("R_cannotTakeArgumentsPreparedOrCallable"));
        Object[] msgArgs = {"execute()"};
        throw new SQLServerException(this, form.format(msgArgs), null, 0, false);
    }

    /* L0 */ public final java.sql.ResultSet executeQuery(String sql) throws SQLServerException {
        loggerExternal.entering(getClassNameLogging(), "executeQuery", sql);
        MessageFormat form = new MessageFormat(SQLServerException.getErrString("R_cannotTakeArgumentsPreparedOrCallable"));
        Object[] msgArgs = {"executeQuery()"};
        throw new SQLServerException(this, form.format(msgArgs), null, 0, false);
    }

    /* L0 */ public void addBatch(String sql) throws SQLServerException {
        loggerExternal.entering(getClassNameLogging(), "addBatch", sql);
        MessageFormat form = new MessageFormat(SQLServerException.getErrString("R_cannotTakeArgumentsPreparedOrCallable"));
        Object[] msgArgs = {"addBatch()"};
        throw new SQLServerException(this, form.format(msgArgs), null, 0, false);
    }
}<|MERGE_RESOLUTION|>--- conflicted
+++ resolved
@@ -543,10 +543,6 @@
             hasNewTypeDefinitions = buildPreparedStrings(inOutParam, true);
         }
 
-<<<<<<< HEAD
-        // Re-use handle if available, requires parameter definitions which are not available until here.
-=======
->>>>>>> a940fbc2
         if (reuseCachedHandle(hasNewTypeDefinitions, false)) {
             hasNewTypeDefinitions = false;
         }
@@ -567,11 +563,7 @@
         else if (EXECUTE_UPDATE == executeMethod && null != resultSet) {
             SQLServerException.makeFromDriverError(connection, this, SQLServerException.getErrString("R_resultsetGeneratedForUpdate"), null, false);
         }
-<<<<<<< HEAD
     }    
-=======
-    }
->>>>>>> a940fbc2
 
     /**
      * Consume the OUT parameter for the statement object itself.
@@ -2640,8 +2632,6 @@
         definitionChanged = false;
 /* 
         TDSWriter tdsWriter = null;
-<<<<<<< HEAD
-=======
         while (numBatchesExecuted < numBatches) {
             // Fill in the parameter values for this batch
             Parameter paramValues[] = batchParamValues.get(numBatchesPrepared);
@@ -2658,7 +2648,6 @@
 */
 
         TDSWriter tdsWriter = null;
->>>>>>> a940fbc2
         try {
             while (numBatchesExecuted < numBatches) {
                 // Fill in the parameter values for this batch
