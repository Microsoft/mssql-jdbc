--- conflicted
+++ resolved
@@ -277,26 +277,18 @@
             informationTypes.add(readSensitivityInformationType(tdsReader));
         }
 
-<<<<<<< HEAD
         sensitivityRankSupported = tdsReader
                 .getServerSupportedDataClassificationVersion() >= TDS.DATA_CLASSIFICATION_VERSION_ADDED_RANK_SUPPORT;
 
         // get sensitivity rank if supported
         int sensitivityRank;
         if (sensitivityRankSupported) {
-=======
-        int sensitivityRank = SensitivityRank.NOT_DEFINED.getValue();
-        if (TDS.MAX_SUPPORTED_DATA_CLASSIFICATION_VERSION <= tdsReader.getServerSupportedDataClassificationVersion()) {
->>>>>>> 99138fa1
             sensitivityRank = tdsReader.readInt();
             if (!SensitivityRank.isValid(sensitivityRank)) {
                 tdsReader.throwInvalidTDS();
             }
-<<<<<<< HEAD
         } else {
             sensitivityRank = SensitivityRank.NOT_DEFINED.getValue();
-=======
->>>>>>> 99138fa1
         }
 
         // get the per column classification data (corresponds to order of output columns for query)
@@ -328,7 +320,6 @@
                     informationType = informationTypes.get(informationTypeIndex);
                 }
 
-<<<<<<< HEAD
                 if (sensitivityRankSupported) {
                     int sensitivityRankProperty = tdsReader.readInt();
                     if (!SensitivityRank.isValid(sensitivityRankProperty)) {
@@ -349,23 +340,7 @@
             sensitivityClassification = new SensitivityClassification(sensitivityLabels, informationTypes,
                     columnSensitivities);
         }
-=======
-                if (TDS.MAX_SUPPORTED_DATA_CLASSIFICATION_VERSION <= tdsReader
-                        .getServerSupportedDataClassificationVersion()) {
-                    sensitivityRank = tdsReader.readInt();
-                    if (!SensitivityRank.isValid(sensitivityRank)) {
-                        tdsReader.throwInvalidTDS();
-                    }
-                }
-
-                // add sensitivity properties for the source
-                sensitivityProperties.add(new SensitivityProperty(label, informationType, sensitivityRank));
-            }
-            columnSensitivities.add(new ColumnSensitivity(sensitivityProperties));
-        }
-        sensitivityClassification = new SensitivityClassification(sensitivityLabels, informationTypes,
-                columnSensitivities);
->>>>>>> 99138fa1
+
         return sensitivityClassification;
     }
 
