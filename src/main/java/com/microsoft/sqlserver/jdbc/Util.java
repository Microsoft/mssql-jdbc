--- conflicted
+++ resolved
@@ -984,33 +984,7 @@
 
         return false;
     }
-<<<<<<< HEAD
-
-    static final boolean use42Wrapper;
-
-    static {
-        boolean supportJDBC42 = true;
-        try {
-            DriverJDBCVersion.checkSupportsJDBC42();
-        }
-        catch (UnsupportedOperationException e) {
-            supportJDBC42 = false;
-        }
-
-        double jvmVersion = Double.parseDouble(Util.SYSTEM_SPEC_VERSION);
-
-        use42Wrapper = supportJDBC42 && (1.8 <= jvmVersion);
-    }
-
-    // if driver is for JDBC 42 and jvm version is 8 or higher, then always return as SQLServerPreparedStatement42,
-    // otherwise return SQLServerPreparedStatement
-    static boolean use42Wrapper() {
-        return use42Wrapper;
-    }
-
-=======
     
->>>>>>> 16649a3d
     static final boolean use43Wrapper;
 
     static {
