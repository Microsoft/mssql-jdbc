--- conflicted
+++ resolved
@@ -122,24 +122,13 @@
      * @throws SQLException
      */
     @AfterAll
-<<<<<<< HEAD
-    public static void dropAll() throws SQLException {
+    public static void dropAll() throws Exception {
         try (SQLServerConnection con = (SQLServerConnection) DriverManager.getConnection(AETestConnectionString,
                 AEInfo); SQLServerStatement stmt = (SQLServerStatement) con.createStatement()) {
             dropTables(stmt);
             dropCEK(stmt);
             dropCMK(stmt);
         }
-=======
-    public static void dropAll() throws Exception {
-        try (DBConnection con = new DBConnection(connectionString)) {
-            assumeTrue(13 <= con.getServerVersion(), TestResource.getResource("R_Incompat_SQLServerVersion"));
-        }
-        dropTables(stmt);
-        dropCEK(stmt);
-        dropCMK(stmt);
-        TestUtils.close(null, stmt, con);
->>>>>>> 14890cd2
     }
 
     /**
