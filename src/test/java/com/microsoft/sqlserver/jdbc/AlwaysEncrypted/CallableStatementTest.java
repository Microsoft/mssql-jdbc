--- conflicted
+++ resolved
@@ -2280,8 +2280,6 @@
             callableStatement.registerOutParameter(17, microsoft.sql.Types.DATETIMEOFFSET, 2);
             callableStatement.registerOutParameter(18, microsoft.sql.Types.DATETIMEOFFSET, 2);
             callableStatement.execute();
-
-<<<<<<< HEAD
             assertEquals(callableStatement.getDate(1), callableStatement.getDate(2), "Test for output parameter Date fails.\n");
 
             assertEquals(callableStatement.getTimestamp(3), callableStatement.getTimestamp(4), "Test for output parameter datetime2 fails.\n");
@@ -2296,23 +2294,6 @@
             assertEquals(callableStatement.getTimestamp(13), callableStatement.getTimestamp(14), "Test for output parameter datetime2 fails.\n");
             assertEquals(callableStatement.getTime(15).getTime(), callableStatement.getTime(16).getTime(), "Test for output parameter time fails.\n");
             assertEquals(callableStatement.getDateTimeOffset(17), callableStatement.getDateTimeOffset(18), "Test for output parameter Datetimeoffsetfails.\n");
-=======
-            assertEquals(callableStatement.getDate(1), callableStatement.getDate(2), TestResource.getResource("R_outputParamFailed"));
-
-            assertEquals(callableStatement.getTimestamp(3), callableStatement.getTimestamp(4), TestResource.getResource("R_outputParamFailed"));
-
-            assertEquals(callableStatement.getDateTimeOffset(5), callableStatement.getDateTimeOffset(6), TestResource.getResource("R_outputParamFailed"));
-
-            assertEquals(callableStatement.getTime(7), callableStatement.getTime(8), TestResource.getResource("R_outputParamFailed"));
-            assertEquals(callableStatement.getDateTime(9), // actual plain
-                    callableStatement.getDateTime(10), // received expected enc
-                    TestResource.getResource("R_outputParamFailed"));
-            assertEquals(callableStatement.getSmallDateTime(11), callableStatement.getSmallDateTime(12), TestResource.getResource("R_outputParamFailed"));
-            assertEquals(callableStatement.getTimestamp(13), callableStatement.getTimestamp(14), TestResource.getResource("R_outputParamFailed"));
-            assertEquals(callableStatement.getTime(15).getTime(), callableStatement.getTime(16).getTime(), TestResource.getResource("R_outputParamFailed"));
-            assertEquals(callableStatement.getDateTimeOffset(17), callableStatement.getDateTimeOffset(18), TestResource.getResource("R_outputParamFailed"));
->>>>>>> 58874396
-
         }
         catch (Exception e) {
             fail(e.toString());
