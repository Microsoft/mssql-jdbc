/*
 * Microsoft JDBC Driver for SQL Server Copyright(c) Microsoft Corporation All rights reserved. This program is made
 * available under the terms of the MIT License. See the LICENSE file in the project root for more information.
 */
package com.microsoft.sqlserver.jdbc.AlwaysEncrypted;

import static org.junit.jupiter.api.Assertions.assertEquals;
import static org.junit.jupiter.api.Assertions.assertTrue;
import static org.junit.jupiter.api.Assertions.fail;
import static org.junit.jupiter.api.Assumptions.assumeTrue;

import java.math.BigDecimal;
import java.sql.Date;
import java.sql.DriverManager;
import java.sql.ResultSet;
import java.sql.SQLException;
import java.sql.Time;
import java.sql.Timestamp;
import java.util.LinkedList;

import org.junit.jupiter.api.AfterAll;
import org.junit.jupiter.api.BeforeAll;
import org.junit.jupiter.api.Test;
import org.junit.platform.runner.JUnitPlatform;
import org.junit.runner.RunWith;

import com.microsoft.sqlserver.jdbc.RandomData;
import com.microsoft.sqlserver.jdbc.RandomUtil;
import com.microsoft.sqlserver.jdbc.SQLServerCallableStatement;
import com.microsoft.sqlserver.jdbc.SQLServerConnection;
import com.microsoft.sqlserver.jdbc.SQLServerPreparedStatement;
import com.microsoft.sqlserver.jdbc.SQLServerResultSet;
import com.microsoft.sqlserver.jdbc.SQLServerStatement;
import com.microsoft.sqlserver.jdbc.TestResource;
import com.microsoft.sqlserver.jdbc.TestUtils;
import com.microsoft.sqlserver.testframework.AbstractSQLGenerator;
import com.microsoft.sqlserver.testframework.DBConnection;

import microsoft.sql.DateTimeOffset;


/**
 * Test cases related to SQLServerCallableStatement.
 *
 */
@RunWith(JUnitPlatform.class)
public class CallableStatementTest extends AESetup {

    private static String multiStatementsProcedure = RandomUtil.getIdentifier("multiStatementsProcedure");
    private static String inputProcedure = RandomUtil.getIdentifier("inputProcedure");
    private static String inputProcedure2 = RandomUtil.getIdentifier("inputProcedure2");
    private static String outputProcedure = RandomUtil.getIdentifier("outputProcedure");
    private static String outputProcedure2 = RandomUtil.getIdentifier("outputProcedure2");
    private static String outputProcedure3 = RandomUtil.getIdentifier("outputProcedure3");
    private static String outputProcedure4 = RandomUtil.getIdentifier("outputProcedure4");
    private static String outputProcedureChar = RandomUtil.getIdentifier("outputProcedureChar");
    private static String outputProcedureNumeric = RandomUtil.getIdentifier("outputProcedureNumeric");
    private static String outputProcedureBinary = RandomUtil.getIdentifier("outputProcedureBinary");
    private static String outputProcedureDate = RandomUtil.getIdentifier("outputProcedureDate");
    private static String outputProcedureDateScale = RandomUtil.getIdentifier("outputProcedureDateScale");
    private static String outputProcedureBatch = RandomUtil.getIdentifier("outputProcedureBatch");
    private static String inoutProcedure = RandomUtil.getIdentifier("inoutProcedure");
    private static String mixedProcedure = RandomUtil.getIdentifier("mixedProcedure");
    private static String mixedProcedure2 = RandomUtil.getIdentifier("mixedProcedure2");
    private static String mixedProcedure3 = RandomUtil.getIdentifier("mixedProcedure3");
    private static String mixedProcedureNumericPrcisionScale = RandomUtil
            .getIdentifier("mixedProcedureNumericPrcisionScale");

    private static String table1 = RandomUtil.getIdentifier("StoredProcedure_table1");
    private static String table2 = RandomUtil.getIdentifier("StoredProcedure_table2");
    private static String table3 = RandomUtil.getIdentifier("StoredProcedure_table3");
    private static String table4 = RandomUtil.getIdentifier("StoredProcedure_table4");
    private static String table5 = RandomUtil.getIdentifier("StoredProcedure_table5");
    private static String table6 = RandomUtil.getIdentifier("StoredProcedure_table6");

    private static String[] numericValues;
    private static LinkedList<byte[]> byteValues;
    private static String[] charValues;
    private static LinkedList<Object> dateValues;
    private static boolean nullable = false;

    /**
     * Initialize the tables for this class. This method will execute AFTER the parent class (AESetup) finishes
     * initializing.
     * 
     * @throws SQLException
     */
    @BeforeAll
    public static void initCallableStatementTest() throws Exception {
        try (DBConnection con = new DBConnection(connectionString)) {
            assumeTrue(13 <= con.getServerVersion(), TestResource.getResource("R_Incompat_SQLServerVersion"));
        }

        dropTables();

        numericValues = createNumericValues(nullable);
        byteValues = createbinaryValues(nullable);
        dateValues = createTemporalTypesCallableStatement(nullable);
        charValues = createCharValues(nullable);

        createTables();
        populateTable3();
        populateTable4();

        createCharTable();
        createNumericTable();
        createBinaryTable();
        createDateTableCallableStatement();
        populateCharNormalCase(charValues);
        populateNumericSetObject(numericValues);
        populateBinaryNormalCase(byteValues);
        populateDateNormalCase();

        createDateScaleTable();
        populateDateScaleNormalCase(dateValues);
    }

    @AfterAll
    public static void dropAll() throws Exception {
        try (DBConnection con = new DBConnection(connectionString)) {
            assumeTrue(13 <= con.getServerVersion(), TestResource.getResource("R_Incompat_SQLServerVersion"));
        }
        dropTables();
        dropProcedures();
    }

    @Test
    public void testMultiInsertionSelection() throws SQLException {
        createMultiInsertionSelection();
        MultiInsertionSelection();
    }

    @Test
    public void testInputProcedureNumeric() throws SQLException {
        createInputProcedure();
        testInputProcedure(
                "{call " + AbstractSQLGenerator.escapeIdentifier(inputProcedure) + "(?,?,?,?,?,?,?,?,?,?,?,?,?,?,?)}",
                numericValues);
    }

    @Test
    public void testInputProcedureChar() throws SQLException {
        createInputProcedure2();
        testInputProcedure2("{call " + AbstractSQLGenerator.escapeIdentifier(inputProcedure2) + "(?,?,?,?,?,?,?,?)}");
    }

    @Test
    public void testEncryptedOutputNumericParams() throws SQLException {
        createOutputProcedure();
        testOutputProcedureRandomOrder(
                "{call " + AbstractSQLGenerator.escapeIdentifier(outputProcedure) + "(?,?,?,?,?,?,?)}", numericValues);
        testOutputProcedureInorder(
                "{call " + AbstractSQLGenerator.escapeIdentifier(outputProcedure) + "(?,?,?,?,?,?,?)}", numericValues);
        testOutputProcedureReverseOrder(
                "{call " + AbstractSQLGenerator.escapeIdentifier(outputProcedure) + "(?,?,?,?,?,?,?)}", numericValues);
        testOutputProcedureRandomOrder(
                "exec " + AbstractSQLGenerator.escapeIdentifier(outputProcedure) + " ?,?,?,?,?,?,?", numericValues);
    }

    @Test
    public void testUnencryptedAndEncryptedNumericOutputParams() throws SQLException {
        createOutputProcedure2();
        testOutputProcedure2RandomOrder(
                "{call " + AbstractSQLGenerator.escapeIdentifier(outputProcedure2) + "(?,?,?,?,?,?,?,?,?,?)}",
                numericValues);
        testOutputProcedure2Inorder(
                "{call " + AbstractSQLGenerator.escapeIdentifier(outputProcedure2) + "(?,?,?,?,?,?,?,?,?,?)}",
                numericValues);
        testOutputProcedure2ReverseOrder(
                "{call " + AbstractSQLGenerator.escapeIdentifier(outputProcedure2) + "(?,?,?,?,?,?,?,?,?,?)}",
                numericValues);
    }

    @Test
    public void testEncryptedOutputParamsFromDifferentTables() throws SQLException {
        createOutputProcedure3();
        testOutputProcedure3RandomOrder("{call " + AbstractSQLGenerator.escapeIdentifier(outputProcedure3) + "(?,?)}");
        testOutputProcedure3Inorder("{call " + AbstractSQLGenerator.escapeIdentifier(outputProcedure3) + "(?,?)}");
        testOutputProcedure3ReverseOrder("{call " + AbstractSQLGenerator.escapeIdentifier(outputProcedure3) + "(?,?)}");
    }

    @Test
    public void testInOutProcedure() throws SQLException {
        createInOutProcedure();
        testInOutProcedure("{call " + AbstractSQLGenerator.escapeIdentifier(inoutProcedure) + "(?)}");
        testInOutProcedure("exec " + AbstractSQLGenerator.escapeIdentifier(inoutProcedure) + " ?");
    }

    @Test
    public void testMixedProcedure() throws SQLException {
        createMixedProcedure();
        testMixedProcedure("{ ? = call " + AbstractSQLGenerator.escapeIdentifier(mixedProcedure) + "(?,?,?)}");
    }

    @Test
    public void testUnencryptedAndEncryptedIOParams() throws SQLException {
        // unencrypted input and output parameter
        // encrypted input and output parameter
        createMixedProcedure2();
        testMixedProcedure2RandomOrder(
                "{call " + AbstractSQLGenerator.escapeIdentifier(mixedProcedure2) + "(?,?,?,?)}");
        testMixedProcedure2Inorder("{call " + AbstractSQLGenerator.escapeIdentifier(mixedProcedure2) + "(?,?,?,?)}");
    }

    @Test
    public void testUnencryptedIOParams() throws SQLException {
        createMixedProcedure3();
        testMixedProcedure3RandomOrder(
                "{call " + AbstractSQLGenerator.escapeIdentifier(mixedProcedure3) + "(?,?,?,?)}");
        testMixedProcedure3Inorder("{call " + AbstractSQLGenerator.escapeIdentifier(mixedProcedure3) + "(?,?,?,?)}");
        testMixedProcedure3ReverseOrder(
                "{call " + AbstractSQLGenerator.escapeIdentifier(mixedProcedure3) + "(?,?,?,?)}");
    }

    @Test
    public void testVariousIOParams() throws SQLException {
        createMixedProcedureNumericPrcisionScale();
        testMixedProcedureNumericPrcisionScaleInorder(
                "{call " + AbstractSQLGenerator.escapeIdentifier(mixedProcedureNumericPrcisionScale) + "(?,?,?,?)}");
        testMixedProcedureNumericPrcisionScaleParameterName(
                "{call " + AbstractSQLGenerator.escapeIdentifier(mixedProcedureNumericPrcisionScale) + "(?,?,?,?)}");
    }

    @Test
    public void testOutputProcedureChar() throws SQLException {
        createOutputProcedureChar();
        testOutputProcedureCharInorder(
                "{call " + AbstractSQLGenerator.escapeIdentifier(outputProcedureChar) + "(?,?,?,?,?,?,?,?,?)}");
        testOutputProcedureCharInorderObject(
                "{call " + AbstractSQLGenerator.escapeIdentifier(outputProcedureChar) + "(?,?,?,?,?,?,?,?,?)}");
    }

    @Test
    public void testOutputProcedureNumeric() throws SQLException {
        createOutputProcedureNumeric();
        testOutputProcedureNumericInorder("{call " + AbstractSQLGenerator.escapeIdentifier(outputProcedureNumeric)
                + "(?,?,?,?,?,?,?,?,?,?,?,?,?,?,?,?)}");
        testcoerctionsOutputProcedureNumericInorder("{call "
                + AbstractSQLGenerator.escapeIdentifier(outputProcedureNumeric) + "(?,?,?,?,?,?,?,?,?,?,?,?,?,?,?,?)}");
    }

    @Test
    public void testOutputProcedureBinary() throws SQLException {
        createOutputProcedureBinary();
        testOutputProcedureBinaryInorder(
                "{call " + AbstractSQLGenerator.escapeIdentifier(outputProcedureBinary) + "(?,?,?,?,?)}");
        testOutputProcedureBinaryInorderObject(
                "{call " + AbstractSQLGenerator.escapeIdentifier(outputProcedureBinary) + "(?,?,?,?,?)}");
        testOutputProcedureBinaryInorderString(
                "{call " + AbstractSQLGenerator.escapeIdentifier(outputProcedureBinary) + "(?,?,?,?,?)}");
    }

    @Test
    public void testOutputProcedureDate() throws SQLException {
        createOutputProcedureDate();
        testOutputProcedureDateInorder("{call " + AbstractSQLGenerator.escapeIdentifier(outputProcedureDate)
                + "(?,?,?,?,?,?,?,?,?,?,?,?,?,?,?,?,?,?)}");
        testOutputProcedureDateInorderObject("{call " + AbstractSQLGenerator.escapeIdentifier(outputProcedureDate)
                + "(?,?,?,?,?,?,?,?,?,?,?,?,?,?,?,?,?,?)}");
    }

    @Test
    public void testMixedProcedureDateScale() throws SQLException {
        createMixedProcedureDateScale();
        testMixedProcedureDateScaleInorder(
                "{call " + AbstractSQLGenerator.escapeIdentifier(outputProcedureDateScale) + "(?,?,?,?,?,?)}");
        testMixedProcedureDateScaleWithParameterName(
                "{call " + AbstractSQLGenerator.escapeIdentifier(outputProcedureDateScale) + "(?,?,?,?,?,?)}");
    }

    @Test
    public void testOutputProcedureBatch() throws SQLException {
        createOutputProcedureBatch();
        testOutputProcedureBatchInorder(
                "{call " + AbstractSQLGenerator.escapeIdentifier(outputProcedureBatch) + "(?,?,?,?)}");
    }

    @Test
    public void testOutputProcedure4() throws SQLException {
        createOutputProcedure4();
    }

    private static void dropProcedures() throws SQLException {
        try (SQLServerConnection con = (SQLServerConnection) DriverManager.getConnection(AETestConnectionString,
                AEInfo); SQLServerStatement stmt = (SQLServerStatement) con.createStatement()) {
            TestUtils.dropProcedureIfExists(AbstractSQLGenerator.escapeIdentifier(multiStatementsProcedure), stmt);
            TestUtils.dropProcedureIfExists(AbstractSQLGenerator.escapeIdentifier(inputProcedure), stmt);
            TestUtils.dropProcedureIfExists(AbstractSQLGenerator.escapeIdentifier(inputProcedure2), stmt);
            TestUtils.dropProcedureIfExists(AbstractSQLGenerator.escapeIdentifier(outputProcedure), stmt);
            TestUtils.dropProcedureIfExists(AbstractSQLGenerator.escapeIdentifier(outputProcedure2), stmt);
            TestUtils.dropProcedureIfExists(AbstractSQLGenerator.escapeIdentifier(outputProcedure3), stmt);
            TestUtils.dropProcedureIfExists(AbstractSQLGenerator.escapeIdentifier(outputProcedure4), stmt);
            TestUtils.dropProcedureIfExists(AbstractSQLGenerator.escapeIdentifier(outputProcedureChar), stmt);
            TestUtils.dropProcedureIfExists(AbstractSQLGenerator.escapeIdentifier(outputProcedureNumeric), stmt);
            TestUtils.dropProcedureIfExists(AbstractSQLGenerator.escapeIdentifier(outputProcedureBinary), stmt);
            TestUtils.dropProcedureIfExists(AbstractSQLGenerator.escapeIdentifier(outputProcedureDate), stmt);
            TestUtils.dropProcedureIfExists(AbstractSQLGenerator.escapeIdentifier(outputProcedureDateScale), stmt);
            TestUtils.dropProcedureIfExists(AbstractSQLGenerator.escapeIdentifier(outputProcedureBatch), stmt);
            TestUtils.dropProcedureIfExists(AbstractSQLGenerator.escapeIdentifier(inoutProcedure), stmt);
            TestUtils.dropProcedureIfExists(AbstractSQLGenerator.escapeIdentifier(mixedProcedure), stmt);
            TestUtils.dropProcedureIfExists(AbstractSQLGenerator.escapeIdentifier(mixedProcedure2), stmt);
            TestUtils.dropProcedureIfExists(AbstractSQLGenerator.escapeIdentifier(mixedProcedure3), stmt);
            TestUtils.dropProcedureIfExists(AbstractSQLGenerator.escapeIdentifier(mixedProcedureNumericPrcisionScale),
                    stmt);
        }
    }

    private static void dropTables() throws SQLException {
        try (SQLServerConnection con = (SQLServerConnection) DriverManager.getConnection(AETestConnectionString,
                AEInfo); SQLServerStatement stmt = (SQLServerStatement) con.createStatement()) {
            TestUtils.dropTableIfExists(AbstractSQLGenerator.escapeIdentifier(table1), stmt);
            TestUtils.dropTableIfExists(AbstractSQLGenerator.escapeIdentifier(table2), stmt);
            TestUtils.dropTableIfExists(AbstractSQLGenerator.escapeIdentifier(table3), stmt);
            TestUtils.dropTableIfExists(AbstractSQLGenerator.escapeIdentifier(table4), stmt);
            TestUtils.dropTableIfExists(AbstractSQLGenerator.escapeIdentifier(charTable), stmt);
            TestUtils.dropTableIfExists(AbstractSQLGenerator.escapeIdentifier(numericTable), stmt);
            TestUtils.dropTableIfExists(AbstractSQLGenerator.escapeIdentifier(binaryTable), stmt);
            TestUtils.dropTableIfExists(AbstractSQLGenerator.escapeIdentifier(dateTable), stmt);
            TestUtils.dropTableIfExists(AbstractSQLGenerator.escapeIdentifier(table5), stmt);
            TestUtils.dropTableIfExists(AbstractSQLGenerator.escapeIdentifier(table6), stmt);
            TestUtils.dropTableIfExists(AbstractSQLGenerator.escapeIdentifier(scaleDateTable), stmt);
        }
    }

    private static void createTables() throws SQLException {
        String sql = "create table " + AbstractSQLGenerator.escapeIdentifier(table1) + " (" + "PlainChar char(20) null,"
                + "RandomizedChar char(20) COLLATE Latin1_General_BIN2 ENCRYPTED WITH (ENCRYPTION_TYPE = RANDOMIZED, ALGORITHM = 'AEAD_AES_256_CBC_HMAC_SHA_256', COLUMN_ENCRYPTION_KEY = "
                + cekName + ") NULL,"
                + "DeterministicChar char(20) COLLATE Latin1_General_BIN2 ENCRYPTED WITH (ENCRYPTION_TYPE = DETERMINISTIC, ALGORITHM = 'AEAD_AES_256_CBC_HMAC_SHA_256', COLUMN_ENCRYPTION_KEY = "
                + cekName + ") NULL,"

                + "PlainVarchar varchar(50) null,"
                + "RandomizedVarchar varchar(50) COLLATE Latin1_General_BIN2 ENCRYPTED WITH (ENCRYPTION_TYPE = RANDOMIZED, ALGORITHM = 'AEAD_AES_256_CBC_HMAC_SHA_256', COLUMN_ENCRYPTION_KEY = "
                + cekName + ") NULL,"
                + "DeterministicVarchar varchar(50) COLLATE Latin1_General_BIN2 ENCRYPTED WITH (ENCRYPTION_TYPE = DETERMINISTIC, ALGORITHM = 'AEAD_AES_256_CBC_HMAC_SHA_256', COLUMN_ENCRYPTION_KEY = "
                + cekName + ") NULL" + ");";

        try (SQLServerConnection con = (SQLServerConnection) DriverManager.getConnection(AETestConnectionString,
                AEInfo); SQLServerStatement stmt = (SQLServerStatement) con.createStatement()) {
            stmt.execute(sql);
        } catch (SQLException e) {
            fail(e.toString());
        }

        sql = "create table " + AbstractSQLGenerator.escapeIdentifier(table2) + " (" + "PlainChar char(20) null,"
                + "RandomizedChar char(20) COLLATE Latin1_General_BIN2 ENCRYPTED WITH (ENCRYPTION_TYPE = RANDOMIZED, ALGORITHM = 'AEAD_AES_256_CBC_HMAC_SHA_256', COLUMN_ENCRYPTION_KEY = "
                + cekName + ") NULL,"
                + "DeterministicChar char(20) COLLATE Latin1_General_BIN2 ENCRYPTED WITH (ENCRYPTION_TYPE = DETERMINISTIC, ALGORITHM = 'AEAD_AES_256_CBC_HMAC_SHA_256', COLUMN_ENCRYPTION_KEY = "
                + cekName + ") NULL,"

                + "PlainVarchar varchar(50) null,"
                + "RandomizedVarchar varchar(50) COLLATE Latin1_General_BIN2 ENCRYPTED WITH (ENCRYPTION_TYPE = RANDOMIZED, ALGORITHM = 'AEAD_AES_256_CBC_HMAC_SHA_256', COLUMN_ENCRYPTION_KEY = "
                + cekName + ") NULL,"
                + "DeterministicVarchar varchar(50) COLLATE Latin1_General_BIN2 ENCRYPTED WITH (ENCRYPTION_TYPE = DETERMINISTIC, ALGORITHM = 'AEAD_AES_256_CBC_HMAC_SHA_256', COLUMN_ENCRYPTION_KEY = "
                + cekName + ") NULL"

                + ");";

        try (SQLServerConnection con = (SQLServerConnection) DriverManager.getConnection(AETestConnectionString,
                AEInfo); SQLServerStatement stmt = (SQLServerStatement) con.createStatement()) {
            stmt.execute(sql);
        } catch (SQLException e) {
            fail(e.toString());
        }

        sql = "create table " + AbstractSQLGenerator.escapeIdentifier(table3) + " (" + "PlainBit bit null,"
                + "RandomizedBit bit ENCRYPTED WITH (ENCRYPTION_TYPE = RANDOMIZED, ALGORITHM = 'AEAD_AES_256_CBC_HMAC_SHA_256', COLUMN_ENCRYPTION_KEY = "
                + cekName + ") NULL,"
                + "DeterministicBit bit ENCRYPTED WITH (ENCRYPTION_TYPE = DETERMINISTIC, ALGORITHM = 'AEAD_AES_256_CBC_HMAC_SHA_256', COLUMN_ENCRYPTION_KEY = "
                + cekName + ") NULL,"

                + "PlainTinyint tinyint null,"
                + "RandomizedTinyint tinyint ENCRYPTED WITH (ENCRYPTION_TYPE = RANDOMIZED, ALGORITHM = 'AEAD_AES_256_CBC_HMAC_SHA_256', COLUMN_ENCRYPTION_KEY = "
                + cekName + ") NULL,"
                + "DeterministicTinyint tinyint ENCRYPTED WITH (ENCRYPTION_TYPE = DETERMINISTIC, ALGORITHM = 'AEAD_AES_256_CBC_HMAC_SHA_256', COLUMN_ENCRYPTION_KEY = "
                + cekName + ") NULL,"

                + "PlainSmallint smallint null,"
                + "RandomizedSmallint smallint ENCRYPTED WITH (ENCRYPTION_TYPE = RANDOMIZED, ALGORITHM = 'AEAD_AES_256_CBC_HMAC_SHA_256', COLUMN_ENCRYPTION_KEY = "
                + cekName + ") NULL,"
                + "DeterministicSmallint smallint ENCRYPTED WITH (ENCRYPTION_TYPE = DETERMINISTIC, ALGORITHM = 'AEAD_AES_256_CBC_HMAC_SHA_256', COLUMN_ENCRYPTION_KEY = "
                + cekName + ") NULL,"

                + "PlainInt int null,"
                + "RandomizedInt int ENCRYPTED WITH (ENCRYPTION_TYPE = RANDOMIZED, ALGORITHM = 'AEAD_AES_256_CBC_HMAC_SHA_256', COLUMN_ENCRYPTION_KEY = "
                + cekName + ") NULL,"
                + "DeterministicInt int ENCRYPTED WITH (ENCRYPTION_TYPE = DETERMINISTIC, ALGORITHM = 'AEAD_AES_256_CBC_HMAC_SHA_256', COLUMN_ENCRYPTION_KEY = "
                + cekName + ") NULL,"

                + "PlainBigint bigint null,"
                + "RandomizedBigint bigint ENCRYPTED WITH (ENCRYPTION_TYPE = RANDOMIZED, ALGORITHM = 'AEAD_AES_256_CBC_HMAC_SHA_256', COLUMN_ENCRYPTION_KEY = "
                + cekName + ") NULL,"
                + "DeterministicBigint bigint ENCRYPTED WITH (ENCRYPTION_TYPE = DETERMINISTIC, ALGORITHM = 'AEAD_AES_256_CBC_HMAC_SHA_256', COLUMN_ENCRYPTION_KEY = "
                + cekName + ") NULL,"

                + "PlainFloatDefault float null,"
                + "RandomizedFloatDefault float ENCRYPTED WITH (ENCRYPTION_TYPE = RANDOMIZED, ALGORITHM = 'AEAD_AES_256_CBC_HMAC_SHA_256', COLUMN_ENCRYPTION_KEY = "
                + cekName + ") NULL,"
                + "DeterministicFloatDefault float ENCRYPTED WITH (ENCRYPTION_TYPE = DETERMINISTIC, ALGORITHM = 'AEAD_AES_256_CBC_HMAC_SHA_256', COLUMN_ENCRYPTION_KEY = "
                + cekName + ") NULL,"

                + "PlainFloat float(30) null,"
                + "RandomizedFloat float(30) ENCRYPTED WITH (ENCRYPTION_TYPE = RANDOMIZED, ALGORITHM = 'AEAD_AES_256_CBC_HMAC_SHA_256', COLUMN_ENCRYPTION_KEY = "
                + cekName + ") NULL,"
                + "DeterministicFloat float(30) ENCRYPTED WITH (ENCRYPTION_TYPE = DETERMINISTIC, ALGORITHM = 'AEAD_AES_256_CBC_HMAC_SHA_256', COLUMN_ENCRYPTION_KEY = "
                + cekName + ") NULL,"

                + "PlainReal real null,"
                + "RandomizedReal real ENCRYPTED WITH (ENCRYPTION_TYPE = RANDOMIZED, ALGORITHM = 'AEAD_AES_256_CBC_HMAC_SHA_256', COLUMN_ENCRYPTION_KEY = "
                + cekName + ") NULL,"
                + "DeterministicReal real ENCRYPTED WITH (ENCRYPTION_TYPE = DETERMINISTIC, ALGORITHM = 'AEAD_AES_256_CBC_HMAC_SHA_256', COLUMN_ENCRYPTION_KEY = "
                + cekName + ") NULL,"

                + "PlainDecimalDefault decimal(18,0) null,"
                + "RandomizedDecimalDefault decimal(18,0) ENCRYPTED WITH (ENCRYPTION_TYPE = RANDOMIZED, ALGORITHM = 'AEAD_AES_256_CBC_HMAC_SHA_256', COLUMN_ENCRYPTION_KEY = "
                + cekName + ") NULL,"
                + "DeterministicDecimalDefault decimal(18,0) ENCRYPTED WITH (ENCRYPTION_TYPE = DETERMINISTIC, ALGORITHM = 'AEAD_AES_256_CBC_HMAC_SHA_256', COLUMN_ENCRYPTION_KEY = "
                + cekName + ") NULL,"

                + "PlainDecimal decimal(10,5) null,"
                + "RandomizedDecimal decimal(10,5) ENCRYPTED WITH (ENCRYPTION_TYPE = RANDOMIZED, ALGORITHM = 'AEAD_AES_256_CBC_HMAC_SHA_256', COLUMN_ENCRYPTION_KEY = "
                + cekName + ") NULL,"
                + "DeterministicDecimal decimal(10,5) ENCRYPTED WITH (ENCRYPTION_TYPE = DETERMINISTIC, ALGORITHM = 'AEAD_AES_256_CBC_HMAC_SHA_256', COLUMN_ENCRYPTION_KEY = "
                + cekName + ") NULL,"

                + "PlainNumericDefault numeric(18,0) null,"
                + "RandomizedNumericDefault numeric(18,0) ENCRYPTED WITH (ENCRYPTION_TYPE = RANDOMIZED, ALGORITHM = 'AEAD_AES_256_CBC_HMAC_SHA_256', COLUMN_ENCRYPTION_KEY = "
                + cekName + ") NULL,"
                + "DeterministicNumericDefault numeric(18,0) ENCRYPTED WITH (ENCRYPTION_TYPE = DETERMINISTIC, ALGORITHM = 'AEAD_AES_256_CBC_HMAC_SHA_256', COLUMN_ENCRYPTION_KEY = "
                + cekName + ") NULL,"

                + "PlainNumeric numeric(8,2) null,"
                + "RandomizedNumeric numeric(8,2) ENCRYPTED WITH (ENCRYPTION_TYPE = RANDOMIZED, ALGORITHM = 'AEAD_AES_256_CBC_HMAC_SHA_256', COLUMN_ENCRYPTION_KEY = "
                + cekName + ") NULL,"
                + "DeterministicNumeric numeric(8,2) ENCRYPTED WITH (ENCRYPTION_TYPE = DETERMINISTIC, ALGORITHM = 'AEAD_AES_256_CBC_HMAC_SHA_256', COLUMN_ENCRYPTION_KEY = "
                + cekName + ") NULL,"

                + "PlainInt2 int null,"
                + "RandomizedInt2 int ENCRYPTED WITH (ENCRYPTION_TYPE = RANDOMIZED, ALGORITHM = 'AEAD_AES_256_CBC_HMAC_SHA_256', COLUMN_ENCRYPTION_KEY = "
                + cekName + ") NULL,"
                + "DeterministicInt2 int ENCRYPTED WITH (ENCRYPTION_TYPE = DETERMINISTIC, ALGORITHM = 'AEAD_AES_256_CBC_HMAC_SHA_256', COLUMN_ENCRYPTION_KEY = "
                + cekName + ") NULL,"

                + "PlainSmallMoney smallmoney null,"
                + "RandomizedSmallMoney smallmoney ENCRYPTED WITH (ENCRYPTION_TYPE = RANDOMIZED, ALGORITHM = 'AEAD_AES_256_CBC_HMAC_SHA_256', COLUMN_ENCRYPTION_KEY = "
                + cekName + ") NULL,"
                + "DeterministicSmallMoney smallmoney ENCRYPTED WITH (ENCRYPTION_TYPE = DETERMINISTIC, ALGORITHM = 'AEAD_AES_256_CBC_HMAC_SHA_256', COLUMN_ENCRYPTION_KEY = "
                + cekName + ") NULL,"

                + "PlainMoney money null,"
                + "RandomizedMoney money ENCRYPTED WITH (ENCRYPTION_TYPE = RANDOMIZED, ALGORITHM = 'AEAD_AES_256_CBC_HMAC_SHA_256', COLUMN_ENCRYPTION_KEY = "
                + cekName + ") NULL,"
                + "DeterministicMoney money ENCRYPTED WITH (ENCRYPTION_TYPE = DETERMINISTIC, ALGORITHM = 'AEAD_AES_256_CBC_HMAC_SHA_256', COLUMN_ENCRYPTION_KEY = "
                + cekName + ") NULL,"

                + "PlainDecimal2 decimal(28,4) null,"
                + "RandomizedDecimal2 decimal(28,4) ENCRYPTED WITH (ENCRYPTION_TYPE = RANDOMIZED, ALGORITHM = 'AEAD_AES_256_CBC_HMAC_SHA_256', COLUMN_ENCRYPTION_KEY = "
                + cekName + ") NULL,"
                + "DeterministicDecimal2 decimal(28,4) ENCRYPTED WITH (ENCRYPTION_TYPE = DETERMINISTIC, ALGORITHM = 'AEAD_AES_256_CBC_HMAC_SHA_256', COLUMN_ENCRYPTION_KEY = "
                + cekName + ") NULL,"

                + "PlainNumeric2 numeric(28,4) null,"
                + "RandomizedNumeric2 numeric(28,4) ENCRYPTED WITH (ENCRYPTION_TYPE = RANDOMIZED, ALGORITHM = 'AEAD_AES_256_CBC_HMAC_SHA_256', COLUMN_ENCRYPTION_KEY = "
                + cekName + ") NULL,"
                + "DeterministicNumeric2 numeric(28,4) ENCRYPTED WITH (ENCRYPTION_TYPE = DETERMINISTIC, ALGORITHM = 'AEAD_AES_256_CBC_HMAC_SHA_256', COLUMN_ENCRYPTION_KEY = "
                + cekName + ") NULL,"

                + ");";

        try (SQLServerConnection con = (SQLServerConnection) DriverManager.getConnection(AETestConnectionString,
                AEInfo); SQLServerStatement stmt = (SQLServerStatement) con.createStatement()) {
            stmt.execute(sql);
        } catch (SQLException e) {
            fail(e.toString());
        }

        sql = "create table " + AbstractSQLGenerator.escapeIdentifier(table4) + " (" + "PlainInt int null,"
                + "RandomizedInt int ENCRYPTED WITH (ENCRYPTION_TYPE = RANDOMIZED, ALGORITHM = 'AEAD_AES_256_CBC_HMAC_SHA_256', COLUMN_ENCRYPTION_KEY = "
                + cekName + ") NULL,"
                + "DeterministicInt int ENCRYPTED WITH (ENCRYPTION_TYPE = DETERMINISTIC, ALGORITHM = 'AEAD_AES_256_CBC_HMAC_SHA_256', COLUMN_ENCRYPTION_KEY = "
                + cekName + ") NULL," + ");";

        try (SQLServerConnection con = (SQLServerConnection) DriverManager.getConnection(AETestConnectionString,
                AEInfo); SQLServerStatement stmt = (SQLServerStatement) con.createStatement()) {
            stmt.execute(sql);
        } catch (SQLException e) {
            fail(e.toString());
        }

        sql = "create table " + AbstractSQLGenerator.escapeIdentifier(table5) + " ("
                + "c1 int ENCRYPTED WITH (ENCRYPTION_TYPE = DETERMINISTIC, ALGORITHM = 'AEAD_AES_256_CBC_HMAC_SHA_256', COLUMN_ENCRYPTION_KEY = "
                + cekName + ") NULL,"
                + "c2 smallint ENCRYPTED WITH (ENCRYPTION_TYPE = DETERMINISTIC, ALGORITHM = 'AEAD_AES_256_CBC_HMAC_SHA_256', COLUMN_ENCRYPTION_KEY = "
                + cekName + ") NULL,"
                + "c3 bigint ENCRYPTED WITH (ENCRYPTION_TYPE = DETERMINISTIC, ALGORITHM = 'AEAD_AES_256_CBC_HMAC_SHA_256', COLUMN_ENCRYPTION_KEY = "
                + cekName + ") NULL," + ");";

        try (SQLServerConnection con = (SQLServerConnection) DriverManager.getConnection(AETestConnectionString,
                AEInfo); SQLServerStatement stmt = (SQLServerStatement) con.createStatement()) {
            stmt.execute(sql);
        } catch (SQLException e) {
            fail(e.toString());
        }

        sql = "create table " + AbstractSQLGenerator.escapeIdentifier(table6) + " ("
                + "c1 int ENCRYPTED WITH (ENCRYPTION_TYPE = DETERMINISTIC, ALGORITHM = 'AEAD_AES_256_CBC_HMAC_SHA_256', COLUMN_ENCRYPTION_KEY = "
                + cekName + ") NULL,"
                + "c2 smallint ENCRYPTED WITH (ENCRYPTION_TYPE = DETERMINISTIC, ALGORITHM = 'AEAD_AES_256_CBC_HMAC_SHA_256', COLUMN_ENCRYPTION_KEY = "
                + cekName + ") NULL,"
                + "c3 bigint ENCRYPTED WITH (ENCRYPTION_TYPE = DETERMINISTIC, ALGORITHM = 'AEAD_AES_256_CBC_HMAC_SHA_256', COLUMN_ENCRYPTION_KEY = "
                + cekName + ") NULL," + ");";

        try (SQLServerConnection con = (SQLServerConnection) DriverManager.getConnection(AETestConnectionString,
                AEInfo); SQLServerStatement stmt = (SQLServerStatement) con.createStatement()) {
            stmt.execute(sql);
        } catch (SQLException e) {
            fail(e.toString());
        }
    }

    private static void populateTable4() throws SQLException {
        String sql = "insert into " + AbstractSQLGenerator.escapeIdentifier(table4) + " values( " + "?,?,?" + ")";

        try (SQLServerConnection con = (SQLServerConnection) DriverManager.getConnection(AETestConnectionString,
                AEInfo);
                SQLServerPreparedStatement pstmt = (SQLServerPreparedStatement) TestUtils.getPreparedStmt(con, sql,
                        stmtColEncSetting)) {

            // bit
            for (int i = 1; i <= 3; i++) {
                pstmt.setInt(i, Integer.parseInt(numericValues[3]));
            }

            pstmt.execute();
        }
    }

    private static void populateTable3() throws SQLException {
        String sql = "insert into " + AbstractSQLGenerator.escapeIdentifier(table3) + " values( " + "?,?,?," + "?,?,?,"
                + "?,?,?," + "?,?,?," + "?,?,?," + "?,?,?," + "?,?,?," + "?,?,?," + "?,?,?," + "?,?,?," + "?,?,?,"
                + "?,?,?," + "?,?,?," + "?,?,?," + "?,?,?," + "?,?,?," + "?,?,?" + ")";

        try (SQLServerConnection con = (SQLServerConnection) DriverManager.getConnection(AETestConnectionString,
                AEInfo);
                SQLServerPreparedStatement pstmt = (SQLServerPreparedStatement) TestUtils.getPreparedStmt(con, sql,
                        stmtColEncSetting)) {

            // bit
            for (int i = 1; i <= 3; i++) {
                if (numericValues[0].equalsIgnoreCase("true")) {
                    pstmt.setBoolean(i, true);
                } else {
                    pstmt.setBoolean(i, false);
                }
            }

            // tinyint
            for (int i = 4; i <= 6; i++) {
                pstmt.setShort(i, Short.valueOf(numericValues[1]));
            }

            // smallint
            for (int i = 7; i <= 9; i++) {
                pstmt.setShort(i, Short.parseShort(numericValues[2]));
            }

            // int
            for (int i = 10; i <= 12; i++) {
                pstmt.setInt(i, Integer.parseInt(numericValues[3]));
            }

            // bigint
            for (int i = 13; i <= 15; i++) {
                pstmt.setLong(i, Long.parseLong(numericValues[4]));
            }

            // float default
            for (int i = 16; i <= 18; i++) {
                pstmt.setDouble(i, Double.parseDouble(numericValues[5]));
            }

            // float(30)
            for (int i = 19; i <= 21; i++) {
                pstmt.setDouble(i, Double.parseDouble(numericValues[6]));
            }

            // real
            for (int i = 22; i <= 24; i++) {
                pstmt.setFloat(i, Float.parseFloat(numericValues[7]));
            }

            // decimal default
            for (int i = 25; i <= 27; i++) {
                if (numericValues[8].equalsIgnoreCase("0"))
                    pstmt.setBigDecimal(i, new BigDecimal(numericValues[8]), 18, 0);
                else
                    pstmt.setBigDecimal(i, new BigDecimal(numericValues[8]));
            }

            // decimal(10,5)
            for (int i = 28; i <= 30; i++) {
                pstmt.setBigDecimal(i, new BigDecimal(numericValues[9]), 10, 5);
            }

            // numeric
            for (int i = 31; i <= 33; i++) {
                if (numericValues[10].equalsIgnoreCase("0"))
                    pstmt.setBigDecimal(i, new BigDecimal(numericValues[10]), 18, 0);
                else
                    pstmt.setBigDecimal(i, new BigDecimal(numericValues[10]));
            }

            // numeric(8,2)
            for (int i = 34; i <= 36; i++) {
                pstmt.setBigDecimal(i, new BigDecimal(numericValues[11]), 8, 2);
            }

            // int2
            for (int i = 37; i <= 39; i++) {
                pstmt.setInt(i, Integer.parseInt(numericValues[3]));
            }
            // smallmoney
            for (int i = 40; i <= 42; i++) {
                pstmt.setSmallMoney(i, new BigDecimal(numericValues[12]));
            }

            // money
            for (int i = 43; i <= 45; i++) {
                pstmt.setMoney(i, new BigDecimal(numericValues[13]));
            }

            // decimal(28,4)
            for (int i = 46; i <= 48; i++) {
                pstmt.setBigDecimal(i, new BigDecimal(numericValues[14]), 28, 4);
            }

            // numeric(28,4)
            for (int i = 49; i <= 51; i++) {
                pstmt.setBigDecimal(i, new BigDecimal(numericValues[15]), 28, 4);
            }

            pstmt.execute();
        }
    }

    private void createMultiInsertionSelection() throws SQLException {
        String sql = " IF EXISTS (select * from sysobjects where id = object_id(N'"
                + TestUtils.escapeSingleQuotes(multiStatementsProcedure)
                + "') and OBJECTPROPERTY(id, N'IsProcedure') = 1)" + " DROP PROCEDURE "
                + AbstractSQLGenerator.escapeIdentifier(multiStatementsProcedure);

        try (SQLServerConnection con = (SQLServerConnection) DriverManager.getConnection(AETestConnectionString,
                AEInfo); SQLServerStatement stmt = (SQLServerStatement) con.createStatement()) {
            stmt.execute(sql);

            sql = "CREATE PROCEDURE " + AbstractSQLGenerator.escapeIdentifier(multiStatementsProcedure)
                    + " (@p0 char(20) = null, @p1 char(20) = null, @p2 char(20) = null, "
                    + "@p3 varchar(50) = null, @p4 varchar(50) = null, @p5 varchar(50) = null)" + " AS"
                    + " INSERT INTO " + AbstractSQLGenerator.escapeIdentifier(table1)
                    + " values (@p0,@p1,@p2,@p3,@p4,@p5)" + " INSERT INTO "
                    + AbstractSQLGenerator.escapeIdentifier(table2) + " values (@p0,@p1,@p2,@p3,@p4,@p5)"
                    + " SELECT * FROM " + AbstractSQLGenerator.escapeIdentifier(table1) + " SELECT * FROM "
                    + AbstractSQLGenerator.escapeIdentifier(table2);
            stmt.execute(sql);
        }
    }

    private void MultiInsertionSelection() throws SQLException {

        String sql = "{call " + AbstractSQLGenerator.escapeIdentifier(multiStatementsProcedure) + " (?,?,?,?,?,?)}";
        try (SQLServerConnection con = (SQLServerConnection) DriverManager.getConnection(AETestConnectionString,
                AEInfo);
                SQLServerCallableStatement callableStatement = (SQLServerCallableStatement) TestUtils
                        .getCallableStmt(con, sql, stmtColEncSetting)) {

            // char, varchar
            for (int i = 1; i <= 3; i++) {
                callableStatement.setString(i, charValues[0]);
            }

            for (int i = 4; i <= 6; i++) {
                callableStatement.setString(i, charValues[1]);
            }

            boolean results = callableStatement.execute();

            // skip update count which is given by insertion
            while (false == results && (-1) != callableStatement.getUpdateCount()) {
                results = callableStatement.getMoreResults();
            }

            while (results) {
                try (ResultSet rs = callableStatement.getResultSet()) {
                    int numberOfColumns = rs.getMetaData().getColumnCount();

                    while (rs.next()) {
                        testGetString(rs, numberOfColumns);
                    }
                }
                results = callableStatement.getMoreResults();
            }
        } catch (SQLException e) {
            fail(e.toString());
        }
    }

    private void testGetString(ResultSet rs, int numberOfColumns) throws SQLException {
        for (int i = 1; i <= numberOfColumns; i = i + 3) {

            String stringValue1 = "" + rs.getString(i);
            String stringValue2 = "" + rs.getString(i + 1);
            String stringValue3 = "" + rs.getString(i + 2);

            assertTrue(stringValue1.equalsIgnoreCase(stringValue2) && stringValue2.equalsIgnoreCase(stringValue3),
                    "Decryption failed with getString(): " + stringValue1 + ", " + stringValue2 + ", " + stringValue3
                            + ".\n");

        }
    }

    private void createInputProcedure() throws SQLException {
        String sql = " IF EXISTS (select * from sysobjects where id = object_id(N'"
                + TestUtils.escapeSingleQuotes(inputProcedure) + "') and OBJECTPROPERTY(id, N'IsProcedure') = 1)"
                + " DROP PROCEDURE " + AbstractSQLGenerator.escapeIdentifier(inputProcedure);

        try (SQLServerConnection con = (SQLServerConnection) DriverManager.getConnection(AETestConnectionString,
                AEInfo); SQLServerStatement stmt = (SQLServerStatement) con.createStatement()) {
            stmt.execute(sql);

            sql = "CREATE PROCEDURE " + AbstractSQLGenerator.escapeIdentifier(inputProcedure)
                    + " @p0 int, @p1 decimal(18, 0), "
                    + "@p2 float, @p3 real, @p4 numeric(18, 0), @p5 smallmoney, @p6 money,"
                    + "@p7 bit, @p8 smallint, @p9 bigint, @p10 float(30), @p11 decimal(10,5), @p12 numeric(8,2), "
                    + "@p13 decimal(28,4), @p14 numeric(28,4)  " + " AS" + " SELECT top 1 RandomizedInt FROM "
                    + AbstractSQLGenerator.escapeIdentifier(numericTable)
                    + " where DeterministicInt=@p0 and DeterministicDecimalDefault=@p1 and "
                    + " DeterministicFloatDefault=@p2 and DeterministicReal=@p3 and DeterministicNumericDefault=@p4 and"
                    + " DeterministicSmallMoney=@p5 and DeterministicMoney=@p6 and DeterministicBit=@p7 and"
                    + " DeterministicSmallint=@p8 and DeterministicBigint=@p9 and DeterministicFloat=@p10 and"
                    + " DeterministicDecimal=@p11 and DeterministicNumeric=@p12 and DeterministicDecimal2=@p13 and"
                    + " DeterministicNumeric2=@p14 ";

            stmt.execute(sql);
        }
    }

    private void testInputProcedure(String sql, String[] values) throws SQLException {
        try (SQLServerConnection con = (SQLServerConnection) DriverManager.getConnection(AETestConnectionString,
                AEInfo);
                SQLServerCallableStatement callableStatement = (SQLServerCallableStatement) TestUtils
                        .getCallableStmt(con, sql, stmtColEncSetting)) {

            callableStatement.setInt(1, Integer.parseInt(values[3]));
            if (RandomData.returnZero)
                callableStatement.setBigDecimal(2, new BigDecimal(values[8]), 18, 0);
            else
                callableStatement.setBigDecimal(2, new BigDecimal(values[8]));
            callableStatement.setDouble(3, Double.parseDouble(values[5]));
            callableStatement.setFloat(4, Float.parseFloat(values[7]));
            if (RandomData.returnZero)
                callableStatement.setBigDecimal(5, new BigDecimal(values[10]), 18, 0); // numeric(18,0)
            else
                callableStatement.setBigDecimal(5, new BigDecimal(values[10])); // numeric(18,0)
            callableStatement.setSmallMoney(6, new BigDecimal(values[12]));
            callableStatement.setMoney(7, new BigDecimal(values[13]));
            if (values[0].equalsIgnoreCase("true"))
                callableStatement.setBoolean(8, true);
            else
                callableStatement.setBoolean(8, false);
            callableStatement.setShort(9, Short.parseShort(values[2])); // smallint
            callableStatement.setLong(10, Long.parseLong(values[4])); // bigint
            callableStatement.setDouble(11, Double.parseDouble(values[6])); // float30
            callableStatement.setBigDecimal(12, new BigDecimal(values[9]), 10, 5); // decimal(10,5)
            callableStatement.setBigDecimal(13, new BigDecimal(values[11]), 8, 2); // numeric(8,2)
            callableStatement.setBigDecimal(14, new BigDecimal(values[14]), 28, 4);
            callableStatement.setBigDecimal(15, new BigDecimal(values[15]), 28, 4);

            try (SQLServerResultSet rs = (SQLServerResultSet) callableStatement.executeQuery()) {
                rs.next();
                assertEquals(rs.getString(1), values[3], "" + TestResource.getResource("R_inputParamFailed"));
            }
        } catch (Exception e) {
            fail(e.toString());
        }
    }

    private void createInputProcedure2() throws SQLException {
        String sql = " IF EXISTS (select * from sysobjects where id = object_id(N'"
                + TestUtils.escapeSingleQuotes(inputProcedure2) + "') and OBJECTPROPERTY(id, N'IsProcedure') = 1)"
                + " DROP PROCEDURE " + AbstractSQLGenerator.escapeIdentifier(inputProcedure2);

        try (SQLServerConnection con = (SQLServerConnection) DriverManager.getConnection(AETestConnectionString,
                AEInfo); SQLServerStatement stmt = (SQLServerStatement) con.createStatement()) {
            stmt.execute(sql);

            sql = "CREATE PROCEDURE " + AbstractSQLGenerator.escapeIdentifier(inputProcedure2)
                    + " @p0 varchar(50), @p1 uniqueidentifier, @p2 varchar(max), @p3 nchar(30), @p4 nvarchar(60), @p5 nvarchar(max), "
                    + " @p6 varchar(8000), @p7 nvarchar(4000)" + " AS"
                    + " SELECT top 1 RandomizedVarchar, DeterministicUniqueidentifier, DeterministicVarcharMax, RandomizedNchar, "
                    + " DeterministicNvarchar, DeterministicNvarcharMax, DeterministicVarchar8000, RandomizedNvarchar4000  FROM "
                    + AbstractSQLGenerator.escapeIdentifier(charTable)
                    + " where DeterministicVarchar = @p0 and DeterministicUniqueidentifier =@p1";

            stmt.execute(sql);
        }
    }

    private void testInputProcedure2(String sql) throws SQLException {

        try (SQLServerConnection con = (SQLServerConnection) DriverManager.getConnection(AETestConnectionString,
                AEInfo);
                SQLServerCallableStatement callableStatement = (SQLServerCallableStatement) TestUtils
                        .getCallableStmt(con, sql, stmtColEncSetting)) {

            callableStatement.setString(1, charValues[1]);
            callableStatement.setUniqueIdentifier(2, charValues[6]);
            callableStatement.setString(3, charValues[2]);
            callableStatement.setNString(4, charValues[3]);
            callableStatement.setNString(5, charValues[4]);
            callableStatement.setNString(6, charValues[5]);
            callableStatement.setString(7, charValues[7]);
            callableStatement.setNString(8, charValues[8]);

            try (SQLServerResultSet rs = (SQLServerResultSet) callableStatement.executeQuery()) {
                rs.next();
                assertEquals(rs.getString(1).trim(), charValues[1], TestResource.getResource("R_inputParamFailed"));
                assertEquals(rs.getUniqueIdentifier(2), charValues[6].toUpperCase(),
                        TestResource.getResource("R_inputParamFailed"));
                assertEquals(rs.getString(3).trim(), charValues[2], TestResource.getResource("R_inputParamFailed"));
                assertEquals(rs.getString(4).trim(), charValues[3], TestResource.getResource("R_inputParamFailed"));
                assertEquals(rs.getString(5).trim(), charValues[4], TestResource.getResource("R_inputParamFailed"));
                assertEquals(rs.getString(6).trim(), charValues[5], TestResource.getResource("R_inputParamFailed"));
                assertEquals(rs.getString(7).trim(), charValues[7], TestResource.getResource("R_inputParamFailed"));
                assertEquals(rs.getString(8).trim(), charValues[8], TestResource.getResource("R_inputParamFailed"));
            }
        } catch (Exception e) {
            fail(e.toString());
        }
    }

    private void createOutputProcedure3() throws SQLException {
        String sql = " IF EXISTS (select * from sysobjects where id = object_id(N'"
                + TestUtils.escapeSingleQuotes(outputProcedure3) + "') and OBJECTPROPERTY(id, N'IsProcedure') = 1)"
                + " DROP PROCEDURE " + AbstractSQLGenerator.escapeIdentifier(outputProcedure3);

        try (SQLServerConnection con = (SQLServerConnection) DriverManager.getConnection(AETestConnectionString,
                AEInfo); SQLServerStatement stmt = (SQLServerStatement) con.createStatement()) {
            stmt.execute(sql);

            sql = "CREATE PROCEDURE " + AbstractSQLGenerator.escapeIdentifier(outputProcedure3)
                    + " @p0 int OUTPUT, @p1 int OUTPUT " + " AS" + " SELECT top 1 @p0=DeterministicInt FROM "
                    + AbstractSQLGenerator.escapeIdentifier(table3) + " SELECT top 1 @p1=RandomizedInt FROM "
                    + AbstractSQLGenerator.escapeIdentifier(table4);

            stmt.execute(sql);
        }
    }

    private void testOutputProcedure3RandomOrder(String sql) throws SQLException {

        try (SQLServerConnection con = (SQLServerConnection) DriverManager.getConnection(AETestConnectionString,
                AEInfo);
                SQLServerCallableStatement callableStatement = (SQLServerCallableStatement) TestUtils
                        .getCallableStmt(con, sql, stmtColEncSetting)) {

            callableStatement.registerOutParameter(1, java.sql.Types.INTEGER);
            callableStatement.registerOutParameter(2, java.sql.Types.INTEGER);

            callableStatement.execute();

            int intValue2 = callableStatement.getInt(2);
            assertEquals("" + intValue2, numericValues[3], TestResource.getResource("R_outputParamFailed"));

            int intValue = callableStatement.getInt(1);
            assertEquals("" + intValue, numericValues[3], TestResource.getResource("R_outputParamFailed"));

            int intValue3 = callableStatement.getInt(2);
            assertEquals("" + intValue3, numericValues[3], TestResource.getResource("R_outputParamFailed"));

            int intValue4 = callableStatement.getInt(2);
            assertEquals("" + intValue4, numericValues[3], TestResource.getResource("R_outputParamFailed"));

            int intValue5 = callableStatement.getInt(1);
            assertEquals("" + intValue5, numericValues[3], TestResource.getResource("R_outputParamFailed"));
        } catch (Exception e) {
            fail(e.toString());
        }
    }

    private void testOutputProcedure3Inorder(String sql) throws SQLException {

        try (SQLServerConnection con = (SQLServerConnection) DriverManager.getConnection(AETestConnectionString,
                AEInfo);
                SQLServerCallableStatement callableStatement = (SQLServerCallableStatement) TestUtils
                        .getCallableStmt(con, sql, stmtColEncSetting)) {

            callableStatement.registerOutParameter(1, java.sql.Types.INTEGER);
            callableStatement.registerOutParameter(2, java.sql.Types.INTEGER);

            callableStatement.execute();

            int intValue = callableStatement.getInt(1);
            assertEquals("" + intValue, numericValues[3], TestResource.getResource("R_outputParamFailed"));

            int intValue2 = callableStatement.getInt(2);
            assertEquals("" + intValue2, numericValues[3], TestResource.getResource("R_outputParamFailed"));
        } catch (Exception e) {
            fail(e.toString());
        }
    }

    private void testOutputProcedure3ReverseOrder(String sql) throws SQLException {

        try (SQLServerConnection con = (SQLServerConnection) DriverManager.getConnection(AETestConnectionString,
                AEInfo);
                SQLServerCallableStatement callableStatement = (SQLServerCallableStatement) TestUtils
                        .getCallableStmt(con, sql, stmtColEncSetting)) {

            callableStatement.registerOutParameter(1, java.sql.Types.INTEGER);
            callableStatement.registerOutParameter(2, java.sql.Types.INTEGER);

            callableStatement.execute();

            int intValue2 = callableStatement.getInt(2);
            assertEquals("" + intValue2, numericValues[3], TestResource.getResource("R_outputParamFailed"));

            int intValue = callableStatement.getInt(1);
            assertEquals("" + intValue, numericValues[3], TestResource.getResource("R_outputParamFailed"));
        } catch (Exception e) {
            fail(e.toString());
        }
    }

    private void createOutputProcedure2() throws SQLException {
        String sql = " IF EXISTS (select * from sysobjects where id = object_id(N'"
                + TestUtils.escapeSingleQuotes(outputProcedure2) + "') and OBJECTPROPERTY(id, N'IsProcedure') = 1)"
                + " DROP PROCEDURE " + AbstractSQLGenerator.escapeIdentifier(outputProcedure2);

        try (SQLServerConnection con = (SQLServerConnection) DriverManager.getConnection(AETestConnectionString,
                AEInfo); SQLServerStatement stmt = (SQLServerStatement) con.createStatement()) {
            stmt.execute(sql);

            sql = "CREATE PROCEDURE " + AbstractSQLGenerator.escapeIdentifier(outputProcedure2)
                    + " @p0 int OUTPUT, @p1 int OUTPUT, @p2 smallint OUTPUT, @p3 smallint OUTPUT, @p4 tinyint OUTPUT, @p5 tinyint OUTPUT, @p6 smallmoney OUTPUT,"
                    + " @p7 smallmoney OUTPUT, @p8 money OUTPUT, @p9 money OUTPUT " + " AS"
                    + " SELECT top 1 @p0=PlainInt, @p1=DeterministicInt, @p2=PlainSmallint,"
                    + " @p3=RandomizedSmallint, @p4=PlainTinyint, @p5=DeterministicTinyint, @p6=DeterministicSmallMoney, @p7=PlainSmallMoney,"
                    + " @p8=PlainMoney, @p9=DeterministicMoney FROM " + AbstractSQLGenerator.escapeIdentifier(table3);

            stmt.execute(sql);
        }
    }

    private void testOutputProcedure2RandomOrder(String sql, String[] values) throws SQLException {

        try (SQLServerConnection con = (SQLServerConnection) DriverManager.getConnection(AETestConnectionString,
                AEInfo);
                SQLServerCallableStatement callableStatement = (SQLServerCallableStatement) TestUtils
                        .getCallableStmt(con, sql, stmtColEncSetting)) {

            callableStatement.registerOutParameter(1, java.sql.Types.INTEGER);
            callableStatement.registerOutParameter(2, java.sql.Types.INTEGER);
            callableStatement.registerOutParameter(3, java.sql.Types.SMALLINT);
            callableStatement.registerOutParameter(4, java.sql.Types.SMALLINT);
            callableStatement.registerOutParameter(5, java.sql.Types.TINYINT);
            callableStatement.registerOutParameter(6, java.sql.Types.TINYINT);
            callableStatement.registerOutParameter(7, microsoft.sql.Types.SMALLMONEY);
            callableStatement.registerOutParameter(8, microsoft.sql.Types.SMALLMONEY);
            callableStatement.registerOutParameter(9, microsoft.sql.Types.MONEY);
            callableStatement.registerOutParameter(10, microsoft.sql.Types.MONEY);

            callableStatement.execute();

            BigDecimal ecnryptedSmallMoney = callableStatement.getSmallMoney(7);
            assertEquals("" + ecnryptedSmallMoney, values[12], TestResource.getResource("R_outputParamFailed"));

            short encryptedSmallint = callableStatement.getShort(4);
            assertEquals("" + encryptedSmallint, values[2], TestResource.getResource("R_outputParamFailed"));

            BigDecimal SmallMoneyValue = callableStatement.getSmallMoney(8);
            assertEquals("" + SmallMoneyValue, values[12], TestResource.getResource("R_outputParamFailed"));

            short encryptedTinyint = callableStatement.getShort(6);
            assertEquals("" + encryptedTinyint, values[1], TestResource.getResource("R_outputParamFailed"));

            short tinyintValue = callableStatement.getShort(5);
            assertEquals("" + tinyintValue, values[1], TestResource.getResource("R_outputParamFailed"));

            BigDecimal encryptedMoneyValue = callableStatement.getMoney(9);
            assertEquals("" + encryptedMoneyValue, values[13], TestResource.getResource("R_outputParamFailed"));

            short smallintValue = callableStatement.getShort(3);
            assertEquals("" + smallintValue, values[2], TestResource.getResource("R_outputParamFailed"));

            int intValue = callableStatement.getInt(1);
            assertEquals("" + intValue, values[3], TestResource.getResource("R_outputParamFailed"));

            BigDecimal encryptedSmallMoney = callableStatement.getMoney(10);
            assertEquals("" + encryptedSmallMoney, values[13], TestResource.getResource("R_outputParamFailed"));

            int encryptedInt = callableStatement.getInt(2);
            assertEquals("" + encryptedInt, values[3], TestResource.getResource("R_outputParamFailed"));
        } catch (Exception e) {
            fail(e.toString());
        }
    }

    private void testOutputProcedure2Inorder(String sql, String[] values) throws SQLException {

        try (SQLServerConnection con = (SQLServerConnection) DriverManager.getConnection(AETestConnectionString,
                AEInfo);
                SQLServerCallableStatement callableStatement = (SQLServerCallableStatement) TestUtils
                        .getCallableStmt(con, sql, stmtColEncSetting)) {

            callableStatement.registerOutParameter(1, java.sql.Types.INTEGER);
            callableStatement.registerOutParameter(2, java.sql.Types.INTEGER);
            callableStatement.registerOutParameter(3, java.sql.Types.SMALLINT);
            callableStatement.registerOutParameter(4, java.sql.Types.SMALLINT);
            callableStatement.registerOutParameter(5, java.sql.Types.TINYINT);
            callableStatement.registerOutParameter(6, java.sql.Types.TINYINT);
            callableStatement.registerOutParameter(7, microsoft.sql.Types.SMALLMONEY);
            callableStatement.registerOutParameter(8, microsoft.sql.Types.SMALLMONEY);
            callableStatement.registerOutParameter(9, microsoft.sql.Types.MONEY);
            callableStatement.registerOutParameter(10, microsoft.sql.Types.MONEY);
            callableStatement.execute();

            int intValue = callableStatement.getInt(1);
            assertEquals("" + intValue, values[3], TestResource.getResource("R_outputParamFailed"));

            int encryptedInt = callableStatement.getInt(2);
            assertEquals("" + encryptedInt, values[3], TestResource.getResource("R_outputParamFailed"));

            short smallintValue = callableStatement.getShort(3);
            assertEquals("" + smallintValue, values[2], TestResource.getResource("R_outputParamFailed"));

            short encryptedSmallint = callableStatement.getShort(4);
            assertEquals("" + encryptedSmallint, values[2], TestResource.getResource("R_outputParamFailed"));

            short tinyintValue = callableStatement.getShort(5);
            assertEquals("" + tinyintValue, values[1], TestResource.getResource("R_outputParamFailed"));

            short encryptedTinyint = callableStatement.getShort(6);
            assertEquals("" + encryptedTinyint, values[1], TestResource.getResource("R_outputParamFailed"));

            BigDecimal encryptedSmallMoney = callableStatement.getSmallMoney(7);
            assertEquals("" + encryptedSmallMoney, values[12], TestResource.getResource("R_outputParamFailed"));

            BigDecimal SmallMoneyValue = callableStatement.getSmallMoney(8);
            assertEquals("" + SmallMoneyValue, values[12], TestResource.getResource("R_outputParamFailed"));

            BigDecimal MoneyValue = callableStatement.getMoney(9);
            assertEquals("" + MoneyValue, values[13], TestResource.getResource("R_outputParamFailed"));

            BigDecimal encryptedMoney = callableStatement.getMoney(10);
            assertEquals("" + encryptedMoney, values[13], TestResource.getResource("R_outputParamFailed"));

        } catch (Exception e) {
            fail(e.toString());
        }
    }

    private void testOutputProcedure2ReverseOrder(String sql, String[] values) throws SQLException {

        try (SQLServerConnection con = (SQLServerConnection) DriverManager.getConnection(AETestConnectionString,
                AEInfo);
                SQLServerCallableStatement callableStatement = (SQLServerCallableStatement) TestUtils
                        .getCallableStmt(con, sql, stmtColEncSetting)) {

            callableStatement.registerOutParameter(1, java.sql.Types.INTEGER);
            callableStatement.registerOutParameter(2, java.sql.Types.INTEGER);
            callableStatement.registerOutParameter(3, java.sql.Types.SMALLINT);
            callableStatement.registerOutParameter(4, java.sql.Types.SMALLINT);
            callableStatement.registerOutParameter(5, java.sql.Types.TINYINT);
            callableStatement.registerOutParameter(6, java.sql.Types.TINYINT);
            callableStatement.registerOutParameter(7, microsoft.sql.Types.SMALLMONEY);
            callableStatement.registerOutParameter(8, microsoft.sql.Types.SMALLMONEY);
            callableStatement.registerOutParameter(9, microsoft.sql.Types.MONEY);
            callableStatement.registerOutParameter(10, microsoft.sql.Types.MONEY);

            callableStatement.execute();

            BigDecimal encryptedMoney = callableStatement.getMoney(10);
            assertEquals("" + encryptedMoney, values[13], TestResource.getResource("R_outputParamFailed"));

            BigDecimal MoneyValue = callableStatement.getMoney(9);
            assertEquals("" + MoneyValue, values[13], TestResource.getResource("R_outputParamFailed"));

            BigDecimal SmallMoneyValue = callableStatement.getSmallMoney(8);
            assertEquals("" + SmallMoneyValue, values[12], TestResource.getResource("R_outputParamFailed"));

            BigDecimal encryptedSmallMoney = callableStatement.getSmallMoney(7);
            assertEquals("" + encryptedSmallMoney, values[12], TestResource.getResource("R_outputParamFailed"));

            short encryptedTinyint = callableStatement.getShort(6);

            short tinyintValue = callableStatement.getShort(5);
            assertEquals("" + tinyintValue, values[1], TestResource.getResource("R_outputParamFailed"));

            short encryptedSmallint = callableStatement.getShort(4);
            assertEquals("" + encryptedSmallint, values[2], TestResource.getResource("R_outputParamFailed"));

            short smallintValue = callableStatement.getShort(3);
            assertEquals("" + smallintValue, values[2], TestResource.getResource("R_outputParamFailed"));

            int encryptedInt = callableStatement.getInt(2);
            assertEquals("" + encryptedInt, values[3], TestResource.getResource("R_outputParamFailed"));

            int intValue = callableStatement.getInt(1);
            assertEquals("" + intValue, values[3], TestResource.getResource("R_outputParamFailed"));

        } catch (Exception e) {
            fail(e.toString());
        }
    }

    private void createOutputProcedure() throws SQLException {
        String sql = " IF EXISTS (select * from sysobjects where id = object_id(N'"
                + TestUtils.escapeSingleQuotes(outputProcedure) + "') and OBJECTPROPERTY(id, N'IsProcedure') = 1)"
                + " DROP PROCEDURE " + AbstractSQLGenerator.escapeIdentifier(outputProcedure);

        try (SQLServerConnection con = (SQLServerConnection) DriverManager.getConnection(AETestConnectionString,
                AEInfo); SQLServerStatement stmt = (SQLServerStatement) con.createStatement()) {
            stmt.execute(sql);

            sql = "CREATE PROCEDURE " + AbstractSQLGenerator.escapeIdentifier(outputProcedure)
                    + " @p0 int OUTPUT, @p1 float OUTPUT, @p2 smallint OUTPUT, "
                    + "@p3 bigint OUTPUT, @p4 tinyint OUTPUT, @p5 smallmoney OUTPUT, @p6 money OUTPUT " + " AS"
                    + " SELECT top 1 @p0=RandomizedInt, @p1=DeterministicFloatDefault, @p2=RandomizedSmallint,"
                    + " @p3=RandomizedBigint, @p4=DeterministicTinyint, @p5=DeterministicSmallMoney, @p6=DeterministicMoney FROM "
                    + AbstractSQLGenerator.escapeIdentifier(table3);

            stmt.execute(sql);
        }
    }

    private void testOutputProcedureRandomOrder(String sql, String[] values) throws SQLException {

        try (SQLServerConnection con = (SQLServerConnection) DriverManager.getConnection(AETestConnectionString,
                AEInfo);
                SQLServerCallableStatement callableStatement = (SQLServerCallableStatement) TestUtils
                        .getCallableStmt(con, sql, stmtColEncSetting)) {

            callableStatement.registerOutParameter(1, java.sql.Types.INTEGER);
            callableStatement.registerOutParameter(2, java.sql.Types.DOUBLE);
            callableStatement.registerOutParameter(3, java.sql.Types.SMALLINT);
            callableStatement.registerOutParameter(4, java.sql.Types.BIGINT);
            callableStatement.registerOutParameter(5, java.sql.Types.TINYINT);
            callableStatement.registerOutParameter(6, microsoft.sql.Types.SMALLMONEY);
            callableStatement.registerOutParameter(7, microsoft.sql.Types.MONEY);

            callableStatement.execute();

            double floatValue0 = callableStatement.getDouble(2);
            assertEquals("" + floatValue0, "" + values[5], TestResource.getResource("R_outputParamFailed"));

            long bigintValue = callableStatement.getLong(4);
            assertEquals("" + bigintValue, values[4], TestResource.getResource("R_outputParamFailed"));

            short tinyintValue = callableStatement.getShort(5); // tinyint
            assertEquals("" + tinyintValue, values[1], TestResource.getResource("R_outputParamFailed"));

            double floatValue1 = callableStatement.getDouble(2);
            assertEquals("" + floatValue1, "" + values[5], TestResource.getResource("R_outputParamFailed"));

            int intValue2 = callableStatement.getInt(1);
            assertEquals("" + intValue2, "" + values[3], TestResource.getResource("R_outputParamFailed"));

            double floatValue2 = callableStatement.getDouble(2);
            assertEquals("" + floatValue2, "" + values[5], TestResource.getResource("R_outputParamFailed"));

            short shortValue3 = callableStatement.getShort(3); // smallint
            assertEquals("" + shortValue3, "" + values[2], TestResource.getResource("R_outputParamFailed"));

            short shortValue32 = callableStatement.getShort(3);
            assertEquals("" + shortValue32, "" + values[2], TestResource.getResource("R_outputParamFailed"));

            BigDecimal smallmoney1 = callableStatement.getSmallMoney(6);
            assertEquals("" + smallmoney1, "" + values[12], TestResource.getResource("R_outputParamFailed"));
            BigDecimal money1 = callableStatement.getMoney(7);
            assertEquals("" + money1, "" + values[13], TestResource.getResource("R_outputParamFailed"));
        } catch (Exception e) {
            fail(e.toString());
        }
    }

    private void testOutputProcedureInorder(String sql, String[] values) throws SQLException {

        try (SQLServerConnection con = (SQLServerConnection) DriverManager.getConnection(AETestConnectionString,
                AEInfo);
                SQLServerCallableStatement callableStatement = (SQLServerCallableStatement) TestUtils
                        .getCallableStmt(con, sql, stmtColEncSetting)) {

            callableStatement.registerOutParameter(1, java.sql.Types.INTEGER);
            callableStatement.registerOutParameter(2, java.sql.Types.DOUBLE);
            callableStatement.registerOutParameter(3, java.sql.Types.SMALLINT);
            callableStatement.registerOutParameter(4, java.sql.Types.BIGINT);
            callableStatement.registerOutParameter(5, java.sql.Types.TINYINT);
            callableStatement.registerOutParameter(6, microsoft.sql.Types.SMALLMONEY);
            callableStatement.registerOutParameter(7, microsoft.sql.Types.MONEY);

            callableStatement.execute();

            int intValue2 = callableStatement.getInt(1);
            assertEquals("" + intValue2, values[3], TestResource.getResource("R_outputParamFailed"));

            double floatValue0 = callableStatement.getDouble(2);
            assertEquals("" + floatValue0, values[5], TestResource.getResource("R_outputParamFailed"));

            short shortValue3 = callableStatement.getShort(3);
            assertEquals("" + shortValue3, values[2], TestResource.getResource("R_outputParamFailed"));

            long bigintValue = callableStatement.getLong(4);
            assertEquals("" + bigintValue, values[4], TestResource.getResource("R_outputParamFailed"));

            short tinyintValue = callableStatement.getShort(5);
            assertEquals("" + tinyintValue, values[1], TestResource.getResource("R_outputParamFailed"));

            BigDecimal smallMoney1 = callableStatement.getSmallMoney(6);
            assertEquals("" + smallMoney1, values[12], TestResource.getResource("R_outputParamFailed"));

            BigDecimal money1 = callableStatement.getMoney(7);
            assertEquals("" + money1, values[13], TestResource.getResource("R_outputParamFailed"));

        } catch (Exception e) {
            fail(e.toString());
        }
    }

    private void testOutputProcedureReverseOrder(String sql, String[] values) throws SQLException {

        try (SQLServerConnection con = (SQLServerConnection) DriverManager.getConnection(AETestConnectionString,
                AEInfo);
                SQLServerCallableStatement callableStatement = (SQLServerCallableStatement) TestUtils
                        .getCallableStmt(con, sql, stmtColEncSetting)) {

            callableStatement.registerOutParameter(1, java.sql.Types.INTEGER);
            callableStatement.registerOutParameter(2, java.sql.Types.DOUBLE);
            callableStatement.registerOutParameter(3, java.sql.Types.SMALLINT);
            callableStatement.registerOutParameter(4, java.sql.Types.BIGINT);
            callableStatement.registerOutParameter(5, java.sql.Types.TINYINT);
            callableStatement.registerOutParameter(6, microsoft.sql.Types.SMALLMONEY);
            callableStatement.registerOutParameter(7, microsoft.sql.Types.MONEY);
            callableStatement.execute();

            BigDecimal smallMoney1 = callableStatement.getSmallMoney(6);
            assertEquals("" + smallMoney1, values[12], TestResource.getResource("R_outputParamFailed"));

            BigDecimal money1 = callableStatement.getMoney(7);
            assertEquals("" + money1, values[13], TestResource.getResource("R_outputParamFailed"));

            short tinyintValue = callableStatement.getShort(5);
            assertEquals("" + tinyintValue, values[1], TestResource.getResource("R_outputParamFailed"));

            long bigintValue = callableStatement.getLong(4);
            assertEquals("" + bigintValue, values[4], TestResource.getResource("R_outputParamFailed"));

            short shortValue3 = callableStatement.getShort(3);
            assertEquals("" + shortValue3, values[2], TestResource.getResource("R_outputParamFailed"));

            double floatValue0 = callableStatement.getDouble(2);
            assertEquals("" + floatValue0, values[5], TestResource.getResource("R_outputParamFailed"));

            int intValue2 = callableStatement.getInt(1);
            assertEquals("" + intValue2, values[3], TestResource.getResource("R_outputParamFailed"));

        } catch (Exception e) {
            fail(e.toString());
        }
    }

    private void createInOutProcedure() throws SQLException {
        String sql = " IF EXISTS (select * from sysobjects where id = object_id(N'"
                + TestUtils.escapeSingleQuotes(inoutProcedure) + "') and OBJECTPROPERTY(id, N'IsProcedure') = 1)"
                + " DROP PROCEDURE " + AbstractSQLGenerator.escapeIdentifier(inoutProcedure);

        try (SQLServerConnection con = (SQLServerConnection) DriverManager.getConnection(AETestConnectionString,
                AEInfo); SQLServerStatement stmt = (SQLServerStatement) con.createStatement()) {
            stmt.execute(sql);

            sql = "CREATE PROCEDURE " + AbstractSQLGenerator.escapeIdentifier(inoutProcedure) + " @p0 int OUTPUT"
                    + " AS" + " SELECT top 1 @p0=DeterministicInt FROM " + AbstractSQLGenerator.escapeIdentifier(table3)
                    + " where DeterministicInt=@p0";

            stmt.execute(sql);
        }
    }

    private void testInOutProcedure(String sql) throws SQLException {

        try (SQLServerConnection con = (SQLServerConnection) DriverManager.getConnection(AETestConnectionString,
                AEInfo);
                SQLServerCallableStatement callableStatement = (SQLServerCallableStatement) TestUtils
                        .getCallableStmt(con, sql, stmtColEncSetting)) {

            callableStatement.setInt(1, Integer.parseInt(numericValues[3]));
            callableStatement.registerOutParameter(1, java.sql.Types.INTEGER);
            callableStatement.execute();

            int intValue = callableStatement.getInt(1);

            assertEquals("" + intValue, numericValues[3], "Test for Inout parameter fails.\n");
        } catch (Exception e) {
            fail(e.toString());
        }
    }

    private void createMixedProcedure() throws SQLException {
        String sql = " IF EXISTS (select * from sysobjects where id = object_id(N'"
                + TestUtils.escapeSingleQuotes(mixedProcedure) + "') and OBJECTPROPERTY(id, N'IsProcedure') = 1)"
                + " DROP PROCEDURE " + AbstractSQLGenerator.escapeIdentifier(mixedProcedure);

        try (SQLServerConnection con = (SQLServerConnection) DriverManager.getConnection(AETestConnectionString,
                AEInfo); SQLServerStatement stmt = (SQLServerStatement) con.createStatement()) {
            stmt.execute(sql);

            sql = "CREATE PROCEDURE " + AbstractSQLGenerator.escapeIdentifier(mixedProcedure)
                    + " @p0 int OUTPUT, @p1 float OUTPUT, @p3 decimal " + " AS"
                    + " SELECT top 1 @p0=DeterministicInt2, @p1=RandomizedFloatDefault FROM "
                    + AbstractSQLGenerator.escapeIdentifier(table3)
                    + " where DeterministicInt=@p0 and DeterministicDecimalDefault=@p3" + " return 123";

            stmt.execute(sql);
        }
    }

    private void testMixedProcedure(String sql) throws SQLException {

        try (SQLServerConnection con = (SQLServerConnection) DriverManager.getConnection(AETestConnectionString,
                AEInfo);
                SQLServerCallableStatement callableStatement = (SQLServerCallableStatement) TestUtils
                        .getCallableStmt(con, sql, stmtColEncSetting)) {

            callableStatement.registerOutParameter(1, java.sql.Types.INTEGER);
            callableStatement.setInt(2, Integer.parseInt(numericValues[3]));
            callableStatement.registerOutParameter(2, java.sql.Types.INTEGER);
            callableStatement.registerOutParameter(3, java.sql.Types.DOUBLE);
            if (RandomData.returnZero)
                callableStatement.setBigDecimal(4, new BigDecimal(numericValues[8]), 18, 0);
            else
                callableStatement.setBigDecimal(4, new BigDecimal(numericValues[8]));
            callableStatement.execute();

            int intValue = callableStatement.getInt(2);
            assertEquals("" + intValue, numericValues[3], "Test for Inout parameter fails.\n");

            double floatValue = callableStatement.getDouble(3);
            assertEquals("" + floatValue, numericValues[5], TestResource.getResource("R_outputParamFailed"));

            int returnedValue = callableStatement.getInt(1);
            assertEquals("" + returnedValue, "" + 123, "Test for Inout parameter fails.\n");
        } catch (Exception e) {
            fail(e.toString());
        }
    }

    private void createMixedProcedure2() throws SQLException {
        String sql = " IF EXISTS (select * from sysobjects where id = object_id(N'"
                + TestUtils.escapeSingleQuotes(mixedProcedure2) + "') and OBJECTPROPERTY(id, N'IsProcedure') = 1)"
                + " DROP PROCEDURE " + AbstractSQLGenerator.escapeIdentifier(mixedProcedure2);

        try (SQLServerConnection con = (SQLServerConnection) DriverManager.getConnection(AETestConnectionString,
                AEInfo); SQLServerStatement stmt = (SQLServerStatement) con.createStatement()) {
            stmt.execute(sql);

            sql = "CREATE PROCEDURE " + AbstractSQLGenerator.escapeIdentifier(mixedProcedure2)
                    + " @p0 int OUTPUT, @p1 float OUTPUT, @p3 int, @p4 float " + " AS"
                    + " SELECT top 1 @p0=DeterministicInt, @p1=PlainFloatDefault FROM "
                    + AbstractSQLGenerator.escapeIdentifier(table3)
                    + " where PlainInt=@p3 and DeterministicFloatDefault=@p4";

            stmt.execute(sql);
        }
    }

    private void testMixedProcedure2RandomOrder(String sql) throws SQLException {

        try (SQLServerConnection con = (SQLServerConnection) DriverManager.getConnection(AETestConnectionString,
                AEInfo);
                SQLServerCallableStatement callableStatement = (SQLServerCallableStatement) TestUtils
                        .getCallableStmt(con, sql, stmtColEncSetting)) {

            callableStatement.registerOutParameter(1, java.sql.Types.INTEGER);
            callableStatement.registerOutParameter(2, java.sql.Types.FLOAT);
            callableStatement.setInt(3, Integer.parseInt(numericValues[3]));
            callableStatement.setDouble(4, Double.parseDouble(numericValues[5]));
            callableStatement.execute();

            double floatValue = callableStatement.getDouble(2);
            assertEquals("" + floatValue, numericValues[5], TestResource.getResource("R_outputParamFailed"));

            int intValue = callableStatement.getInt(1);
            assertEquals("" + intValue, numericValues[3], TestResource.getResource("R_outputParamFailed"));

            double floatValue2 = callableStatement.getDouble(2);
            assertEquals("" + floatValue2, numericValues[5], TestResource.getResource("R_outputParamFailed"));

            int intValue2 = callableStatement.getInt(1);
            assertEquals("" + intValue2, numericValues[3], TestResource.getResource("R_outputParamFailed"));

            int intValue3 = callableStatement.getInt(1);
            assertEquals("" + intValue3, numericValues[3], TestResource.getResource("R_outputParamFailed"));

            double floatValue3 = callableStatement.getDouble(2);
            assertEquals("" + floatValue3, numericValues[5], TestResource.getResource("R_outputParamFailed"));

        } catch (Exception e) {
            fail(e.toString());
        }
    }

    private void testMixedProcedure2Inorder(String sql) throws SQLException {

        try (SQLServerConnection con = (SQLServerConnection) DriverManager.getConnection(AETestConnectionString,
                AEInfo);
                SQLServerCallableStatement callableStatement = (SQLServerCallableStatement) TestUtils
                        .getCallableStmt(con, sql, stmtColEncSetting)) {

            callableStatement.registerOutParameter(1, java.sql.Types.INTEGER);
            callableStatement.registerOutParameter(2, java.sql.Types.FLOAT);
            callableStatement.setInt(3, Integer.parseInt(numericValues[3]));
            callableStatement.setDouble(4, Double.parseDouble(numericValues[5]));
            callableStatement.execute();

            int intValue = callableStatement.getInt(1);
            assertEquals("" + intValue, numericValues[3], TestResource.getResource("R_outputParamFailed"));

            double floatValue = callableStatement.getDouble(2);
            assertEquals("" + floatValue, numericValues[5], TestResource.getResource("R_outputParamFailed"));
        } catch (Exception e) {
            fail(e.toString());
        }
    }

    private void createMixedProcedure3() throws SQLException {
        String sql = " IF EXISTS (select * from sysobjects where id = object_id(N'"
                + TestUtils.escapeSingleQuotes(mixedProcedure3) + "') and OBJECTPROPERTY(id, N'IsProcedure') = 1)"
                + " DROP PROCEDURE " + AbstractSQLGenerator.escapeIdentifier(mixedProcedure3);

        try (SQLServerConnection con = (SQLServerConnection) DriverManager.getConnection(AETestConnectionString,
                AEInfo); SQLServerStatement stmt = (SQLServerStatement) con.createStatement()) {
            stmt.execute(sql);

            sql = "CREATE PROCEDURE " + AbstractSQLGenerator.escapeIdentifier(mixedProcedure3)
                    + " @p0 bigint OUTPUT, @p1 float OUTPUT, @p2 int OUTPUT, @p3 smallint" + " AS"
                    + " SELECT top 1 @p0=PlainBigint, @p1=PlainFloatDefault FROM "
                    + AbstractSQLGenerator.escapeIdentifier(table3) + " where PlainInt=@p2 and PlainSmallint=@p3";

            stmt.execute(sql);
        }
    }

    private void testMixedProcedure3RandomOrder(String sql) throws SQLException {

        try (SQLServerConnection con = (SQLServerConnection) DriverManager.getConnection(AETestConnectionString,
                AEInfo);
                SQLServerCallableStatement callableStatement = (SQLServerCallableStatement) TestUtils
                        .getCallableStmt(con, sql, stmtColEncSetting)) {

            callableStatement.registerOutParameter(1, java.sql.Types.BIGINT);
            callableStatement.registerOutParameter(2, java.sql.Types.FLOAT);
            callableStatement.setInt(3, Integer.parseInt(numericValues[3]));
            callableStatement.setShort(4, Short.parseShort(numericValues[2]));
            callableStatement.execute();

            double floatValue = callableStatement.getDouble(2);
            assertEquals("" + floatValue, numericValues[5], TestResource.getResource("R_outputParamFailed"));

            long bigintValue = callableStatement.getLong(1);
            assertEquals("" + bigintValue, numericValues[4], TestResource.getResource("R_outputParamFailed"));

            long bigintValue1 = callableStatement.getLong(1);
            assertEquals("" + bigintValue1, numericValues[4], TestResource.getResource("R_outputParamFailed"));

            double floatValue2 = callableStatement.getDouble(2);
            assertEquals("" + floatValue2, numericValues[5], TestResource.getResource("R_outputParamFailed"));

            double floatValue3 = callableStatement.getDouble(2);
            assertEquals("" + floatValue3, numericValues[5], TestResource.getResource("R_outputParamFailed"));

            long bigintValue3 = callableStatement.getLong(1);
            assertEquals("" + bigintValue3, numericValues[4], TestResource.getResource("R_outputParamFailed"));

        } catch (Exception e) {
            fail(e.toString());
        }
    }

    private void testMixedProcedure3Inorder(String sql) throws SQLException {

        try (SQLServerConnection con = (SQLServerConnection) DriverManager.getConnection(AETestConnectionString,
                AEInfo);
                SQLServerCallableStatement callableStatement = (SQLServerCallableStatement) TestUtils
                        .getCallableStmt(con, sql, stmtColEncSetting)) {

            callableStatement.registerOutParameter(1, java.sql.Types.BIGINT);
            callableStatement.registerOutParameter(2, java.sql.Types.FLOAT);
            callableStatement.setInt(3, Integer.parseInt(numericValues[3]));
            callableStatement.setShort(4, Short.parseShort(numericValues[2]));
            callableStatement.execute();

            long bigintValue = callableStatement.getLong(1);
            assertEquals("" + bigintValue, numericValues[4], TestResource.getResource("R_outputParamFailed"));

            double floatValue = callableStatement.getDouble(2);
            assertEquals("" + floatValue, numericValues[5], TestResource.getResource("R_outputParamFailed"));
        } catch (Exception e) {
            fail(e.toString());
        }
    }

    private void testMixedProcedure3ReverseOrder(String sql) throws SQLException {

        try (SQLServerConnection con = (SQLServerConnection) DriverManager.getConnection(AETestConnectionString,
                AEInfo);
                SQLServerCallableStatement callableStatement = (SQLServerCallableStatement) TestUtils
                        .getCallableStmt(con, sql, stmtColEncSetting)) {

            callableStatement.registerOutParameter(1, java.sql.Types.BIGINT);
            callableStatement.registerOutParameter(2, java.sql.Types.FLOAT);
            callableStatement.setInt(3, Integer.parseInt(numericValues[3]));
            callableStatement.setShort(4, Short.parseShort(numericValues[2]));
            callableStatement.execute();

            double floatValue = callableStatement.getDouble(2);
            assertEquals("" + floatValue, numericValues[5], TestResource.getResource("R_outputParamFailed"));

            long bigintValue = callableStatement.getLong(1);
            assertEquals("" + bigintValue, numericValues[4], TestResource.getResource("R_outputParamFailed"));
        } catch (Exception e) {
            fail(e.toString());
        }
    }

    private void createMixedProcedureNumericPrcisionScale() throws SQLException {
        String sql = " IF EXISTS (select * from sysobjects where id = object_id(N'"
                + TestUtils.escapeSingleQuotes(mixedProcedureNumericPrcisionScale)
                + "') and OBJECTPROPERTY(id, N'IsProcedure') = 1)" + " DROP PROCEDURE "
                + AbstractSQLGenerator.escapeIdentifier(mixedProcedureNumericPrcisionScale);

        try (SQLServerConnection con = (SQLServerConnection) DriverManager.getConnection(AETestConnectionString,
                AEInfo); SQLServerStatement stmt = (SQLServerStatement) con.createStatement()) {
            stmt.execute(sql);

            sql = "CREATE PROCEDURE " + AbstractSQLGenerator.escapeIdentifier(mixedProcedureNumericPrcisionScale)
                    + " @p1 decimal(18,0) OUTPUT, @p2 decimal(10,5) OUTPUT, @p3 numeric(18, 0) OUTPUT, @p4 numeric(8,2) OUTPUT "
                    + " AS" + " SELECT top 1 @p1=RandomizedDecimalDefault, @p2=DeterministicDecimal,"
                    + " @p3=RandomizedNumericDefault, @p4=DeterministicNumeric FROM "
                    + AbstractSQLGenerator.escapeIdentifier(table3)
                    + " where DeterministicDecimal=@p2 and DeterministicNumeric=@p4" + " return 123";

            stmt.execute(sql);
        }
    }

    private void testMixedProcedureNumericPrcisionScaleInorder(String sql) throws SQLException {

        try (SQLServerConnection con = (SQLServerConnection) DriverManager.getConnection(AETestConnectionString,
                AEInfo);
                SQLServerCallableStatement callableStatement = (SQLServerCallableStatement) TestUtils
                        .getCallableStmt(con, sql, stmtColEncSetting)) {

            callableStatement.registerOutParameter(1, java.sql.Types.DECIMAL, 18, 0);
            callableStatement.registerOutParameter(2, java.sql.Types.DECIMAL, 10, 5);
            callableStatement.registerOutParameter(3, java.sql.Types.NUMERIC, 18, 0);
            callableStatement.registerOutParameter(4, java.sql.Types.NUMERIC, 8, 2);
            callableStatement.setBigDecimal(2, new BigDecimal(numericValues[9]), 10, 5);
            callableStatement.setBigDecimal(4, new BigDecimal(numericValues[11]), 8, 2);
            callableStatement.execute();

            BigDecimal value1 = callableStatement.getBigDecimal(1);
            assertEquals(value1, new BigDecimal(numericValues[8]), "Test for input output parameter fails.\n");

            BigDecimal value2 = callableStatement.getBigDecimal(2);
            assertEquals(value2, new BigDecimal(numericValues[9]), "Test for input output parameter fails.\n");

            BigDecimal value3 = callableStatement.getBigDecimal(3);
            assertEquals(value3, new BigDecimal(numericValues[10]), "Test for input output parameter fails.\n");

            BigDecimal value4 = callableStatement.getBigDecimal(4);
            assertEquals(value4, new BigDecimal(numericValues[11]), "Test for input output parameter fails.\n");

        } catch (Exception e) {
            fail(e.toString());
        }
    }

    private void testMixedProcedureNumericPrcisionScaleParameterName(String sql) throws SQLException {

        try (SQLServerConnection con = (SQLServerConnection) DriverManager.getConnection(AETestConnectionString,
                AEInfo);
                SQLServerCallableStatement callableStatement = (SQLServerCallableStatement) TestUtils
                        .getCallableStmt(con, sql, stmtColEncSetting)) {

            callableStatement.registerOutParameter("p1", java.sql.Types.DECIMAL, 18, 0);
            callableStatement.registerOutParameter("p2", java.sql.Types.DECIMAL, 10, 5);
            callableStatement.registerOutParameter("p3", java.sql.Types.NUMERIC, 18, 0);
            callableStatement.registerOutParameter("p4", java.sql.Types.NUMERIC, 8, 2);
            callableStatement.setBigDecimal("p2", new BigDecimal(numericValues[9]), 10, 5);
            callableStatement.setBigDecimal("p4", new BigDecimal(numericValues[11]), 8, 2);
            callableStatement.execute();

            BigDecimal value1 = callableStatement.getBigDecimal(1);
            assertEquals(value1, new BigDecimal(numericValues[8]), "Test for input output parameter fails.\n");

            BigDecimal value2 = callableStatement.getBigDecimal(2);
            assertEquals(value2, new BigDecimal(numericValues[9]), "Test for input output parameter fails.\n");

            BigDecimal value3 = callableStatement.getBigDecimal(3);
            assertEquals(value3, new BigDecimal(numericValues[10]), "Test for input output parameter fails.\n");

            BigDecimal value4 = callableStatement.getBigDecimal(4);
            assertEquals(value4, new BigDecimal(numericValues[11]), "Test for input output parameter fails.\n");

        } catch (Exception e) {
            fail(e.toString());
        }
    }

    private void createOutputProcedureChar() throws SQLException {
        String sql = " IF EXISTS (select * from sysobjects where id = object_id(N'"
                + TestUtils.escapeSingleQuotes(outputProcedureChar) + "') and OBJECTPROPERTY(id, N'IsProcedure') = 1)"
                + " DROP PROCEDURE " + AbstractSQLGenerator.escapeIdentifier(outputProcedureChar);

        try (SQLServerConnection con = (SQLServerConnection) DriverManager.getConnection(AETestConnectionString,
                AEInfo); SQLServerStatement stmt = (SQLServerStatement) con.createStatement()) {
            stmt.execute(sql);

            sql = "CREATE PROCEDURE " + AbstractSQLGenerator.escapeIdentifier(outputProcedureChar)
                    + " @p0 char(20) OUTPUT,@p1 varchar(50) OUTPUT,@p2 nchar(30) OUTPUT,"
                    + "@p3 nvarchar(60) OUTPUT, @p4 uniqueidentifier OUTPUT, @p5 varchar(max) OUTPUT, @p6 nvarchar(max) OUTPUT, @p7 varchar(8000) OUTPUT, @p8 nvarchar(4000) OUTPUT"
                    + " AS" + " SELECT top 1 @p0=DeterministicChar,@p1=RandomizedVarChar,@p2=RandomizedNChar,"
                    + " @p3=DeterministicNVarChar, @p4=DeterministicUniqueidentifier, @p5=DeterministicVarcharMax,"
                    + " @p6=DeterministicNvarcharMax, @p7=DeterministicVarchar8000, @p8=RandomizedNvarchar4000  FROM  "
                    + AbstractSQLGenerator.escapeIdentifier(charTable);

            stmt.execute(sql);
        }
    }

    private void testOutputProcedureCharInorder(String sql) throws SQLException {

        try (SQLServerConnection con = (SQLServerConnection) DriverManager.getConnection(AETestConnectionString,
                AEInfo);
                SQLServerCallableStatement callableStatement = (SQLServerCallableStatement) TestUtils
                        .getCallableStmt(con, sql, stmtColEncSetting)) {

            callableStatement.registerOutParameter(1, java.sql.Types.CHAR, 20, 0);
            callableStatement.registerOutParameter(2, java.sql.Types.VARCHAR, 50, 0);
            callableStatement.registerOutParameter(3, java.sql.Types.NCHAR, 30, 0);
            callableStatement.registerOutParameter(4, java.sql.Types.NVARCHAR, 60, 0);
            callableStatement.registerOutParameter(5, microsoft.sql.Types.GUID);
            callableStatement.registerOutParameter(6, java.sql.Types.LONGVARCHAR);
            callableStatement.registerOutParameter(7, java.sql.Types.LONGNVARCHAR);
            callableStatement.registerOutParameter(8, java.sql.Types.VARCHAR, 8000, 0);
            callableStatement.registerOutParameter(9, java.sql.Types.NVARCHAR, 4000, 0);

            callableStatement.execute();
            String charValue = callableStatement.getString(1).trim();
            assertEquals(charValue, charValues[0], TestResource.getResource("R_outputParamFailed"));

            String varcharValue = callableStatement.getString(2).trim();
            assertEquals(varcharValue, charValues[1], TestResource.getResource("R_outputParamFailed"));

            String ncharValue = callableStatement.getString(3).trim();
            assertEquals(ncharValue, charValues[3], TestResource.getResource("R_outputParamFailed"));

            String nvarcharValue = callableStatement.getString(4).trim();
            assertEquals(nvarcharValue, charValues[4], TestResource.getResource("R_outputParamFailed"));

            String uniqueIdentifierValue = callableStatement.getString(5).trim();
            assertEquals(uniqueIdentifierValue.toLowerCase(), charValues[6],
                    TestResource.getResource("R_outputParamFailed"));

            String varcharValuemax = callableStatement.getString(6).trim();
            assertEquals(varcharValuemax, charValues[2], TestResource.getResource("R_outputParamFailed"));

            String nvarcharValuemax = callableStatement.getString(7).trim();
            assertEquals(nvarcharValuemax, charValues[5], TestResource.getResource("R_outputParamFailed"));

            String varcharValue8000 = callableStatement.getString(8).trim();
            assertEquals(varcharValue8000, charValues[7], TestResource.getResource("R_outputParamFailed"));

            String nvarcharValue4000 = callableStatement.getNString(9).trim();
            assertEquals(nvarcharValue4000, charValues[8], TestResource.getResource("R_outputParamFailed"));

        } catch (Exception e) {
            fail(e.toString());
        }
    }

    private void testOutputProcedureCharInorderObject(String sql) throws SQLException {

        try (SQLServerConnection con = (SQLServerConnection) DriverManager.getConnection(AETestConnectionString,
                AEInfo);
                SQLServerCallableStatement callableStatement = (SQLServerCallableStatement) TestUtils
                        .getCallableStmt(con, sql, stmtColEncSetting)) {

            callableStatement.registerOutParameter(1, java.sql.Types.CHAR, 20, 0);
            callableStatement.registerOutParameter(2, java.sql.Types.VARCHAR, 50, 0);
            callableStatement.registerOutParameter(3, java.sql.Types.NCHAR, 30, 0);
            callableStatement.registerOutParameter(4, java.sql.Types.NVARCHAR, 60, 0);
            callableStatement.registerOutParameter(5, microsoft.sql.Types.GUID);
            callableStatement.registerOutParameter(6, java.sql.Types.LONGVARCHAR);
            callableStatement.registerOutParameter(7, java.sql.Types.LONGNVARCHAR);
            callableStatement.registerOutParameter(8, java.sql.Types.VARCHAR, 8000, 0);
            callableStatement.registerOutParameter(9, java.sql.Types.NVARCHAR, 4000, 0);

            callableStatement.execute();

            String charValue = (String) callableStatement.getObject(1);
            assertEquals(charValue.trim(), charValues[0], TestResource.getResource("R_outputParamFailed"));

            String varcharValue = (String) callableStatement.getObject(2);
            assertEquals(varcharValue.trim(), charValues[1], TestResource.getResource("R_outputParamFailed"));

            String ncharValue = (String) callableStatement.getObject(3);
            assertEquals(ncharValue.trim(), charValues[3], TestResource.getResource("R_outputParamFailed"));

            String nvarcharValue = (String) callableStatement.getObject(4);
            assertEquals(nvarcharValue.trim(), charValues[4], TestResource.getResource("R_outputParamFailed"));

            String uniqueIdentifierValue = (String) callableStatement.getObject(5);
            assertEquals(uniqueIdentifierValue.toLowerCase(), charValues[6],
                    TestResource.getResource("R_outputParamFailed"));

            String varcharValuemax = (String) callableStatement.getObject(6);

            assertEquals(varcharValuemax, charValues[2], TestResource.getResource("R_outputParamFailed"));

            String nvarcharValuemax = (String) callableStatement.getObject(7);

            assertEquals(nvarcharValuemax.trim(), charValues[5], TestResource.getResource("R_outputParamFailed"));

            String varcharValue8000 = (String) callableStatement.getObject(8);
            assertEquals(varcharValue8000, charValues[7], TestResource.getResource("R_outputParamFailed"));

            String nvarcharValue4000 = (String) callableStatement.getObject(9);
            assertEquals(nvarcharValue4000, charValues[8], TestResource.getResource("R_outputParamFailed"));

        } catch (Exception e) {
            fail(e.toString());
        }
    }

    private void createOutputProcedureNumeric() throws SQLException {
        String sql = " IF EXISTS (select * from sysobjects where id = object_id(N'"
                + TestUtils.escapeSingleQuotes(outputProcedureNumeric)
                + "') and OBJECTPROPERTY(id, N'IsProcedure') = 1)" + " DROP PROCEDURE "
                + AbstractSQLGenerator.escapeIdentifier(outputProcedureNumeric);

        try (SQLServerConnection con = (SQLServerConnection) DriverManager.getConnection(AETestConnectionString,
                AEInfo); SQLServerStatement stmt = (SQLServerStatement) con.createStatement()) {
            stmt.execute(sql);

            sql = "CREATE PROCEDURE " + AbstractSQLGenerator.escapeIdentifier(outputProcedureNumeric)
                    + " @p0 bit OUTPUT, @p1 tinyint OUTPUT, @p2 smallint OUTPUT, @p3 int OUTPUT,"
                    + " @p4 bigint OUTPUT, @p5 float OUTPUT, @p6 float(30) output, @p7 real output, @p8 decimal(18, 0) output, @p9 decimal(10,5) output,"
                    + " @p10 numeric(18, 0) output, @p11 numeric(8,2) output, @p12 smallmoney output, @p13 money output, @p14 decimal(28,4) output, @p15 numeric(28,4) output"
                    + " AS" + " SELECT top 1 @p0=DeterministicBit, @p1=RandomizedTinyint, @p2=DeterministicSmallint,"
                    + " @p3=RandomizedInt, @p4=DeterministicBigint, @p5=RandomizedFloatDefault, @p6=DeterministicFloat,"
                    + " @p7=RandomizedReal, @p8=DeterministicDecimalDefault, @p9=RandomizedDecimal,"
                    + " @p10=DeterministicNumericDefault, @p11=RandomizedNumeric, @p12=RandomizedSmallMoney, @p13=DeterministicMoney,"
                    + " @p14=DeterministicDecimal2, @p15=DeterministicNumeric2 FROM "
                    + AbstractSQLGenerator.escapeIdentifier(numericTable);

            stmt.execute(sql);
        }
    }

    private void testOutputProcedureNumericInorder(String sql) throws SQLException {

        try (SQLServerConnection con = (SQLServerConnection) DriverManager.getConnection(AETestConnectionString,
                AEInfo);
                SQLServerCallableStatement callableStatement = (SQLServerCallableStatement) TestUtils
                        .getCallableStmt(con, sql, stmtColEncSetting)) {

            callableStatement.registerOutParameter(1, java.sql.Types.BIT);
            callableStatement.registerOutParameter(2, java.sql.Types.TINYINT);
            callableStatement.registerOutParameter(3, java.sql.Types.SMALLINT);
            callableStatement.registerOutParameter(4, java.sql.Types.INTEGER);
            callableStatement.registerOutParameter(5, java.sql.Types.BIGINT);
            callableStatement.registerOutParameter(6, java.sql.Types.DOUBLE);
            callableStatement.registerOutParameter(7, java.sql.Types.DOUBLE, 30, 0);
            callableStatement.registerOutParameter(8, java.sql.Types.REAL);
            callableStatement.registerOutParameter(9, java.sql.Types.DECIMAL, 18, 0);
            callableStatement.registerOutParameter(10, java.sql.Types.DECIMAL, 10, 5);
            callableStatement.registerOutParameter(11, java.sql.Types.NUMERIC, 18, 0);
            callableStatement.registerOutParameter(12, java.sql.Types.NUMERIC, 8, 2);
            callableStatement.registerOutParameter(13, microsoft.sql.Types.SMALLMONEY);
            callableStatement.registerOutParameter(14, microsoft.sql.Types.MONEY);
            callableStatement.registerOutParameter(15, java.sql.Types.DECIMAL, 28, 4);
            callableStatement.registerOutParameter(16, java.sql.Types.NUMERIC, 28, 4);

            callableStatement.execute();

            int bitValue = callableStatement.getInt(1);
            if (bitValue == 0)
                assertEquals("" + false, numericValues[0], TestResource.getResource("R_outputParamFailed"));
            else
                assertEquals("" + true, numericValues[0], TestResource.getResource("R_outputParamFailed"));

            short tinyIntValue = callableStatement.getShort(2);
            assertEquals("" + tinyIntValue, numericValues[1], TestResource.getResource("R_outputParamFailed"));

            short smallIntValue = callableStatement.getShort(3);
            assertEquals("" + smallIntValue, numericValues[2], TestResource.getResource("R_outputParamFailed"));

            int intValue = callableStatement.getInt(4);
            assertEquals("" + intValue, numericValues[3], TestResource.getResource("R_outputParamFailed"));

            long bigintValue = callableStatement.getLong(5);
            assertEquals("" + bigintValue, numericValues[4], TestResource.getResource("R_outputParamFailed"));

            double floatDefault = callableStatement.getDouble(6);
            assertEquals("" + floatDefault, numericValues[5], TestResource.getResource("R_outputParamFailed"));

            double floatValue = callableStatement.getDouble(7);
            assertEquals("" + floatValue, numericValues[6], TestResource.getResource("R_outputParamFailed"));

            float realValue = callableStatement.getFloat(8);
            assertEquals("" + realValue, numericValues[7], TestResource.getResource("R_outputParamFailed"));

            BigDecimal decimalDefault = callableStatement.getBigDecimal(9);
            assertEquals(decimalDefault, new BigDecimal(numericValues[8]),
                    TestResource.getResource("R_outputParamFailed"));

            BigDecimal decimalValue = callableStatement.getBigDecimal(10);
            assertEquals(decimalValue, new BigDecimal(numericValues[9]),
                    TestResource.getResource("R_outputParamFailed"));

            BigDecimal numericDefault = callableStatement.getBigDecimal(11);
            assertEquals(numericDefault, new BigDecimal(numericValues[10]),
                    TestResource.getResource("R_outputParamFailed"));

            BigDecimal numericValue = callableStatement.getBigDecimal(12);
            assertEquals(numericValue, new BigDecimal(numericValues[11]),
                    TestResource.getResource("R_outputParamFailed"));

            BigDecimal smallMoneyValue = callableStatement.getSmallMoney(13);
            assertEquals(smallMoneyValue, new BigDecimal(numericValues[12]),
                    TestResource.getResource("R_outputParamFailed"));

            BigDecimal moneyValue = callableStatement.getMoney(14);
            assertEquals(moneyValue, new BigDecimal(numericValues[13]),
                    TestResource.getResource("R_outputParamFailed"));

            BigDecimal decimalValue2 = callableStatement.getBigDecimal(15);
            assertEquals(decimalValue2, new BigDecimal(numericValues[14]),
                    TestResource.getResource("R_outputParamFailed"));

            BigDecimal numericValue2 = callableStatement.getBigDecimal(16);
            assertEquals(numericValue2, new BigDecimal(numericValues[15]),
                    TestResource.getResource("R_outputParamFailed"));

        } catch (Exception e) {
            fail(e.toString());
        }
    }

    private void testcoerctionsOutputProcedureNumericInorder(String sql) throws SQLException {

        try (SQLServerConnection con = (SQLServerConnection) DriverManager.getConnection(AETestConnectionString,
                AEInfo);
                SQLServerCallableStatement callableStatement = (SQLServerCallableStatement) TestUtils
                        .getCallableStmt(con, sql, stmtColEncSetting)) {

            callableStatement.registerOutParameter(1, java.sql.Types.BIT);
            callableStatement.registerOutParameter(2, java.sql.Types.TINYINT);
            callableStatement.registerOutParameter(3, java.sql.Types.SMALLINT);
            callableStatement.registerOutParameter(4, java.sql.Types.INTEGER);
            callableStatement.registerOutParameter(5, java.sql.Types.BIGINT);
            callableStatement.registerOutParameter(6, java.sql.Types.DOUBLE);
            callableStatement.registerOutParameter(7, java.sql.Types.DOUBLE, 30, 0);
            callableStatement.registerOutParameter(8, java.sql.Types.REAL);
            callableStatement.registerOutParameter(9, java.sql.Types.DECIMAL, 18, 0);
            callableStatement.registerOutParameter(10, java.sql.Types.DECIMAL, 10, 5);
            callableStatement.registerOutParameter(11, java.sql.Types.NUMERIC, 18, 0);
            callableStatement.registerOutParameter(12, java.sql.Types.NUMERIC, 8, 2);
            callableStatement.registerOutParameter(13, microsoft.sql.Types.SMALLMONEY);
            callableStatement.registerOutParameter(14, microsoft.sql.Types.MONEY);
            callableStatement.registerOutParameter(15, java.sql.Types.DECIMAL, 28, 4);
            callableStatement.registerOutParameter(16, java.sql.Types.NUMERIC, 28, 4);

            callableStatement.execute();

            Class[] boolean_coercions = {Object.class, Short.class, Integer.class, Long.class, Float.class,
                    Double.class, BigDecimal.class, String.class};
            for (int i = 0; i < boolean_coercions.length; i++) {
                Object value = getxxx(1, boolean_coercions[i], callableStatement);
                Object boolVal = null;
                if (value.toString().equals("1") || value.equals(true) || value.toString().equals("1.0"))
                    boolVal = true;
                else if (value.toString().equals("0") || value.equals(false) || value.toString().equals("0.0"))
                    boolVal = false;
                assertEquals("" + boolVal, numericValues[0], TestResource.getResource("R_outputParamFailed"));
            }
            Class[] tinyint_coercions = {Object.class, Short.class, Integer.class, Long.class, Float.class,
                    Double.class, BigDecimal.class, String.class};
            for (int i = 0; i < tinyint_coercions.length; i++) {

                Object tinyIntValue = getxxx(2, tinyint_coercions[i], callableStatement);
                Object x = createValue(tinyint_coercions[i], 1);

                if (x instanceof String)
                    assertEquals("" + tinyIntValue, x, TestResource.getResource("R_outputParamFailed"));
                else
                    assertEquals(tinyIntValue, x, TestResource.getResource("R_outputParamFailed"));
            }

            Class[] smallint_coercions = {Object.class, Short.class, Integer.class, Long.class, Float.class,
                    Double.class, BigDecimal.class, String.class};
            for (int i = 0; i < smallint_coercions.length; i++) {
                Object smallIntValue = getxxx(3, smallint_coercions[i], callableStatement);
                Object x = createValue(smallint_coercions[i], 2);

                if (x instanceof String)
                    assertEquals("" + smallIntValue, x, TestResource.getResource("R_outputParamFailed"));
                else
                    assertEquals(smallIntValue, x, TestResource.getResource("R_outputParamFailed"));
            }

            Class[] int_coercions = {Object.class, Short.class, Integer.class, Long.class, Float.class, Double.class,
                    BigDecimal.class, String.class};
            for (int i = 0; i < int_coercions.length; i++) {
                Object IntValue = getxxx(4, int_coercions[i], callableStatement);
                Object x = createValue(int_coercions[i], 3);
                if (x != null) {
                    if (x instanceof String)
                        assertEquals("" + IntValue, x, TestResource.getResource("R_outputParamFailed"));
                    else
                        assertEquals(IntValue, x, TestResource.getResource("R_outputParamFailed"));
                }
            }

            Class[] bigint_coercions = {Object.class, Short.class, Integer.class, Long.class, Float.class, Double.class,
                    BigDecimal.class, String.class};
            for (int i = 0; i < int_coercions.length; i++) {
                Object bigIntValue = getxxx(5, bigint_coercions[i], callableStatement);
                Object x = createValue(bigint_coercions[i], 4);
                if (x != null) {
                    if (x instanceof String)
                        assertEquals("" + bigIntValue, x, TestResource.getResource("R_outputParamFailed"));
                    else
                        assertEquals(bigIntValue, x, TestResource.getResource("R_outputParamFailed"));
                }
            }

            Class[] float_coercions = {Object.class, Short.class, Integer.class, Long.class, Float.class, Double.class,
                    BigDecimal.class, String.class};
            for (int i = 0; i < float_coercions.length; i++) {
                Object floatDefaultValue = getxxx(6, float_coercions[i], callableStatement);
                Object x = createValue(float_coercions[i], 5);
                if (x != null) {
                    if (x instanceof String)
                        assertEquals("" + floatDefaultValue, x, TestResource.getResource("R_outputParamFailed"));
                    else
                        assertEquals(floatDefaultValue, x, TestResource.getResource("R_outputParamFailed"));
                }
            }

            for (int i = 0; i < float_coercions.length; i++) {
                Object floatValue = getxxx(7, float_coercions[i], callableStatement);
                Object x = createValue(float_coercions[i], 6);
                if (x != null) {
                    if (x instanceof String)
                        assertEquals("" + floatValue, x, TestResource.getResource("R_outputParamFailed"));
                    else
                        assertEquals(floatValue, x, TestResource.getResource("R_outputParamFailed"));
                }
            }

            Class[] real_coercions = {Object.class, Short.class, Integer.class, Long.class, Float.class,
                    BigDecimal.class, String.class};
            for (int i = 0; i < real_coercions.length; i++) {

                Object realValue = getxxx(8, real_coercions[i], callableStatement);

                Object x = createValue(real_coercions[i], 7);
                if (x != null) {
                    if (x instanceof String)
                        assertEquals("" + realValue, x, TestResource.getResource("R_outputParamFailed"));
                    else
                        assertEquals(realValue, x, TestResource.getResource("R_outputParamFailed"));
                }
            }

            Class[] decimalDefault_coercions = {Object.class, Short.class, Integer.class, Long.class, Float.class,
                    Double.class, BigDecimal.class, String.class};
            for (int i = 0; i < decimalDefault_coercions.length; i++) {
                Object decimalDefaultValue = getxxx(9, decimalDefault_coercions[i], callableStatement);
                Object x = createValue(decimalDefault_coercions[i], 8);
                if (x != null) {
                    if (x instanceof String)
                        assertEquals("" + decimalDefaultValue, x, TestResource.getResource("R_outputParamFailed"));
                    else
                        assertEquals(decimalDefaultValue, x, TestResource.getResource("R_outputParamFailed"));
                }
            }

            for (int i = 0; i < decimalDefault_coercions.length; i++) {
                Object decimalValue = getxxx(10, decimalDefault_coercions[i], callableStatement);
                Object x = createValue(decimalDefault_coercions[i], 9);
                if (x != null) {
                    if (x instanceof String)
                        assertEquals("" + decimalValue, x, TestResource.getResource("R_outputParamFailed"));
                    else
                        assertEquals(decimalValue, x, TestResource.getResource("R_outputParamFailed"));
                }
            }

            for (int i = 0; i < decimalDefault_coercions.length; i++) {
                Object numericDefaultValue = getxxx(11, decimalDefault_coercions[i], callableStatement);
                Object x = createValue(decimalDefault_coercions[i], 10);
                if (x != null) {
                    if (x instanceof String)
                        assertEquals("" + numericDefaultValue, x, TestResource.getResource("R_outputParamFailed"));
                    else
                        assertEquals(numericDefaultValue, x, TestResource.getResource("R_outputParamFailed"));
                }
            }

            for (int i = 0; i < decimalDefault_coercions.length; i++) {
                Object numericValue = getxxx(12, decimalDefault_coercions[i], callableStatement);
                Object x = createValue(decimalDefault_coercions[i], 11);
                if (x != null) {
                    if (x instanceof String)
                        assertEquals("" + numericValue, x, TestResource.getResource("R_outputParamFailed"));
                    else
                        assertEquals(numericValue, x, TestResource.getResource("R_outputParamFailed"));
                }
            }

            for (int i = 0; i < decimalDefault_coercions.length; i++) {
                Object smallMoneyValue = getxxx(13, decimalDefault_coercions[i], callableStatement);
                Object x = createValue(decimalDefault_coercions[i], 12);
                if (x != null) {
                    if (x instanceof String)
                        assertEquals("" + smallMoneyValue, x, TestResource.getResource("R_outputParamFailed"));
                    else
                        assertEquals(smallMoneyValue, x, TestResource.getResource("R_outputParamFailed"));
                }
            }

            for (int i = 0; i < decimalDefault_coercions.length; i++) {
                Object moneyValue = getxxx(14, decimalDefault_coercions[i], callableStatement);
                Object x = createValue(decimalDefault_coercions[i], 13);
                if (x != null) {
                    if (x instanceof String)
                        assertEquals("" + moneyValue, x, TestResource.getResource("R_outputParamFailed"));
                    else
                        assertEquals(moneyValue, x, TestResource.getResource("R_outputParamFailed"));
                }
            }
            for (int i = 0; i < decimalDefault_coercions.length; i++) {
                Object decimalValue2 = getxxx(15, decimalDefault_coercions[i], callableStatement);
                Object x = createValue(decimalDefault_coercions[i], 14);
                if (x != null) {
                    if (x instanceof String)
                        assertEquals("" + decimalValue2, x, TestResource.getResource("R_outputParamFailed"));
                    else
                        assertEquals(decimalValue2, x, TestResource.getResource("R_outputParamFailed"));
                }
            }

            for (int i = 0; i < decimalDefault_coercions.length; i++) {
                Object numericValue1 = getxxx(16, decimalDefault_coercions[i], callableStatement);
                Object x = createValue(decimalDefault_coercions[i], 15);
                if (x != null) {
                    if (x instanceof String)
                        assertEquals("" + numericValue1, x, TestResource.getResource("R_outputParamFailed"));
                    else
                        assertEquals(numericValue1, x, TestResource.getResource("R_outputParamFailed"));
                }
            }

        } catch (Exception e) {
            fail(e.toString());
        }
    }

    private Object createValue(Class coercion, int index) {
        try {
            if (coercion == Float.class)
                return Float.parseFloat(numericValues[index]);
            if (coercion == Integer.class)
                return Integer.parseInt(numericValues[index]);
            if (coercion == String.class || coercion == Boolean.class || coercion == Object.class)
                return (numericValues[index]);
            if (coercion == Byte.class)
                return Byte.parseByte(numericValues[index]);
            if (coercion == Short.class)
                return Short.parseShort(numericValues[index]);
            if (coercion == Long.class)
                return Long.parseLong(numericValues[index]);
            if (coercion == Double.class)
                return Double.parseDouble(numericValues[index]);
            if (coercion == BigDecimal.class)
                return new BigDecimal(numericValues[index]);
        } catch (java.lang.NumberFormatException e) {}
        return null;
    }

    private Object getxxx(int ordinal, Class coercion,
            SQLServerCallableStatement callableStatement) throws SQLException {

        if (coercion == null || coercion == Object.class) {
            return callableStatement.getObject(ordinal);
        } else if (coercion == String.class) {
            return callableStatement.getString(ordinal);
        } else if (coercion == Boolean.class) {
            return Boolean.valueOf(callableStatement.getBoolean(ordinal));
        } else if (coercion == Byte.class) {
            return Byte.valueOf(callableStatement.getByte(ordinal));
        } else if (coercion == Short.class) {
            return Short.valueOf(callableStatement.getShort(ordinal));
        } else if (coercion == Integer.class) {
            return Integer.valueOf(callableStatement.getInt(ordinal));
        } else if (coercion == Long.class) {
            return Long.valueOf(callableStatement.getLong(ordinal));
        } else if (coercion == Float.class) {
            return Float.valueOf(callableStatement.getFloat(ordinal));
        } else if (coercion == Double.class) {
            return Double.valueOf(callableStatement.getDouble(ordinal));
        } else if (coercion == BigDecimal.class) {
            return callableStatement.getBigDecimal(ordinal);
        } else if (coercion == byte[].class) {
            return callableStatement.getBytes(ordinal);
        } else if (coercion == java.sql.Date.class) {
            return callableStatement.getDate(ordinal);
        } else if (coercion == Time.class) {
            return callableStatement.getTime(ordinal);
        } else if (coercion == Timestamp.class) {
            return callableStatement.getTimestamp(ordinal);
        } else if (coercion == microsoft.sql.DateTimeOffset.class) {
            return callableStatement.getDateTimeOffset(ordinal);
        } else {
            // Otherwise
            fail("Unhandled type: " + coercion);
        }

        return null;
    }

    private void createOutputProcedureBinary() throws SQLException {
        String sql = " IF EXISTS (select * from sysobjects where id = object_id(N'"
                + TestUtils.escapeSingleQuotes(outputProcedureBinary) + "') and OBJECTPROPERTY(id, N'IsProcedure') = 1)"
                + " DROP PROCEDURE " + AbstractSQLGenerator.escapeIdentifier(outputProcedureBinary);

        try (SQLServerConnection con = (SQLServerConnection) DriverManager.getConnection(AETestConnectionString,
                AEInfo); SQLServerStatement stmt = (SQLServerStatement) con.createStatement()) {
            stmt.execute(sql);

            sql = "CREATE PROCEDURE " + AbstractSQLGenerator.escapeIdentifier(outputProcedureBinary)
                    + " @p0 binary(20) OUTPUT,@p1 varbinary(50) OUTPUT,@p2 varbinary(max) OUTPUT,"
                    + " @p3 binary(512) OUTPUT,@p4 varbinary(8000) OUTPUT " + " AS"
                    + " SELECT top 1 @p0=RandomizedBinary,@p1=DeterministicVarbinary,@p2=DeterministicVarbinaryMax,"
                    + " @p3=DeterministicBinary512,@p4=DeterministicBinary8000 FROM "
                    + AbstractSQLGenerator.escapeIdentifier(binaryTable);

            stmt.execute(sql);
        }
    }

    private void testOutputProcedureBinaryInorder(String sql) throws SQLException {

        try (SQLServerConnection con = (SQLServerConnection) DriverManager.getConnection(AETestConnectionString,
                AEInfo);
                SQLServerCallableStatement callableStatement = (SQLServerCallableStatement) TestUtils
                        .getCallableStmt(con, sql, stmtColEncSetting)) {

            callableStatement.registerOutParameter(1, java.sql.Types.BINARY, 20, 0);
            callableStatement.registerOutParameter(2, java.sql.Types.VARBINARY, 50, 0);
            callableStatement.registerOutParameter(3, java.sql.Types.LONGVARBINARY);
            callableStatement.registerOutParameter(4, java.sql.Types.BINARY, 512, 0);
            callableStatement.registerOutParameter(5, java.sql.Types.VARBINARY, 8000, 0);
            callableStatement.execute();

            byte[] expected = byteValues.get(0);

            byte[] received1 = callableStatement.getBytes(1);
            for (int i = 0; i < expected.length; i++) {
                assertEquals(received1[i], expected[i], TestResource.getResource("R_outputParamFailed"));
            }

            expected = byteValues.get(1);
            byte[] received2 = callableStatement.getBytes(2);
            for (int i = 0; i < expected.length; i++) {
                assertEquals(received2[i], expected[i], TestResource.getResource("R_outputParamFailed"));
            }

            expected = byteValues.get(2);
            byte[] received3 = callableStatement.getBytes(3);
            for (int i = 0; i < expected.length; i++) {
                assertEquals(received3[i], expected[i], TestResource.getResource("R_outputParamFailed"));
            }

            expected = byteValues.get(3);
            byte[] received4 = callableStatement.getBytes(4);
            for (int i = 0; i < expected.length; i++) {
                assertEquals(received4[i], expected[i], TestResource.getResource("R_outputParamFailed"));
            }

            expected = byteValues.get(4);
            byte[] received5 = callableStatement.getBytes(5);
            for (int i = 0; i < expected.length; i++) {
                assertEquals(received5[i], expected[i], TestResource.getResource("R_outputParamFailed"));
            }
        } catch (Exception e) {
            fail(e.toString());
        }
    }

    private void testOutputProcedureBinaryInorderObject(String sql) throws SQLException {

        try (SQLServerConnection con = (SQLServerConnection) DriverManager.getConnection(AETestConnectionString,
                AEInfo);
                SQLServerCallableStatement callableStatement = (SQLServerCallableStatement) TestUtils
                        .getCallableStmt(con, sql, stmtColEncSetting)) {

            callableStatement.registerOutParameter(1, java.sql.Types.BINARY, 20, 0);
            callableStatement.registerOutParameter(2, java.sql.Types.VARBINARY, 50, 0);
            callableStatement.registerOutParameter(3, java.sql.Types.LONGVARBINARY);
            callableStatement.registerOutParameter(4, java.sql.Types.BINARY, 512, 0);
            callableStatement.registerOutParameter(5, java.sql.Types.VARBINARY, 8000, 0);
            callableStatement.execute();

            int index = 1;
            for (int i = 0; i < byteValues.size(); i++) {
                byte[] expected = null;
                if (null != byteValues.get(i))
                    expected = byteValues.get(i);

                byte[] binaryValue = (byte[]) callableStatement.getObject(index);
                try {
                    if (null != byteValues.get(i)) {
                        for (int j = 0; j < expected.length; j++) {
                            assertEquals(
                                    expected[j] == binaryValue[j] && expected[j] == binaryValue[j]
                                            && expected[j] == binaryValue[j],
                                    true, "Decryption failed with getObject(): " + binaryValue + ", " + binaryValue
                                            + ", " + binaryValue + ".\n");
                        }
                    }
                } catch (Exception e) {
                    fail(e.toString());
                } finally {
                    index++;
                }
            }
        } catch (Exception e) {
            fail(e.toString());
        }
    }

    private void testOutputProcedureBinaryInorderString(String sql) throws SQLException {

        try (SQLServerConnection con = (SQLServerConnection) DriverManager.getConnection(AETestConnectionString,
                AEInfo);
                SQLServerCallableStatement callableStatement = (SQLServerCallableStatement) TestUtils
                        .getCallableStmt(con, sql, stmtColEncSetting)) {

            callableStatement.registerOutParameter(1, java.sql.Types.BINARY, 20, 0);
            callableStatement.registerOutParameter(2, java.sql.Types.VARBINARY, 50, 0);
            callableStatement.registerOutParameter(3, java.sql.Types.LONGVARBINARY);
            callableStatement.registerOutParameter(4, java.sql.Types.BINARY, 512, 0);
            callableStatement.registerOutParameter(5, java.sql.Types.VARBINARY, 8000, 0);
            callableStatement.execute();

            int index = 1;
            for (int i = 0; i < byteValues.size(); i++) {
                String stringValue1 = ("" + callableStatement.getString(index)).trim();

                StringBuffer expected = new StringBuffer();
                String expectedStr = null;

                if (null != byteValues.get(i)) {
                    for (byte b : byteValues.get(i)) {
                        expected.append(String.format("%02X", b));
                    }
                    expectedStr = "" + expected.toString();
                } else {
                    expectedStr = "null";
                }
                try {
                    assertEquals(stringValue1.startsWith(expectedStr), true, "\nDecryption failed with getString(): "
                            + stringValue1 + ".\nExpected Value: " + expectedStr);
                } catch (Exception e) {
                    fail(e.toString());
                } finally {
                    index++;
                }
            }
        }
    }

    protected static void createDateTableCallableStatement() throws SQLException {
        String sql = "create table " + AbstractSQLGenerator.escapeIdentifier(dateTable) + " (" + "PlainDate date null,"
                + "RandomizedDate date ENCRYPTED WITH (ENCRYPTION_TYPE = RANDOMIZED, ALGORITHM = 'AEAD_AES_256_CBC_HMAC_SHA_256', COLUMN_ENCRYPTION_KEY = "
                + cekName + ") NULL,"
                + "DeterministicDate date ENCRYPTED WITH (ENCRYPTION_TYPE = DETERMINISTIC, ALGORITHM = 'AEAD_AES_256_CBC_HMAC_SHA_256', COLUMN_ENCRYPTION_KEY = "
                + cekName + ") NULL,"

                + "PlainDatetime2Default datetime2 null,"
                + "RandomizedDatetime2Default datetime2 ENCRYPTED WITH (ENCRYPTION_TYPE = RANDOMIZED, ALGORITHM = 'AEAD_AES_256_CBC_HMAC_SHA_256', COLUMN_ENCRYPTION_KEY = "
                + cekName + ") NULL,"
                + "DeterministicDatetime2Default datetime2 ENCRYPTED WITH (ENCRYPTION_TYPE = DETERMINISTIC, ALGORITHM = 'AEAD_AES_256_CBC_HMAC_SHA_256', COLUMN_ENCRYPTION_KEY = "
                + cekName + ") NULL,"

                + "PlainDatetimeoffsetDefault datetimeoffset null,"
                + "RandomizedDatetimeoffsetDefault datetimeoffset ENCRYPTED WITH (ENCRYPTION_TYPE = RANDOMIZED, ALGORITHM = 'AEAD_AES_256_CBC_HMAC_SHA_256', COLUMN_ENCRYPTION_KEY = "
                + cekName + ") NULL,"
                + "DeterministicDatetimeoffsetDefault datetimeoffset ENCRYPTED WITH (ENCRYPTION_TYPE = DETERMINISTIC, ALGORITHM = 'AEAD_AES_256_CBC_HMAC_SHA_256', COLUMN_ENCRYPTION_KEY = "
                + cekName + ") NULL,"

                + "PlainTimeDefault time null,"
                + "RandomizedTimeDefault time ENCRYPTED WITH (ENCRYPTION_TYPE = RANDOMIZED, ALGORITHM = 'AEAD_AES_256_CBC_HMAC_SHA_256', COLUMN_ENCRYPTION_KEY = "
                + cekName + ") NULL,"
                + "DeterministicTimeDefault time ENCRYPTED WITH (ENCRYPTION_TYPE = DETERMINISTIC, ALGORITHM = 'AEAD_AES_256_CBC_HMAC_SHA_256', COLUMN_ENCRYPTION_KEY = "
                + cekName + ") NULL,"

                + "PlainDatetime2 datetime2(2) null,"
                + "RandomizedDatetime2 datetime2(2) ENCRYPTED WITH (ENCRYPTION_TYPE = RANDOMIZED, ALGORITHM = 'AEAD_AES_256_CBC_HMAC_SHA_256', COLUMN_ENCRYPTION_KEY = "
                + cekName + ") NULL,"
                + "DeterministicDatetime2 datetime2(2) ENCRYPTED WITH (ENCRYPTION_TYPE = DETERMINISTIC, ALGORITHM = 'AEAD_AES_256_CBC_HMAC_SHA_256', COLUMN_ENCRYPTION_KEY = "
                + cekName + ") NULL,"

                + "PlainTime time(2) null,"
                + "RandomizedTime time(2) ENCRYPTED WITH (ENCRYPTION_TYPE = RANDOMIZED, ALGORITHM = 'AEAD_AES_256_CBC_HMAC_SHA_256', COLUMN_ENCRYPTION_KEY = "
                + cekName + ") NULL,"
                + "DeterministicTime time(2) ENCRYPTED WITH (ENCRYPTION_TYPE = DETERMINISTIC, ALGORITHM = 'AEAD_AES_256_CBC_HMAC_SHA_256', COLUMN_ENCRYPTION_KEY = "
                + cekName + ") NULL,"

                + "PlainDatetimeoffset datetimeoffset(2) null,"
                + "RandomizedDatetimeoffset datetimeoffset(2) ENCRYPTED WITH (ENCRYPTION_TYPE = RANDOMIZED, ALGORITHM = 'AEAD_AES_256_CBC_HMAC_SHA_256', COLUMN_ENCRYPTION_KEY = "
                + cekName + ") NULL,"
                + "DeterministicDatetimeoffset datetimeoffset(2) ENCRYPTED WITH (ENCRYPTION_TYPE = DETERMINISTIC, ALGORITHM = 'AEAD_AES_256_CBC_HMAC_SHA_256', COLUMN_ENCRYPTION_KEY = "
                + cekName + ") NULL,"

                + "PlainDateTime DateTime null,"
                + "RandomizedDateTime DateTime ENCRYPTED WITH (ENCRYPTION_TYPE = RANDOMIZED, ALGORITHM = 'AEAD_AES_256_CBC_HMAC_SHA_256', COLUMN_ENCRYPTION_KEY = "
                + cekName + ") NULL,"
                + "DeterministicDateTime DateTime ENCRYPTED WITH (ENCRYPTION_TYPE = DETERMINISTIC, ALGORITHM = 'AEAD_AES_256_CBC_HMAC_SHA_256', COLUMN_ENCRYPTION_KEY = "
                + cekName + ") NULL,"

                + "PlainSmallDatetime smalldatetime null,"
                + "RandomizedSmallDatetime smalldatetime ENCRYPTED WITH (ENCRYPTION_TYPE = RANDOMIZED, ALGORITHM = 'AEAD_AES_256_CBC_HMAC_SHA_256', COLUMN_ENCRYPTION_KEY = "
                + cekName + ") NULL,"
                + "DeterministicSmallDatetime smalldatetime ENCRYPTED WITH (ENCRYPTION_TYPE = DETERMINISTIC, ALGORITHM = 'AEAD_AES_256_CBC_HMAC_SHA_256', COLUMN_ENCRYPTION_KEY = "
                + cekName + ") NULL,"

                + ");";

        try (SQLServerConnection con = (SQLServerConnection) DriverManager.getConnection(AETestConnectionString,
                AEInfo); SQLServerStatement stmt = (SQLServerStatement) con.createStatement()) {
            stmt.execute(sql);
            stmt.execute("DBCC FREEPROCCACHE");
        } catch (SQLException e) {
            fail(e.toString());
        }
    }

    private static LinkedList<Object> createTemporalTypesCallableStatement(boolean nullable) {

        Date date = RandomData.generateDate(nullable);
        Timestamp datetime2 = RandomData.generateDatetime2(7, nullable);
        DateTimeOffset datetimeoffset = RandomData.generateDatetimeoffset(7, nullable);
        Time time = RandomData.generateTime(7, nullable);
        Timestamp datetime2_2 = RandomData.generateDatetime2(2, nullable);
        Time time_2 = RandomData.generateTime(2, nullable);
        DateTimeOffset datetimeoffset_2 = RandomData.generateDatetimeoffset(2, nullable);

        Timestamp datetime = RandomData.generateDatetime(nullable);
        Timestamp smalldatetime = RandomData.generateSmalldatetime(nullable);

        LinkedList<Object> list = new LinkedList<>();
        list.add(date);
        list.add(datetime2);
        list.add(datetimeoffset);
        list.add(time);
        list.add(datetime2_2);
        list.add(time_2);
        list.add(datetimeoffset_2);
        list.add(datetime);
        list.add(smalldatetime);

        return list;
    }

    private static void populateDateNormalCase() throws SQLException {
        String sql = "insert into " + AbstractSQLGenerator.escapeIdentifier(dateTable) + " values( " + "?,?,?,"
                + "?,?,?," + "?,?,?," + "?,?,?," + "?,?,?," + "?,?,?," + "?,?,?," + "?,?,?," + "?,?,?" + ")";

        try (SQLServerConnection con = (SQLServerConnection) DriverManager.getConnection(AETestConnectionString,
                AEInfo);
                SQLServerPreparedStatement sqlPstmt = (SQLServerPreparedStatement) TestUtils.getPreparedStmt(con, sql,
                        stmtColEncSetting)) {

            // date
            for (int i = 1; i <= 3; i++) {
                sqlPstmt.setDate(i, (Date) dateValues.get(0));
            }

            // datetime2 default
            for (int i = 4; i <= 6; i++) {
                sqlPstmt.setTimestamp(i, (Timestamp) dateValues.get(1));
            }

            // datetimeoffset default
            for (int i = 7; i <= 9; i++) {
                sqlPstmt.setDateTimeOffset(i, (DateTimeOffset) dateValues.get(2));
            }

            // time default
            for (int i = 10; i <= 12; i++) {
                sqlPstmt.setTime(i, (Time) dateValues.get(3));
            }

            // datetime2(2)
            for (int i = 13; i <= 15; i++) {
                sqlPstmt.setTimestamp(i, (Timestamp) dateValues.get(4), 2);
            }

            // time(2)
            for (int i = 16; i <= 18; i++) {
                sqlPstmt.setTime(i, (Time) dateValues.get(5), 2);
            }

            // datetimeoffset(2)
            for (int i = 19; i <= 21; i++) {
                sqlPstmt.setDateTimeOffset(i, (DateTimeOffset) dateValues.get(6), 2);
            }

            // datetime()
            for (int i = 22; i <= 24; i++) {
                sqlPstmt.setDateTime(i, (Timestamp) dateValues.get(7));
            }

            // smalldatetime()
            for (int i = 25; i <= 27; i++) {
                sqlPstmt.setSmallDateTime(i, (Timestamp) dateValues.get(8));
            }
            sqlPstmt.execute();
        }
    }

    private void createOutputProcedureDate() throws SQLException {
        String sql = " IF EXISTS (select * from sysobjects where id = object_id(N'"
                + TestUtils.escapeSingleQuotes(outputProcedureDate) + "') and OBJECTPROPERTY(id, N'IsProcedure') = 1)"
                + " DROP PROCEDURE " + AbstractSQLGenerator.escapeIdentifier(outputProcedureDate);

        try (SQLServerConnection con = (SQLServerConnection) DriverManager.getConnection(AETestConnectionString,
                AEInfo); SQLServerStatement stmt = (SQLServerStatement) con.createStatement()) {
            stmt.execute(sql);

            sql = "CREATE PROCEDURE " + AbstractSQLGenerator.escapeIdentifier(outputProcedureDate)
                    + " @p0 date OUTPUT, @p01 date OUTPUT, @p1 datetime2 OUTPUT, @p11 datetime2 OUTPUT,"
                    + " @p2 datetimeoffset OUTPUT, @p21 datetimeoffset OUTPUT, @p3 time OUTPUT, @p31 time OUTPUT, @p4 datetime OUTPUT, @p41 datetime OUTPUT,"
                    + " @p5 smalldatetime OUTPUT, @p51 smalldatetime OUTPUT, @p6 datetime2(2) OUTPUT, @p61 datetime2(2) OUTPUT, @p7 time(2) OUTPUT, @p71 time(2) OUTPUT, "
                    + " @p8 datetimeoffset(2) OUTPUT, @p81 datetimeoffset(2) OUTPUT " + " AS"
                    + " SELECT top 1 @p0=PlainDate,@p01=RandomizedDate,@p1=PlainDatetime2Default,@p11=RandomizedDatetime2Default,"
                    + " @p2=PlainDatetimeoffsetDefault,@p21=DeterministicDatetimeoffsetDefault,"
                    + " @p3=PlainTimeDefault,@p31=DeterministicTimeDefault,"
                    + " @p4=PlainDateTime,@p41=DeterministicDateTime, @p5=PlainSmallDateTime,@p51=RandomizedSmallDateTime, "
                    + " @p6=PlainDatetime2,@p61=RandomizedDatetime2, @p7=PlainTime,@p71=Deterministictime, "
                    + " @p8=PlainDatetimeoffset, @p81=RandomizedDatetimeoffset" + " FROM "
                    + AbstractSQLGenerator.escapeIdentifier(dateTable);

            stmt.execute(sql);
        }
    }

    private void testOutputProcedureDateInorder(String sql) throws SQLException {

        try (SQLServerConnection con = (SQLServerConnection) DriverManager.getConnection(AETestConnectionString,
                AEInfo);
                SQLServerCallableStatement callableStatement = (SQLServerCallableStatement) TestUtils
                        .getCallableStmt(con, sql, stmtColEncSetting)) {

            callableStatement.registerOutParameter(1, java.sql.Types.DATE);
            callableStatement.registerOutParameter(2, java.sql.Types.DATE);
            callableStatement.registerOutParameter(3, java.sql.Types.TIMESTAMP);
            callableStatement.registerOutParameter(4, java.sql.Types.TIMESTAMP);
            callableStatement.registerOutParameter(5, microsoft.sql.Types.DATETIMEOFFSET);
            callableStatement.registerOutParameter(6, microsoft.sql.Types.DATETIMEOFFSET);
            callableStatement.registerOutParameter(7, java.sql.Types.TIME);
            callableStatement.registerOutParameter(8, java.sql.Types.TIME);
            callableStatement.registerOutParameter(9, microsoft.sql.Types.DATETIME); // datetime
            callableStatement.registerOutParameter(10, microsoft.sql.Types.DATETIME); // datetime
            callableStatement.registerOutParameter(11, microsoft.sql.Types.SMALLDATETIME); // smalldatetime
            callableStatement.registerOutParameter(12, microsoft.sql.Types.SMALLDATETIME); // smalldatetime
            callableStatement.registerOutParameter(13, java.sql.Types.TIMESTAMP, 2);
            callableStatement.registerOutParameter(14, java.sql.Types.TIMESTAMP, 2);
            callableStatement.registerOutParameter(15, java.sql.Types.TIME, 2);
            callableStatement.registerOutParameter(16, java.sql.Types.TIME, 2);
            callableStatement.registerOutParameter(17, microsoft.sql.Types.DATETIMEOFFSET, 2);
            callableStatement.registerOutParameter(18, microsoft.sql.Types.DATETIMEOFFSET, 2);
            callableStatement.execute();
            assertEquals(callableStatement.getDate(1), callableStatement.getDate(2), "Test for output parameter Date fails.\n");
            assertEquals(callableStatement.getTimestamp(3), callableStatement.getTimestamp(4), "Test for output parameter datetime2 fails.\n");

<<<<<<< HEAD
            assertEquals(callableStatement.getDateTimeOffset(5), callableStatement.getDateTimeOffset(6), "Test for output parameter Datetimeoffset fails.\n");

            assertEquals(callableStatement.getTime(7), callableStatement.getTime(8), "Test for output parameter Time fails.\n");
            assertEquals(callableStatement.getDateTime(9), // actual plain
                    callableStatement.getDateTime(10), // received expected enc
                    "Test for output parameter Datetime fails.\n");
            assertEquals(callableStatement.getSmallDateTime(11), callableStatement.getSmallDateTime(12), "Test for output parameter smallDatetime fails.\n");
            assertEquals(callableStatement.getTimestamp(13), callableStatement.getTimestamp(14), "Test for output parameter datetime2 fails.\n");
            assertEquals(callableStatement.getTime(15).getTime(), callableStatement.getTime(16).getTime(), "Test for output parameter time fails.\n");
            assertEquals(callableStatement.getDateTimeOffset(17), callableStatement.getDateTimeOffset(18), "Test for output parameter Datetimeoffsetfails.\n");
        }
        catch (Exception e) {
=======
            assertEquals(callableStatement.getDate(1), callableStatement.getDate(2),
                    String.format(TestResource.getResource("R_outputParamFailed"), "Date"));

            assertEquals(callableStatement.getTimestamp(3), callableStatement.getTimestamp(4),
                    String.format(TestResource.getResource("R_outputParamFailed"), "datetime2"));

            assertEquals(callableStatement.getDateTimeOffset(5), callableStatement.getDateTimeOffset(6),
                    String.format(TestResource.getResource("R_outputParamFailed"), "DatetimeOffset"));

            assertEquals(callableStatement.getTime(7), callableStatement.getTime(8),
                    String.format(TestResource.getResource("R_outputParamFailed"), "Time"));
            assertEquals(callableStatement.getDateTime(9), // actual plain
                    callableStatement.getDateTime(10), // received expected enc
                    String.format(TestResource.getResource("R_outputParamFailed"), "Datetime"));
            assertEquals(callableStatement.getSmallDateTime(11), callableStatement.getSmallDateTime(12),
                    String.format(TestResource.getResource("R_outputParamFailed"), "smallDateTime"));
            assertEquals(callableStatement.getTimestamp(13), callableStatement.getTimestamp(14),
                    String.format(TestResource.getResource("R_outputParamFailed"), "datetime2"));
            assertEquals(callableStatement.getTime(15).getTime(), callableStatement.getTime(16).getTime(),
                    String.format(TestResource.getResource("R_outputParamFailed"), "time"));
            assertEquals(callableStatement.getDateTimeOffset(17), callableStatement.getDateTimeOffset(18),
                    String.format(TestResource.getResource("R_outputParamFailed"), "DatetimeOffset"));

        } catch (Exception e) {
>>>>>>> 634f7cc0
            fail(e.toString());
        }
    }

    private void testOutputProcedureDateInorderObject(String sql) throws SQLException {

        try (SQLServerConnection con = (SQLServerConnection) DriverManager.getConnection(AETestConnectionString,
                AEInfo);
                SQLServerCallableStatement callableStatement = (SQLServerCallableStatement) TestUtils
                        .getCallableStmt(con, sql, stmtColEncSetting)) {

            callableStatement.registerOutParameter(1, java.sql.Types.DATE);
            callableStatement.registerOutParameter(2, java.sql.Types.DATE);
            callableStatement.registerOutParameter(3, java.sql.Types.TIMESTAMP);
            callableStatement.registerOutParameter(4, java.sql.Types.TIMESTAMP);
            callableStatement.registerOutParameter(5, microsoft.sql.Types.DATETIMEOFFSET);
            callableStatement.registerOutParameter(6, microsoft.sql.Types.DATETIMEOFFSET);
            callableStatement.registerOutParameter(7, java.sql.Types.TIME);
            callableStatement.registerOutParameter(8, java.sql.Types.TIME);
            callableStatement.registerOutParameter(9, microsoft.sql.Types.DATETIME); // datetime
            callableStatement.registerOutParameter(10, microsoft.sql.Types.DATETIME); // datetime
            callableStatement.registerOutParameter(11, microsoft.sql.Types.SMALLDATETIME); // smalldatetime
            callableStatement.registerOutParameter(12, microsoft.sql.Types.SMALLDATETIME); // smalldatetime
            callableStatement.registerOutParameter(13, java.sql.Types.TIMESTAMP, 2);
            callableStatement.registerOutParameter(14, java.sql.Types.TIMESTAMP, 2);
            callableStatement.registerOutParameter(15, java.sql.Types.TIME, 2);
            callableStatement.registerOutParameter(16, java.sql.Types.TIME, 2);
            callableStatement.registerOutParameter(17, microsoft.sql.Types.DATETIMEOFFSET, 2);
            callableStatement.registerOutParameter(18, microsoft.sql.Types.DATETIMEOFFSET, 2);
            callableStatement.execute();

            assertEquals(callableStatement.getObject(1), callableStatement.getObject(2),
                    TestResource.getResource("R_outputParamFailed"));

            assertEquals(callableStatement.getObject(3), callableStatement.getObject(4),
                    TestResource.getResource("R_outputParamFailed"));

            assertEquals(callableStatement.getObject(5), callableStatement.getObject(6),
                    TestResource.getResource("R_outputParamFailed"));

            assertEquals(callableStatement.getObject(7), callableStatement.getObject(8),
                    TestResource.getResource("R_outputParamFailed"));
            assertEquals(callableStatement.getObject(9), // actual plain
                    callableStatement.getObject(10), // received expected enc
                    TestResource.getResource("R_outputParamFailed"));
            assertEquals(callableStatement.getObject(11), callableStatement.getObject(12),
                    TestResource.getResource("R_outputParamFailed"));
            assertEquals(callableStatement.getObject(13), callableStatement.getObject(14),
                    TestResource.getResource("R_outputParamFailed"));
            assertEquals(callableStatement.getObject(15), callableStatement.getObject(16),
                    TestResource.getResource("R_outputParamFailed"));
            assertEquals(callableStatement.getObject(17), callableStatement.getObject(18),
                    TestResource.getResource("R_outputParamFailed"));

        } catch (Exception e) {
            fail(e.toString());
        }
    }

    private void createOutputProcedureBatch() throws SQLException {
        String sql = " IF EXISTS (select * from sysobjects where id = object_id(N'"
                + TestUtils.escapeSingleQuotes(outputProcedureBatch) + "') and OBJECTPROPERTY(id, N'IsProcedure') = 1)"
                + " DROP PROCEDURE " + AbstractSQLGenerator.escapeIdentifier(outputProcedureBatch);

        try (SQLServerConnection con = (SQLServerConnection) DriverManager.getConnection(AETestConnectionString,
                AEInfo); SQLServerStatement stmt = (SQLServerStatement) con.createStatement()) {
            stmt.execute(sql);

            // If a procedure contains more than one SQL statement, it is considered
            // to be a batch of SQL statements.
            sql = "CREATE PROCEDURE " + AbstractSQLGenerator.escapeIdentifier(outputProcedureBatch)
                    + " @p0 int OUTPUT, @p1 float OUTPUT, @p2 smallint OUTPUT, @p3 smallmoney OUTPUT " + " AS"
                    + " select top 1 @p0=RandomizedInt FROM " + AbstractSQLGenerator.escapeIdentifier(table3)
                    + " select top 1 @p1=DeterministicFloatDefault FROM "
                    + AbstractSQLGenerator.escapeIdentifier(table3) + " select top 1 @p2=RandomizedSmallint FROM "
                    + AbstractSQLGenerator.escapeIdentifier(table3) + " select top 1 @p3=DeterministicSmallMoney FROM "
                    + AbstractSQLGenerator.escapeIdentifier(table3);

            stmt.execute(sql);
        }
    }

    private void testOutputProcedureBatchInorder(String sql) throws SQLException {

        try (SQLServerConnection con = (SQLServerConnection) DriverManager.getConnection(AETestConnectionString,
                AEInfo);
                SQLServerCallableStatement callableStatement = (SQLServerCallableStatement) TestUtils
                        .getCallableStmt(con, sql, stmtColEncSetting)) {

            callableStatement.registerOutParameter(1, java.sql.Types.INTEGER);
            callableStatement.registerOutParameter(2, java.sql.Types.DOUBLE);
            callableStatement.registerOutParameter(3, java.sql.Types.SMALLINT);
            callableStatement.registerOutParameter(4, microsoft.sql.Types.SMALLMONEY);
            callableStatement.execute();

            int intValue2 = callableStatement.getInt(1);
            assertEquals("" + intValue2, numericValues[3], TestResource.getResource("R_outputParamFailed"));

            double floatValue0 = callableStatement.getDouble(2);
            assertEquals("" + floatValue0, numericValues[5], TestResource.getResource("R_outputParamFailed"));

            short shortValue3 = callableStatement.getShort(3);
            assertEquals("" + shortValue3, numericValues[2], TestResource.getResource("R_outputParamFailed"));

            BigDecimal smallmoneyValue = callableStatement.getSmallMoney(4);
            assertEquals("" + smallmoneyValue, numericValues[12], TestResource.getResource("R_outputParamFailed"));
        } catch (Exception e) {
            fail(e.toString());
        }
    }

    private void createOutputProcedure4() throws SQLException {
        String sql = " IF EXISTS (select * from sysobjects where id = object_id(N'"
                + TestUtils.escapeSingleQuotes(outputProcedure4) + "') and OBJECTPROPERTY(id, N'IsProcedure') = 1)"
                + " DROP PROCEDURE " + AbstractSQLGenerator.escapeIdentifier(outputProcedure4);

        try (SQLServerConnection con = (SQLServerConnection) DriverManager.getConnection(AETestConnectionString,
                AEInfo); SQLServerStatement stmt = (SQLServerStatement) con.createStatement()) {
            stmt.execute(sql);

            sql = "create procedure " + AbstractSQLGenerator.escapeIdentifier(outputProcedure4)
                    + " @in1 int, @in2 smallint, @in3 bigint, @in4 int, @in5 smallint, @in6 bigint, @out1 int output, @out2 smallint output, @out3 bigint output, @out4 int output, @out5 smallint output, @out6 bigint output"
                    + " as " + " insert into " + AbstractSQLGenerator.escapeIdentifier(table5)
                    + " values (@in1, @in2, @in3)" + " insert into " + AbstractSQLGenerator.escapeIdentifier(table6)
                    + " values (@in4, @in5, @in6)" + " select * from " + AbstractSQLGenerator.escapeIdentifier(table5)
                    + " select * from " + AbstractSQLGenerator.escapeIdentifier(table6)
                    + " select @out1 = c1, @out2=c2, @out3=c3 from " + AbstractSQLGenerator.escapeIdentifier(table5)
                    + " select @out4 = c1, @out5=c2, @out6=c3 from " + AbstractSQLGenerator.escapeIdentifier(table6);

            stmt.execute(sql);
        }
    }

    private void createMixedProcedureDateScale() throws SQLException {
        String sql = " IF EXISTS (select * from sysobjects where id = object_id(N'"
                + TestUtils.escapeSingleQuotes(outputProcedureDateScale)
                + "') and OBJECTPROPERTY(id, N'IsProcedure') = 1)" + " DROP PROCEDURE "
                + AbstractSQLGenerator.escapeIdentifier(outputProcedureDateScale);

        try (SQLServerConnection con = (SQLServerConnection) DriverManager.getConnection(AETestConnectionString,
                AEInfo); SQLServerStatement stmt = (SQLServerStatement) con.createStatement()) {
            stmt.execute(sql);

            sql = "CREATE PROCEDURE " + AbstractSQLGenerator.escapeIdentifier(outputProcedureDateScale)
                    + " @p1 datetime2(2) OUTPUT, @p2 datetime2(2) OUTPUT,"
                    + " @p3 time(2) OUTPUT, @p4 time(2) OUTPUT, @p5 datetimeoffset(2) OUTPUT, @p6 datetimeoffset(2) OUTPUT "
                    + " AS"
                    + " SELECT top 1 @p1=DeterministicDatetime2,@p2=RandomizedDatetime2,@p3=DeterministicTime,@p4=RandomizedTime,"
                    + " @p5=DeterministicDatetimeoffset,@p6=RandomizedDatetimeoffset " + " FROM "
                    + AbstractSQLGenerator.escapeIdentifier(scaleDateTable)
                    + " where DeterministicDatetime2 = @p1 and DeterministicTime = @p3 and DeterministicDatetimeoffset=@p5";

            stmt.execute(sql);
        }
    }

    private void testMixedProcedureDateScaleInorder(String sql) throws SQLException {

        try (SQLServerConnection con = (SQLServerConnection) DriverManager.getConnection(AETestConnectionString,
                AEInfo);
                SQLServerCallableStatement callableStatement = (SQLServerCallableStatement) TestUtils
                        .getCallableStmt(con, sql, stmtColEncSetting)) {

            callableStatement.registerOutParameter(1, java.sql.Types.TIMESTAMP, 2);
            callableStatement.registerOutParameter(2, java.sql.Types.TIMESTAMP, 2);
            callableStatement.registerOutParameter(3, java.sql.Types.TIME, 2);
            callableStatement.registerOutParameter(4, java.sql.Types.TIME, 2);
            callableStatement.registerOutParameter(5, microsoft.sql.Types.DATETIMEOFFSET, 2);
            callableStatement.registerOutParameter(6, microsoft.sql.Types.DATETIMEOFFSET, 2);
            callableStatement.setTimestamp(1, (Timestamp) dateValues.get(4), 2);
            callableStatement.setTime(3, (Time) dateValues.get(5), 2);
            callableStatement.setDateTimeOffset(5, (DateTimeOffset) dateValues.get(6), 2);
            callableStatement.execute();

            assertEquals(callableStatement.getTimestamp(1), callableStatement.getTimestamp(2),
                    TestResource.getResource("R_outputParamFailed"));

            assertEquals(callableStatement.getTime(3), callableStatement.getTime(4),
                    TestResource.getResource("R_outputParamFailed"));

            assertEquals(callableStatement.getDateTimeOffset(5), callableStatement.getDateTimeOffset(6),
                    TestResource.getResource("R_outputParamFailed"));

        } catch (Exception e) {
            fail(e.toString());
        }
    }

    private void testMixedProcedureDateScaleWithParameterName(String sql) throws SQLException {

        try (SQLServerConnection con = (SQLServerConnection) DriverManager.getConnection(AETestConnectionString,
                AEInfo);
                SQLServerCallableStatement callableStatement = (SQLServerCallableStatement) TestUtils
                        .getCallableStmt(con, sql, stmtColEncSetting)) {

            callableStatement.registerOutParameter("p1", java.sql.Types.TIMESTAMP, 2);
            callableStatement.registerOutParameter("p2", java.sql.Types.TIMESTAMP, 2);
            callableStatement.registerOutParameter("p3", java.sql.Types.TIME, 2);
            callableStatement.registerOutParameter("p4", java.sql.Types.TIME, 2);
            callableStatement.registerOutParameter("p5", microsoft.sql.Types.DATETIMEOFFSET, 2);
            callableStatement.registerOutParameter("p6", microsoft.sql.Types.DATETIMEOFFSET, 2);
            callableStatement.setTimestamp("p1", (Timestamp) dateValues.get(4), 2);
            callableStatement.setTime("p3", (Time) dateValues.get(5), 2);
            callableStatement.setDateTimeOffset("p5", (DateTimeOffset) dateValues.get(6), 2);
            callableStatement.execute();

            assertEquals(callableStatement.getTimestamp(1), callableStatement.getTimestamp(2),
                    TestResource.getResource("R_outputParamFailed"));

            assertEquals(callableStatement.getTime(3), callableStatement.getTime(4),
                    TestResource.getResource("R_outputParamFailed"));

            assertEquals(callableStatement.getDateTimeOffset(5), callableStatement.getDateTimeOffset(6),
                    TestResource.getResource("R_outputParamFailed"));

        } catch (Exception e) {
            fail(e.toString());
        }
    }
}<|MERGE_RESOLUTION|>--- conflicted
+++ resolved
@@ -2498,20 +2498,6 @@
             assertEquals(callableStatement.getDate(1), callableStatement.getDate(2), "Test for output parameter Date fails.\n");
             assertEquals(callableStatement.getTimestamp(3), callableStatement.getTimestamp(4), "Test for output parameter datetime2 fails.\n");
 
-<<<<<<< HEAD
-            assertEquals(callableStatement.getDateTimeOffset(5), callableStatement.getDateTimeOffset(6), "Test for output parameter Datetimeoffset fails.\n");
-
-            assertEquals(callableStatement.getTime(7), callableStatement.getTime(8), "Test for output parameter Time fails.\n");
-            assertEquals(callableStatement.getDateTime(9), // actual plain
-                    callableStatement.getDateTime(10), // received expected enc
-                    "Test for output parameter Datetime fails.\n");
-            assertEquals(callableStatement.getSmallDateTime(11), callableStatement.getSmallDateTime(12), "Test for output parameter smallDatetime fails.\n");
-            assertEquals(callableStatement.getTimestamp(13), callableStatement.getTimestamp(14), "Test for output parameter datetime2 fails.\n");
-            assertEquals(callableStatement.getTime(15).getTime(), callableStatement.getTime(16).getTime(), "Test for output parameter time fails.\n");
-            assertEquals(callableStatement.getDateTimeOffset(17), callableStatement.getDateTimeOffset(18), "Test for output parameter Datetimeoffsetfails.\n");
-        }
-        catch (Exception e) {
-=======
             assertEquals(callableStatement.getDate(1), callableStatement.getDate(2),
                     String.format(TestResource.getResource("R_outputParamFailed"), "Date"));
 
@@ -2536,7 +2522,6 @@
                     String.format(TestResource.getResource("R_outputParamFailed"), "DatetimeOffset"));
 
         } catch (Exception e) {
->>>>>>> 634f7cc0
             fail(e.toString());
         }
     }
