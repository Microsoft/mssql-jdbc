/*
 * Microsoft JDBC Driver for SQL Server Copyright(c) Microsoft Corporation All rights reserved. This program is made
 * available under the terms of the MIT License. See the LICENSE file in the project root for more information.
 */
package com.microsoft.sqlserver.jdbc.AlwaysEncrypted;

import static org.junit.jupiter.api.Assertions.assertTrue;
import static org.junit.jupiter.api.Assertions.fail;

import java.math.BigDecimal;
import java.sql.Date;
import java.sql.ParameterMetaData;
import java.sql.PreparedStatement;
import java.sql.ResultSet;
import java.sql.SQLException;
import java.sql.Statement;

import org.junit.jupiter.api.Tag;
import org.junit.jupiter.params.ParameterizedTest;
import org.junit.jupiter.params.provider.MethodSource;
import org.junit.runner.RunWith;
import org.junit.runners.Parameterized;

import com.microsoft.sqlserver.jdbc.EnclavePackageTest;
import com.microsoft.sqlserver.jdbc.SQLServerConnection;
import com.microsoft.sqlserver.jdbc.SQLServerPreparedStatement;
import com.microsoft.sqlserver.jdbc.SQLServerStatement;
import com.microsoft.sqlserver.jdbc.TestResource;
import com.microsoft.sqlserver.jdbc.TestUtils;
import com.microsoft.sqlserver.testframework.Constants;
import com.microsoft.sqlserver.testframework.PrepUtil;


/**
 * Tests Enclave decryption and encryption of values
 *
 */
@RunWith(Parameterized.class)
@Tag(Constants.xSQLv12)
@Tag(Constants.xSQLv14)
@Tag(Constants.xAzureSQLDW)
@Tag(Constants.xAzureSQLDB)
@Tag(Constants.reqExternalSetup)
public class EnclaveTest extends AESetup {
    private boolean nullable = false;

    /**
     * Tests basic connection.
     * 
     * @throws Exception
     */
    @ParameterizedTest
    @MethodSource("enclaveParams")
    public void testBasicConnection(String serverName, String url, String protocol) throws Exception {
        EnclavePackageTest.testBasicConnection(serverName, url, protocol);
    }

    /**
     * Tests invalid connection property combinations.
     * 
     * @throws Exception
     */
    @ParameterizedTest
    @MethodSource("enclaveParams")
    public void testInvalidProperties(String serverName, String url, String protocol) throws Exception {
        EnclavePackageTest.testInvalidProperties(serverName, url, protocol);
    }

    /*
     * Test calling verifyColumnMasterKeyMetadata for non enclave computation
     */
    @ParameterizedTest
    @MethodSource("enclaveParams")
    public void testVerifyCMKNoEnclave(String serverName, String url, String protocol) throws Exception {
        EnclavePackageTest.testVerifyCMKNoEnclave();
    }

    /*
     * Test calling verifyColumnMasterKeyMetadata with untrusted key path
     */
    @ParameterizedTest
    @MethodSource("enclaveParams")
    public void testVerifyCMKUntrusted(String serverName, String url, String protocol) throws Exception {
        EnclavePackageTest.testVerifyCMKUntrusted();
    }

    /*
     * Test getEnclavePackage with null enclaveSession
     */
    @ParameterizedTest
    @MethodSource("enclaveParams")
    public void testGetEnclavePackage(String serverName, String url, String protocol) throws Exception {
        EnclavePackageTest.testGetEnclavePackage();
    }

    /*
     * Test invalidEnclaveSession
     */
    @ParameterizedTest
    @MethodSource("enclaveParams")
    public void testInvalidEnclaveSession(String serverName, String url, String protocol) throws Exception {
        EnclavePackageTest.testInvalidEnclaveSession(serverName, url, protocol);
    }

    /*
     * Test VSM createSessionSecret with bad server response
     */
    @ParameterizedTest
    @MethodSource("enclaveParams")
    public void testNullSessionSecret(String serverName, String url, String protocol) throws Exception {
        EnclavePackageTest.testNullSessionSecret();
    }

    /*
     * Test bad session secret
     */
    @ParameterizedTest
    @MethodSource("enclaveParams")
    public void testBadSessionSecret(String serverName, String url, String protocol) throws Exception {
        EnclavePackageTest.testBadSessionSecret();
    }

    /*
     * Test null Attestation response
     */
    @ParameterizedTest
    @MethodSource("enclaveParams")
    public void testNullAttestationResponse(String serverName, String url, String protocol) throws Exception {
        EnclavePackageTest.testNullAttestationResponse();
    }

    /*
     * Test bad Attestation response
     */
    @ParameterizedTest
    @MethodSource("enclaveParams")
    public void testBadAttestationResponse(String serverName, String url, String protocol) throws Exception {
        EnclavePackageTest.testBadAttestationResponse();
    }

    /*
     * Test bad certificate signature
     */
    @ParameterizedTest
    @MethodSource("enclaveParams")
    public void testBadCertSignature(String serverName, String url, String protocol) throws Exception {
        EnclavePackageTest.testBadCertSignature();
    }

    /*
<<<<<<< HEAD
     * Test char
=======
     * Negative Test - AEv2 not supported
     */
    @ParameterizedTest
    @MethodSource("enclaveParams")
    public void testAEv2NotSupported(String serverName, String url, String protocol) throws Exception {
        checkAESetup(serverName, url, protocol);
        org.junit.Assume.assumeFalse(isAEv2);

        EnclavePackageTest.testAEv2NotSupported(serverName, url, protocol);
    }

    /*
     * Negative Test = AEv2 not enabled
     */
    @ParameterizedTest
    @MethodSource("enclaveParams")
    public void testAEv2Disabled(String serverName, String url, String protocol) throws Exception {
        checkAESetup(serverName, url, protocol);
        org.junit.Assume.assumeFalse(isAEv2);

        // connection string w/o AEv2
        String testConnectionString = TestUtils.removeProperty(AETestConnectionString,
                Constants.ENCLAVE_ATTESTATIONURL);
        testConnectionString = TestUtils.removeProperty(testConnectionString, Constants.ENCLAVE_ATTESTATIONPROTOCOL);

        try (SQLServerConnection con = PrepUtil.getConnection(testConnectionString);
                SQLServerStatement stmt = (SQLServerStatement) con.createStatement()) {
            String[] values = createCharValues(nullable);
            testChars(stmt, cekJks, charTable, values, TestCase.NORMAL, true);
            fail(TestResource.getResource("R_expectedExceptionNotThrown"));
        } catch (Throwable e) {
            // testChars called fail()
            assertTrue(e.getMessage().contains(TestResource.getResource("R_AlterAEv2Error")));
        }
    }

    /**
     * Test case for char set string for string values
     * 
     * @throws Exception
     */
    @ParameterizedTest
    @MethodSource("enclaveParams")
    public void testCharSpecificSetter(String serverName, String url, String protocol) throws Exception {
        checkAESetup(serverName, url, protocol);

        try (SQLServerConnection con = PrepUtil.getConnection(AETestConnectionString, AEInfo);
                SQLServerStatement stmt = (SQLServerStatement) con.createStatement()) {
            String[] values = createCharValues(nullable);

            testChars(stmt, cekJks, charTable, values, TestCase.NORMAL, true);
            testChars(stmt, cekAkv, charTable, values, TestCase.NORMAL, true);
        }
    }

    /**
     * Test case for char set string for string values using windows certificate store
     * 
     * @throws SQLException
>>>>>>> 672b7d67
     */
    @ParameterizedTest
    @MethodSource("enclaveParams")
    public void testChar(String serverName, String url, String protocol) throws Exception {
        setAEConnectionString(serverName, url, protocol);
        try (SQLServerConnection con = PrepUtil.getConnection(AETestConnectionString, AEInfo);
                SQLServerStatement stmt = (SQLServerStatement) con.createStatement()) {
            TestUtils.dropTableIfExists(CHAR_TABLE_AE, stmt);
            createTable(CHAR_TABLE_AE, cekJks, charTable);
            populateCharNormalCase(createCharValues(false));
            testAlterColumnEncryption(stmt, CHAR_TABLE_AE, charTable, cekJks);
        }
    }

    /*
     * Test char
     */
    @ParameterizedTest
    @MethodSource("enclaveParams")
    public void testCharAkv(String serverName, String url, String protocol) throws Exception {
        setAEConnectionString(serverName, url, protocol);
        try (SQLServerConnection con = PrepUtil.getConnection(AETestConnectionString, AEInfo);
                SQLServerStatement stmt = (SQLServerStatement) con.createStatement()) {
            TestUtils.dropTableIfExists(CHAR_TABLE_AE, stmt);
            createTable(CHAR_TABLE_AE, cekAkv, charTable);
            populateCharNormalCase(createCharValues(false));
            testAlterColumnEncryption(stmt, CHAR_TABLE_AE, charTable, cekAkv);
        }
    }
}<|MERGE_RESOLUTION|>--- conflicted
+++ resolved
@@ -3,17 +3,6 @@
  * available under the terms of the MIT License. See the LICENSE file in the project root for more information.
  */
 package com.microsoft.sqlserver.jdbc.AlwaysEncrypted;
-
-import static org.junit.jupiter.api.Assertions.assertTrue;
-import static org.junit.jupiter.api.Assertions.fail;
-
-import java.math.BigDecimal;
-import java.sql.Date;
-import java.sql.ParameterMetaData;
-import java.sql.PreparedStatement;
-import java.sql.ResultSet;
-import java.sql.SQLException;
-import java.sql.Statement;
 
 import org.junit.jupiter.api.Tag;
 import org.junit.jupiter.params.ParameterizedTest;
@@ -23,9 +12,7 @@
 
 import com.microsoft.sqlserver.jdbc.EnclavePackageTest;
 import com.microsoft.sqlserver.jdbc.SQLServerConnection;
-import com.microsoft.sqlserver.jdbc.SQLServerPreparedStatement;
 import com.microsoft.sqlserver.jdbc.SQLServerStatement;
-import com.microsoft.sqlserver.jdbc.TestResource;
 import com.microsoft.sqlserver.jdbc.TestUtils;
 import com.microsoft.sqlserver.testframework.Constants;
 import com.microsoft.sqlserver.testframework.PrepUtil;
@@ -42,8 +29,6 @@
 @Tag(Constants.xAzureSQLDB)
 @Tag(Constants.reqExternalSetup)
 public class EnclaveTest extends AESetup {
-    private boolean nullable = false;
-
     /**
      * Tests basic connection.
      * 
@@ -148,69 +133,7 @@
     }
 
     /*
-<<<<<<< HEAD
      * Test char
-=======
-     * Negative Test - AEv2 not supported
-     */
-    @ParameterizedTest
-    @MethodSource("enclaveParams")
-    public void testAEv2NotSupported(String serverName, String url, String protocol) throws Exception {
-        checkAESetup(serverName, url, protocol);
-        org.junit.Assume.assumeFalse(isAEv2);
-
-        EnclavePackageTest.testAEv2NotSupported(serverName, url, protocol);
-    }
-
-    /*
-     * Negative Test = AEv2 not enabled
-     */
-    @ParameterizedTest
-    @MethodSource("enclaveParams")
-    public void testAEv2Disabled(String serverName, String url, String protocol) throws Exception {
-        checkAESetup(serverName, url, protocol);
-        org.junit.Assume.assumeFalse(isAEv2);
-
-        // connection string w/o AEv2
-        String testConnectionString = TestUtils.removeProperty(AETestConnectionString,
-                Constants.ENCLAVE_ATTESTATIONURL);
-        testConnectionString = TestUtils.removeProperty(testConnectionString, Constants.ENCLAVE_ATTESTATIONPROTOCOL);
-
-        try (SQLServerConnection con = PrepUtil.getConnection(testConnectionString);
-                SQLServerStatement stmt = (SQLServerStatement) con.createStatement()) {
-            String[] values = createCharValues(nullable);
-            testChars(stmt, cekJks, charTable, values, TestCase.NORMAL, true);
-            fail(TestResource.getResource("R_expectedExceptionNotThrown"));
-        } catch (Throwable e) {
-            // testChars called fail()
-            assertTrue(e.getMessage().contains(TestResource.getResource("R_AlterAEv2Error")));
-        }
-    }
-
-    /**
-     * Test case for char set string for string values
-     * 
-     * @throws Exception
-     */
-    @ParameterizedTest
-    @MethodSource("enclaveParams")
-    public void testCharSpecificSetter(String serverName, String url, String protocol) throws Exception {
-        checkAESetup(serverName, url, protocol);
-
-        try (SQLServerConnection con = PrepUtil.getConnection(AETestConnectionString, AEInfo);
-                SQLServerStatement stmt = (SQLServerStatement) con.createStatement()) {
-            String[] values = createCharValues(nullable);
-
-            testChars(stmt, cekJks, charTable, values, TestCase.NORMAL, true);
-            testChars(stmt, cekAkv, charTable, values, TestCase.NORMAL, true);
-        }
-    }
-
-    /**
-     * Test case for char set string for string values using windows certificate store
-     * 
-     * @throws SQLException
->>>>>>> 672b7d67
      */
     @ParameterizedTest
     @MethodSource("enclaveParams")
