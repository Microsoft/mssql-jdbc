--- conflicted
+++ resolved
@@ -6,23 +6,17 @@
 
 import static org.junit.jupiter.api.Assumptions.assumeTrue;
 
-import java.sql.Connection;
-import java.sql.DriverManager;
 import java.sql.JDBCType;
 import java.sql.SQLException;
 import java.sql.ShardingKey;
 import javax.sql.ConnectionPoolDataSource;
-import javax.sql.PooledConnection;
-import javax.sql.XAConnection;
-
 import org.junit.jupiter.api.Tag;
 import org.junit.jupiter.api.Test;
 import org.junit.platform.runner.JUnitPlatform;
 import org.junit.runner.RunWith;
 import org.opentest4j.TestAbortedException;
 
-import com.microsoft.sqlserver.testframework.AbstractTest;
-import com.microsoft.sqlserver.testframework.Constants;;
+import com.microsoft.sqlserver.testframework.AbstractTest;;
 
 
 /**
@@ -60,7 +54,7 @@
         }
 
         try {
-            Connection con = ds.createConnectionBuilder().user("rafa").password("tennis").shardingKey(shardingKey)
+            ds.createConnectionBuilder().user("rafa").password("tennis").shardingKey(shardingKey)
                     .superShardingKey(superShardingKey).build();
         } catch (SQLException e) {
             assert (e.getMessage().contains(TestResource.getResource("R_notImplemented")));
@@ -92,7 +86,7 @@
         }
 
         try {
-            XAConnection con = ds.createXAConnectionBuilder().user("rafa").password("tennis").shardingKey(shardingKey)
+            ds.createXAConnectionBuilder().user("rafa").password("tennis").shardingKey(shardingKey)
                     .superShardingKey(superShardingKey).build();
         } catch (SQLException e) {
             assert (e.getMessage().contains(TestResource.getResource("R_notImplemented")));
@@ -122,8 +116,8 @@
             assert (e.getMessage().contains(TestResource.getResource("R_notImplemented")));
         }
         try {
-            PooledConnection con = ds.createPooledConnectionBuilder().user("rafa").password("tennis")
-                    .shardingKey(shardingKey).superShardingKey(superShardingKey).build();
+            ds.createPooledConnectionBuilder().user("rafa").password("tennis").shardingKey(shardingKey)
+                    .superShardingKey(superShardingKey).build();
         } catch (SQLException e) {
             assert (e.getMessage().contains(TestResource.getResource("R_notImplemented")));
         }
@@ -176,42 +170,4 @@
             }
         }
     }
-<<<<<<< HEAD
-
-    /**
-     * Tests the stream<Driver> drivers() methods in java.sql.DriverManager
-     * 
-     * @since 1.9
-     * @throws ClassNotFoundException
-     */
-    @Test
-    public void driversTest() throws ClassNotFoundException {
-        Stream<Driver> drivers = DriverManager.drivers();
-        Object[] driversArray = drivers.toArray();
-        assertEquals(driversArray[0].getClass(), Class.forName(Constants.MSSQL_JDBC_PACKAGE + ".SQLServerDriver"));
-    }
-
-    /**
-     * Tests deregister Driver
-     * 
-     * @throws SQLException
-     * @throws ClassNotFoundException
-     */
-    @Test
-    public void deregisterDriverTest() throws SQLException, ClassNotFoundException {
-        Enumeration<Driver> drivers = DriverManager.getDrivers();
-        Driver current = null;
-        while (drivers.hasMoreElements()) {
-            current = drivers.nextElement();
-            DriverManager.deregisterDriver(current);
-        }
-        Stream<Driver> currentDrivers = DriverManager.drivers();
-        Object[] driversArray = currentDrivers.toArray();
-        assertEquals(0, driversArray.length);
-
-        DriverManager.registerDriver(current);
-    }
-
-=======
->>>>>>> 4e4d6bc8
 }