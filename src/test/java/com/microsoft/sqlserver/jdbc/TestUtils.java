/*
 * Microsoft JDBC Driver for SQL Server Copyright(c) Microsoft Corporation All rights reserved. This program is made
 * available under the terms of the MIT License. See the LICENSE file in the project root for more information.
 */

package com.microsoft.sqlserver.jdbc;

import static org.junit.Assert.fail;
import static org.junit.jupiter.api.Assertions.assertTrue;

import java.io.ByteArrayInputStream;
import java.io.CharArrayReader;
import java.io.File;
import java.io.FileInputStream;
import java.io.FileOutputStream;
import java.net.URI;
import java.security.KeyStore;
import java.security.cert.CertificateFactory;
import java.sql.CallableStatement;
import java.sql.Connection;
import java.sql.PreparedStatement;
import java.sql.ResultSet;
import java.sql.SQLException;
import java.sql.Statement;
import java.sql.Timestamp;
import java.util.ArrayList;
import java.util.Arrays;
import java.util.Calendar;
import java.util.List;
import java.util.Locale;
import java.util.ResourceBundle;

import com.microsoft.sqlserver.testframework.AbstractSQLGenerator;
import com.microsoft.sqlserver.testframework.AbstractTest;
import com.microsoft.sqlserver.testframework.PrepUtil;
import com.microsoft.sqlserver.testframework.sqlType.SqlBigInt;
import com.microsoft.sqlserver.testframework.sqlType.SqlBinary;
import com.microsoft.sqlserver.testframework.sqlType.SqlBit;
import com.microsoft.sqlserver.testframework.sqlType.SqlChar;
import com.microsoft.sqlserver.testframework.sqlType.SqlDate;
import com.microsoft.sqlserver.testframework.sqlType.SqlDateTime;
import com.microsoft.sqlserver.testframework.sqlType.SqlDateTime2;
import com.microsoft.sqlserver.testframework.sqlType.SqlDateTimeOffset;
import com.microsoft.sqlserver.testframework.sqlType.SqlDecimal;
import com.microsoft.sqlserver.testframework.sqlType.SqlFloat;
import com.microsoft.sqlserver.testframework.sqlType.SqlInt;
import com.microsoft.sqlserver.testframework.sqlType.SqlMoney;
import com.microsoft.sqlserver.testframework.sqlType.SqlNChar;
import com.microsoft.sqlserver.testframework.sqlType.SqlNVarChar;
import com.microsoft.sqlserver.testframework.sqlType.SqlNVarCharMax;
import com.microsoft.sqlserver.testframework.sqlType.SqlNumeric;
import com.microsoft.sqlserver.testframework.sqlType.SqlReal;
import com.microsoft.sqlserver.testframework.sqlType.SqlSmallDateTime;
import com.microsoft.sqlserver.testframework.sqlType.SqlSmallInt;
import com.microsoft.sqlserver.testframework.sqlType.SqlSmallMoney;
import com.microsoft.sqlserver.testframework.sqlType.SqlTime;
import com.microsoft.sqlserver.testframework.sqlType.SqlTinyInt;
import com.microsoft.sqlserver.testframework.sqlType.SqlType;
import com.microsoft.sqlserver.testframework.sqlType.SqlVarBinary;
import com.microsoft.sqlserver.testframework.sqlType.SqlVarBinaryMax;
import com.microsoft.sqlserver.testframework.sqlType.SqlVarChar;
import com.microsoft.sqlserver.testframework.sqlType.SqlVarCharMax;


/**
 * Generic Utility class which we can access by test classes.
 * 
 * @since 6.1.2
 */
public final class TestUtils {
    private static ArrayList<SqlType> types = null;
    private static final char[] HEXCHARS = {'0', '1', '2', '3', '4', '5', '6', '7', '8', '9', 'A', 'B', 'C', 'D', 'E',
            'F'};

    static final int ENGINE_EDITION_FOR_SQL_AZURE = 5;
    static final int ENGINE_EDITION_FOR_SQL_AZURE_DW = 6;
    static final int ENGINE_EDITION_FOR_SQL_AZURE_MI = 8;

    private static Boolean isAzure = null;
    private static Boolean isAzureDW = null;
    private static Boolean isAzureMI = null;

    private TestUtils() {}

    /**
     * Checks if connection is established to Azure server.
     * 
     * @see com.microsoft.sqlserver.jdbc.SQLServerConnection#isAzure()
     */
    public static boolean isAzure(Connection con) {
        return ((SQLServerConnection) con).isAzure();
    }

    /**
     * Checks if connection is established to Azure DW server.
     * 
     * @see com.microsoft.sqlserver.jdbc.SQLServerConnection#isAzureDW()
     */
    public static boolean isAzureDW(Connection con) {
        isAzure(con);
        return isAzureDW;
    }

    /**
     * Checks if connection is established to Azure MI server.
     * 
     * @see com.microsoft.sqlserver.jdbc.SQLServerConnection#isAzureMI()
     */
    public static boolean isAzureMI(Connection con) {
        isAzure(con);
        return isAzureMI;
    }

    /**
     * Checks if connection is established to server that supports AEv2.
     * 
     * @see com.microsoft.sqlserver.jdbc.SQLServerConnection#isAEv2()
     */
<<<<<<< HEAD
    public static String getConfiguredProperty(String key) {
        String value = System.getProperty(key);

        if (null == value) {
            value = System.getenv(key);
        }

        if (null == value && null != AbstractTest.properties) {
            value = AbstractTest.properties.getProperty(key);
        }
        return value;
    }

    /**
     * Convenient method for {@link #getConfiguredProperty(String)}
     * 
     * @param key
     * @return Value
     */
    public static String getConfiguredProperty(String key, String defaultValue) {
        String value = getConfiguredProperty(key);

        if (null == value) {
            value = defaultValue;
        }

        return value;
=======
    public static boolean isAEv2(Connection con) {
        return ((SQLServerConnection) con).isAEv2();
>>>>>>> dbb35479
    }

    /**
     * 
     * @param javatype
     * @return
     */
    public static SqlType find(Class<?> javatype) {
        if (null != types) {
            types();
            for (SqlType type : types) {
                if (type.getType() == javatype)
                    return type;
            }
        }
        return null;
    }

    /**
     * 
     * @param name
     * @return
     */
    public static SqlType find(String name) {
        if (null == types)
            types();
        if (null != types) {
            for (SqlType type : types) {
                if (type.getName().equalsIgnoreCase(name))
                    return type;
            }
        }
        return null;
    }

    /**
     * 
     * @return
     */
    public static ArrayList<SqlType> types() {
        if (null == types) {
            types = new ArrayList<>();

            types.add(new SqlInt());
            types.add(new SqlSmallInt());
            types.add(new SqlTinyInt());
            types.add(new SqlBit());
            types.add(new SqlDateTime());
            types.add(new SqlSmallDateTime());
            types.add(new SqlDecimal());
            types.add(new SqlNumeric());
            types.add(new SqlReal());
            types.add(new SqlFloat());
            types.add(new SqlMoney());
            types.add(new SqlSmallMoney());
            types.add(new SqlVarChar());
            types.add(new SqlChar());
            // types.add(new SqlText());
            types.add(new SqlBinary());
            types.add(new SqlVarBinary());
            // types.add(new SqlImage());
            // types.add(new SqlTimestamp());

            types.add(new SqlNVarChar());
            types.add(new SqlNChar());
            // types.add(new SqlNText());
            // types.add(new SqlGuid());

            types.add(new SqlBigInt());
            // types.add(new SqlVariant(this));

            // 9.0 types
            types.add(new SqlVarCharMax());
            types.add(new SqlNVarCharMax());
            types.add(new SqlVarBinaryMax());
            // types.add(new SqlXml());

            // 10.0 types
            types.add(new SqlDate());
            types.add(new SqlDateTime2());
            types.add(new SqlTime());
            types.add(new SqlDateTimeOffset());
        }
        return types;
    }

    /**
     * Wrapper Class for BinaryStream
     *
     */
    public static class DBBinaryStream extends ByteArrayInputStream {
        byte[] data;

        // Constructor
        public DBBinaryStream(byte[] value) {
            super(value);
            data = value;
        }

    }

    /**
     * Wrapper for CharacterStream
     *
     */
    public static class DBCharacterStream extends CharArrayReader {
        String localValue;

        /**
         * Constructor
         * 
         * @param value
         */
        public DBCharacterStream(String value) {
            super(value.toCharArray());
            localValue = value;
        }

    }

    /**
     * Wrapper for NCharacterStream
     */
    class DBNCharacterStream extends DBCharacterStream {
        // Constructor
        public DBNCharacterStream(String value) {
            super(value);
        }
    }

    /**
     * 
     * @return location of resource file
     */
    public static String getCurrentClassPath() {
        try {
            String className = new Object() {}.getClass().getEnclosingClass().getName();
            String location = Class.forName(className).getProtectionDomain().getCodeSource().getLocation().getPath();
            URI uri = new URI(location + "/");
            return uri.getPath();
        } catch (Exception e) {
            fail("Failed to get CSV file path. " + e.getMessage());
        }
        return null;
    }

    /**
     * mimic "DROP TABLE ..."
     * 
     * @param tableName
     * @param stmt
     * @throws SQLException
     */
    public static void dropTableIfExists(String tableName, java.sql.Statement stmt) throws SQLException {
        dropObjectIfExists(tableName, "U", stmt);
    }

    /**
     * Deletes the contents of a table.
     * 
     * @param con
     * @param tableName
     * @throws SQLException
     */
    public static void clearTable(Connection con, String tableName) throws SQLException {
        try (Statement stmt = con.createStatement()) {
            stmt.executeUpdate("DELETE FROM " + tableName);
        }
    }

    /**
     * mimic "DROP View ..."
     * 
     * @param tableName
     * @param stmt
     * @throws SQLException
     */
    public static void dropViewIfExists(String tableName, java.sql.Statement stmt) throws SQLException {
        dropObjectIfExists(tableName, "V", stmt);
    }

    /**
     * mimic "DROP PROCEDURE ..."
     * 
     * @param procName
     * @param stmt
     * @throws SQLException
     */
    public static void dropProcedureIfExists(String procName, java.sql.Statement stmt) throws SQLException {
        dropObjectIfExists(procName, "P", stmt);
    }

    /**
     * mimic "DROP FUNCTION ..."
     * 
     * @param functionName
     * @param stmt
     * @throws SQLException
     */
    public static void dropFunctionIfExists(String functionName, java.sql.Statement stmt) throws SQLException {
        dropObjectIfExists(functionName, "FN", stmt);
    }

    /**
     * mimic "DROP TRIGGER ..."
     * 
     * @param triggerName
     * @param stmt
     * @throws SQLException
     */
    public static void dropTriggerIfExists(String triggerName, java.sql.Statement stmt) throws SQLException {
        dropObjectIfExists(triggerName, "TR", stmt);
    }

    /**
     * mimic "DROP TYPE ..."
     * 
     * @param typeName
     * @param stmt
     * @throws SQLException
     */
    public static void dropTypeIfExists(String typeName, java.sql.Statement stmt) throws SQLException {
        dropObjectIfExists(typeName, "TT", stmt);
    }

    /**
     * mimic "DROP DATABASE ..."
     * 
     * @param databaseName
     * @param connectionString
     * @throws SQLException
     */
    public static void dropDatabaseIfExists(String databaseName, String connectionString) throws SQLException {
        try (Connection connection = PrepUtil.getConnection(connectionString + ";databaseName=master");
                Statement stmt = connection.createStatement()) {
            stmt.executeUpdate("IF EXISTS(SELECT * from sys.databases WHERE name='" + escapeSingleQuotes(databaseName)
                    + "') DROP DATABASE [" + databaseName + "]");
        }
    }

    /**
     * mimic "DROP SCHEMA ..."
     * 
     * @param schemaName
     * @param stmt
     * @throws SQLException
     */
    public static void dropSchemaIfExists(String schemaName, Statement stmt) throws SQLException {
        stmt.execute("if EXISTS (SELECT * FROM sys.schemas where name = '" + escapeSingleQuotes(schemaName)
                + "') drop schema " + AbstractSQLGenerator.escapeIdentifier(schemaName));
    }

    /**
     * <pre>
     * This method drops objects for below types:
     * 
     * TT - TYPE_TABLE 
     * TR - TRIGGER 
     * FN - SQL_SCALAR_FUNCTION 
     * P -- SQL_STORED_PROCEDURE
     * U -- USER_TABLE
     * 
     * </pre>
     */
    private static void dropObjectIfExists(String objectName, String objectType,
            java.sql.Statement stmt) throws SQLException {
        String typeName = "";
        switch (objectType) {
            case "TT":
                typeName = "TYPE";
                break;
            case "TR":
                typeName = "TRIGGER";
                break;
            case "FN":
                typeName = "FUNCTION";
                break;
            case "P":
                typeName = "PROCEDURE";
                break;
            case "U":
                typeName = "TABLE";
                break;
            case "V":
                typeName = "VIEW";
                break;
            default:
                break;
        }

        StringBuilder sb = new StringBuilder();
        if (!objectName.startsWith("[")) {
            sb.append("[");
        }
        sb.append(objectName);
        if (!objectName.endsWith("]")) {
            sb.append("]");
        }

        String bracketedObjectName = sb.toString();
        String whereClause = "";
        if (objectType != "TT") {
            whereClause = "WHERE object_id = OBJECT_ID(N'" + escapeSingleQuotes(bracketedObjectName) + "')";
        } else {
            whereClause = "WHERE name LIKE '%" + escapeSingleQuotes(objectName) + "%'";
        }

        String sql = "IF EXISTS ( SELECT * from sys.objects " + whereClause + " AND type='" + objectType + "') DROP "
                + typeName + " " + bracketedObjectName;
        try {
            stmt.executeUpdate(sql);
        } catch (SQLException e) {
            fail(TestResource.getResource("R_createDropTableFailed") + TestResource.getResource("R_errorMessage")
                    + e.getMessage());
        }
    }

    public static boolean parseByte(byte[] expectedData, byte[] retrieved) {
        assertTrue(Arrays.equals(expectedData, Arrays.copyOf(retrieved, expectedData.length)),
                " unexpected BINARY value, expected");
        for (int i = expectedData.length; i < retrieved.length; i++) {
            assertTrue(0 == retrieved[i], "unexpected data BINARY");
        }
        return true;
    }

    public static boolean isJDBC43OrGreater(Connection connection) throws SQLException {
        return getJDBCVersion(connection) >= 4.3F;
    }

    public static float getJDBCVersion(Connection connection) throws SQLException {
        return Float.valueOf(
                connection.getMetaData().getJDBCMajorVersion() + "." + connection.getMetaData().getJDBCMinorVersion());
    }

    public static boolean serverSupportsUTF8(Connection connection) throws SQLException {
        try (Statement stmt = connection.createStatement(); ResultSet rs = stmt
                .executeQuery("SELECT name FROM sys.fn_helpcollations() WHERE name LIKE '%UTF8%'");) {
            return rs.isBeforeFirst();
        }
    }

    /**
     * 
     * @param b
     *        byte value
     * @param length
     *        length of the array
     * @return
     */
    public static String bytesToHexString(byte[] b, int length) {
        StringBuilder sb = new StringBuilder(length * 2);
        for (int i = 0; i < length; i++) {
            int hexVal = b[i] & 0xFF;
            sb.append(HEXCHARS[(hexVal & 0xF0) >> 4]);
            sb.append(HEXCHARS[(hexVal & 0x0F)]);
        }
        return sb.toString();
    }

    /**
     * conversion routine valid values 0-9 a-f A-F throws exception when failed to convert
     * 
     * @param value
     *        charArray
     * @return
     * @throws SQLException
     */
    static byte CharToHex(char value) throws SQLException {
        byte ret = 0;
        if (value >= 'A' && value <= 'F') {
            ret = (byte) (value - 'A' + 10);
        } else if (value >= 'a' && value <= 'f') {
            ret = (byte) (value - 'a' + 10);
        } else if (value >= '0' && value <= '9') {
            ret = (byte) (value - '0');
        } else {
            throw new IllegalArgumentException("The string  is not in a valid hex format. ");
        }
        return ret;
    }

    /**
     * Utility method for a callable statement
     * 
     * @param connection
     *        connection object
     * @param stmtColEncSetting
     *        SQLServerStatementColumnEncryptionSetting object
     * @param sql
     * @return
     */
    public static CallableStatement getCallableStmt(Connection connection, String sql,
            SQLServerStatementColumnEncryptionSetting stmtColEncSetting) throws SQLException {
        if (null == stmtColEncSetting) {
            return ((SQLServerConnection) connection).prepareCall(sql);
        } else {
            return ((SQLServerConnection) connection).prepareCall(sql, ResultSet.TYPE_FORWARD_ONLY,
                    ResultSet.CONCUR_READ_ONLY, connection.getHoldability(), stmtColEncSetting);
        }
    }

    /**
     * Utility method for generating a prepared statement
     * 
     * @param connection
     *        connection object
     * @param sql
     *        SQL string
     * @param stmtColEncSetting
     *        SQLServerStatementColumnEncryptionSetting object
     * @return
     */
    public static PreparedStatement getPreparedStmt(Connection connection, String sql,
            SQLServerStatementColumnEncryptionSetting stmtColEncSetting) throws SQLException {
        if (null == stmtColEncSetting) {
            return ((SQLServerConnection) connection).prepareStatement(sql);
        } else {
            return ((SQLServerConnection) connection).prepareStatement(sql, ResultSet.TYPE_FORWARD_ONLY,
                    ResultSet.CONCUR_READ_ONLY, connection.getHoldability(), stmtColEncSetting);
        }
    }

    /**
     * Utility method for a scrollable statement
     * 
     * @param connection
     *        connection object
     * @return
     */
    public static Statement getScrollableStatement(Connection connection) throws SQLException {
        return ((SQLServerConnection) connection).createStatement(ResultSet.TYPE_SCROLL_SENSITIVE,
                ResultSet.CONCUR_UPDATABLE);
    }

    /**
     * Utility method for a scrollable statement
     * 
     * @param connection
     *        connection object
     * @param stmtColEncSetting
     *        SQLServerStatementColumnEncryptionSetting object
     * @return
     */
    public static Statement getScrollableStatement(Connection connection,
            SQLServerStatementColumnEncryptionSetting stmtColEncSetting) throws SQLException {
        return ((SQLServerConnection) connection).createStatement(ResultSet.TYPE_SCROLL_SENSITIVE,
                ResultSet.TYPE_SCROLL_SENSITIVE, ResultSet.CONCUR_UPDATABLE, stmtColEncSetting);
    }

    /**
     * Utility method for a statement
     * 
     * @param connection
     *        connection object
     * @param sql
     *        SQL string
     * @param stmtColEncSetting
     *        SQLServerStatementColumnEncryptionSetting object
     * @return
     */
    public static Statement getStatement(Connection connection,
            SQLServerStatementColumnEncryptionSetting stmtColEncSetting) throws SQLException {
        // default getStatement assumes resultSet is type_forward_only and concur_read_only
        if (null == stmtColEncSetting) {
            return ((SQLServerConnection) connection).createStatement();
        } else {
            return ((SQLServerConnection) connection).createStatement(ResultSet.TYPE_FORWARD_ONLY,
                    ResultSet.CONCUR_READ_ONLY, connection.getHoldability(), stmtColEncSetting);
        }
    }

    /**
     * Utility method for a statement
     * 
     * @param connection
     *        connection object
     * @param stmtColEncSetting
     *        SQLServerStatementColumnEncryptionSetting object
     * @param rsScrollSensitivity
     * @param rsConcurrence
     * @return
     */
    public static Statement getStatement(Connection connection,
            SQLServerStatementColumnEncryptionSetting stmtColEncSetting, int rsScrollSensitivity,
            int rsConcurrence) throws SQLException {
        // overloaded getStatement allows setting resultSet type
        if (null == stmtColEncSetting) {
            return ((SQLServerConnection) connection).createStatement(rsScrollSensitivity, rsConcurrence,
                    connection.getHoldability());
        } else {
            return ((SQLServerConnection) connection).createStatement(rsScrollSensitivity, rsConcurrence,
                    connection.getHoldability(), stmtColEncSetting);
        }
    }

    /**
     * Converts a string to an array of bytes
     * 
     * @param hexV
     *        a hexized string representation of bytes
     * @return
     * @throws SQLException
     */
    public static byte[] hexStringToByte(String hexV) throws SQLException {
        int len = hexV.length();
        char orig[] = hexV.toCharArray();
        if ((len % 2) != 0) {
            throw new IllegalArgumentException("The string is not in a valid hex format: " + hexV);
        }
        byte[] bin = new byte[len / 2];
        for (int i = 0; i < len / 2; i++) {
            bin[i] = (byte) ((CharToHex(orig[2 * i]) << 4) + CharToHex(orig[2 * i + 1]));
        }
        return bin;
    }

    /**
     * Utility method for a datetime value
     * 
     * @param value
     * @return
     */
    public static Object roundDatetimeValue(Object value) {
        if (value == null)
            return null;
        Timestamp ts = value instanceof Timestamp ? (Timestamp) value
                                                  : new Timestamp(((Calendar) value).getTimeInMillis());
        int millis = ts.getNanos() / 1000000;
        int lastDigit = (int) (millis % 10);
        switch (lastDigit) {
            // 0, 1 -> 0
            case 1:
                ts.setNanos((millis - 1) * 1000000);
                break;
            // 2, 3, 4 -> 3
            case 2:
                ts.setNanos((millis + 1) * 1000000);
                break;
            case 4:
                ts.setNanos((millis - 1) * 1000000);
                break;
            // 5, 6, 7, 8 -> 7
            case 5:
                ts.setNanos((millis + 2) * 1000000);
                break;
            case 6:
                ts.setNanos((millis + 1) * 1000000);
                break;
            case 8:
                ts.setNanos((millis - 1) * 1000000);
                break;
            // 9 -> 0 with overflow
            case 9:
                ts.setNanos(0);
                ts.setTime(ts.getTime() + millis + 1);
                break;
            // default, i.e. 0, 3, 7 -> 0, 3, 7
            // don't change the millis but make sure that any
            // sub-millisecond digits are zeroed out
            default:
                ts.setNanos((millis) * 1000000);
        }
        if (value instanceof Calendar) {
            ((Calendar) value).setTimeInMillis(ts.getTime());
            ((Calendar) value).getTimeInMillis();
            return value;
        }
        return ts;
    }

    /**
     * Utility method for a datetime value
     * 
     * @param value
     * @return
     */
    public static Object roundSmallDateTimeValue(Object value) {
        if (value == null) {
            return null;
        }

        Calendar cal;
        java.sql.Timestamp ts = null;
        int nanos = -1;

        if (value instanceof Calendar) {
            cal = (Calendar) value;
        } else {
            ts = (java.sql.Timestamp) value;
            cal = Calendar.getInstance();
            cal.setTimeInMillis(ts.getTime());
            nanos = ts.getNanos();
        }

        // round to the nearest minute
        double seconds = cal.get(Calendar.SECOND)
                + (nanos == -1 ? ((double) cal.get(Calendar.MILLISECOND) / 1000) : ((double) nanos / 1000000000));
        if (seconds > 29.998) {
            cal.set(Calendar.MINUTE, cal.get(Calendar.MINUTE) + 1);
        }
        cal.set(Calendar.SECOND, 0);
        cal.set(Calendar.MILLISECOND, 0);
        nanos = 0;

        // required to force computation
        cal.getTimeInMillis();

        // return appropriate value
        if (value instanceof Calendar) {
            return cal;
        } else {
            ts.setTime(cal.getTimeInMillis());
            ts.setNanos(nanos);
            return ts;
        }
    }

    /**
     * Checks if object SYS.SENSITIVITY_CLASSIFICATIONS exists in SQL Server
     * 
     * @param Statement
     * @return boolean
     */
    public static boolean serverSupportsDataClassification(Statement stmt) {
        try {
            stmt.execute("SELECT * FROM SYS.SENSITIVITY_CLASSIFICATIONS");
        } catch (SQLException e) {
            // Check for Error 208: Invalid Object Name
            if (e.getErrorCode() == 208) {
                return false;
            }
        }
        return true;
    }

    /**
     * Utility function for checking if the system supports JDBC 4.2
     * 
     * @param con
     * @return
     */
    public static boolean supportJDBC42(Connection con) throws SQLException {
        SQLServerDatabaseMetaData meta = (SQLServerDatabaseMetaData) con.getMetaData();
        return (meta.getJDBCMajorVersion() >= 4 && meta.getJDBCMinorVersion() >= 2);
    }

    /**
     * Utility function for checking if the system supports JDBC 4.3
     * 
     * @param con
     * @return
     */
    public static boolean supportJDBC43(Connection con) throws SQLException {
        SQLServerDatabaseMetaData meta = (SQLServerDatabaseMetaData) con.getMetaData();
        return (meta.getJDBCMajorVersion() >= 4 && meta.getJDBCMinorVersion() >= 3);
    }

    /**
     * Escapes single quotes (') in object name to convert and pass it as String safely.
     * 
     * @param name
     *        Object name to be passed as String
     * @return Converted object name
     */
    public static String escapeSingleQuotes(String name) {
        return name.replace("'", "''");
    }

    public static final ResourceBundle R_BUNDLE = getDefaultLocaleBundle();

    /**
     * Returns the root bundle. This is the bundle from SQLServerResource.java - the English version that gets updated
     * in development process.
     *
     * @return root bundle.
     */
    private static ResourceBundle getDefaultLocaleBundle() {
        return ResourceBundle.getBundle("com.microsoft.sqlserver.jdbc.SQLServerResource", Locale.getDefault());
    }

    /**
     * Creates a regex where all '{#}' fields will return true for any value when calling match.
     *
     * @param s
     *        String to be formatted
     * @return regex expression.
     */
    public static String formatErrorMsg(String s) {
        return (".*\\Q" + TestUtils.R_BUNDLE.getString(s) + "\\E").replaceAll("\\{+[0-9]+\\}", "\\\\E.*\\\\Q");
    }

    /**
     * Adds or updates the value of the given connection property in the connection string by overriding property.
     * 
     * @param connectionString
     *        original connection string
     * @param property
     *        name of the property
     * @param value
     *        value of the property
     * @return The updated connection string
     */
    public static String addOrOverrideProperty(String connectionString, String property, String value) {
        return connectionString + ";" + property + "=" + value + ";";
    }

    /**
     * Remove the given connection property in the connection string
     * 
     * @param connectionString
     *        original connection string
     * @param property
     *        name of the property
     * @return The updated connection string
     */
    public static String removeProperty(String connectionString, String property) {
        int start = connectionString.indexOf(property);
        int end = connectionString.indexOf(";", start);
        String propertyStr = connectionString.substring(start, -1 != end ? end + 1 : connectionString.length());
        return connectionString.replace(propertyStr, "");
    }

    /**
     * Creates a truststore and returns the path of it.
     * 
     * @param certificates
     *        String list of certificates
     * @param tsName
     *        name of truststore to create
     * @param tsPwd
     *        password of truststore to set
     * @param ksType
     *        type of Keystore e.g PKCS12 or JKS
     * @return Path of truststore that was created
     * @throws Exception
     */
    public static String createTrustStore(List<String> certificates, String tsName, String tsPwd,
            String ksType) throws Exception {
        return (new TrustStore(certificates, tsName, tsPwd, ksType)).getFileName();
    }

    private static class TrustStore {
        private File trustStoreFile;

        TrustStore(List<String> certificateNames, String tsName, String tsPwd, String ksType) throws Exception {
            trustStoreFile = File.createTempFile(tsName, null, new File("."));
            trustStoreFile.deleteOnExit();
            KeyStore ks = KeyStore.getInstance(ksType);
            ks.load(null, null);

            for (String certificateName : certificateNames) {
                ks.setCertificateEntry(certificateName, getCertificate(certificateName));
            }

            FileOutputStream os = new FileOutputStream(trustStoreFile);
            ks.store(os, tsPwd.toCharArray());
            os.flush();
            os.close();
        }

        final String getFileName() throws Exception {
            return trustStoreFile.getCanonicalPath();
        }

        private static java.security.cert.Certificate getCertificate(String certname) throws Exception {
            FileInputStream is = new FileInputStream(certname);
            CertificateFactory cf = CertificateFactory.getInstance("X.509");
            return cf.generateCertificate(is);
        }
    }
}<|MERGE_RESOLUTION|>--- conflicted
+++ resolved
@@ -31,7 +31,6 @@
 import java.util.ResourceBundle;
 
 import com.microsoft.sqlserver.testframework.AbstractSQLGenerator;
-import com.microsoft.sqlserver.testframework.AbstractTest;
 import com.microsoft.sqlserver.testframework.PrepUtil;
 import com.microsoft.sqlserver.testframework.sqlType.SqlBigInt;
 import com.microsoft.sqlserver.testframework.sqlType.SqlBinary;
@@ -116,38 +115,8 @@
      * 
      * @see com.microsoft.sqlserver.jdbc.SQLServerConnection#isAEv2()
      */
-<<<<<<< HEAD
-    public static String getConfiguredProperty(String key) {
-        String value = System.getProperty(key);
-
-        if (null == value) {
-            value = System.getenv(key);
-        }
-
-        if (null == value && null != AbstractTest.properties) {
-            value = AbstractTest.properties.getProperty(key);
-        }
-        return value;
-    }
-
-    /**
-     * Convenient method for {@link #getConfiguredProperty(String)}
-     * 
-     * @param key
-     * @return Value
-     */
-    public static String getConfiguredProperty(String key, String defaultValue) {
-        String value = getConfiguredProperty(key);
-
-        if (null == value) {
-            value = defaultValue;
-        }
-
-        return value;
-=======
     public static boolean isAEv2(Connection con) {
         return ((SQLServerConnection) con).isAEv2();
->>>>>>> dbb35479
     }
 
     /**
