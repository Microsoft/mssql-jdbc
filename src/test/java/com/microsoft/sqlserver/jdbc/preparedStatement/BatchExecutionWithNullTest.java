/*
 * Microsoft JDBC Driver for SQL Server Copyright(c) Microsoft Corporation All rights reserved. This program is made
 * available under the terms of the MIT License. See the LICENSE file in the project root for more information.
 */
package com.microsoft.sqlserver.jdbc.preparedStatement;

import static org.junit.jupiter.api.Assertions.assertTrue;
import static org.junit.jupiter.api.Assumptions.assumeTrue;

import java.sql.Connection;
import java.sql.DriverManager;
import java.sql.PreparedStatement;
import java.sql.ResultSet;
import java.sql.SQLException;
import java.sql.Types;

import org.junit.jupiter.api.AfterAll;
import org.junit.jupiter.api.BeforeEach;
import org.junit.jupiter.api.Tag;
import org.junit.jupiter.api.Test;
import org.junit.platform.runner.JUnitPlatform;
import org.junit.runner.RunWith;
import org.opentest4j.TestAbortedException;

import com.microsoft.sqlserver.jdbc.RandomUtil;
import com.microsoft.sqlserver.jdbc.SQLServerStatement;
import com.microsoft.sqlserver.jdbc.TestResource;
import com.microsoft.sqlserver.jdbc.TestUtils;
import com.microsoft.sqlserver.testframework.AbstractSQLGenerator;
import com.microsoft.sqlserver.testframework.AbstractTest;
import com.microsoft.sqlserver.testframework.DBConnection;


@RunWith(JUnitPlatform.class)
@Tag("AzureDWTest")
public class BatchExecutionWithNullTest extends AbstractTest {

    static String tableName = RandomUtil.getIdentifier("esimple");

    /**
     * Test with combination of setString and setNull which cause the "Violation of PRIMARY KEY constraint and
     * internally "Could not find prepared statement with handle X" error.
     * 
     * @throws SQLException
     */
    @Test
    public void testAddBatch2() throws SQLException {
        // try {
        String sPrepStmt = "insert into " + AbstractSQLGenerator.escapeIdentifier(tableName)
                + " (id, name) values (?, ?)";
        int updateCountlen = 0;
        int key = 42;

        // this is the minimum sequence, I've found to trigger the error\
        try (Connection conn = DriverManager.getConnection(connectionString);
                PreparedStatement pstmt = conn.prepareStatement(sPrepStmt)) {
            pstmt.setInt(1, key++);
            pstmt.setNull(2, Types.VARCHAR);
            pstmt.addBatch();

            pstmt.setInt(1, key++);
            pstmt.setString(2, "FOO");
            pstmt.addBatch();

            pstmt.setInt(1, key++);
            pstmt.setNull(2, Types.VARCHAR);
            pstmt.addBatch();

            int[] updateCount = pstmt.executeBatch();
            updateCountlen += updateCount.length;

            pstmt.setInt(1, key++);
            pstmt.setString(2, "BAR");
            pstmt.addBatch();

            pstmt.setInt(1, key++);
            pstmt.setNull(2, Types.VARCHAR);
            pstmt.addBatch();

            updateCount = pstmt.executeBatch();
            updateCountlen += updateCount.length;

            assertTrue(updateCountlen == 5, TestResource.getResource("R_addBatchFailed"));
        }
        String sPrepStmt1 = "select count(*) from " + AbstractSQLGenerator.escapeIdentifier(tableName);

        try (PreparedStatement pstmt1 = connection.prepareStatement(sPrepStmt1); ResultSet rs = pstmt1.executeQuery()) {
            rs.next();
            assertTrue(rs.getInt(1) == 5, TestResource.getResource("R_insertBatchFailed"));
            pstmt1.close();
        }
    }

    /**
     * Tests the same as addBatch2, only with AE on the connection string
     * 
     * @throws SQLException
     */
    @Test
    public void testAddbatch2AEOnConnection() throws SQLException {
        try (Connection connection = DriverManager
                .getConnection(connectionString + ";columnEncryptionSetting=Enabled;")) {
            testAddBatch2();
        }
    }

    @BeforeEach
    public void testSetup() throws TestAbortedException, Exception {
        try (DBConnection con = new DBConnection(connectionString)) {
            assumeTrue(13 <= con.getServerVersion(), TestResource.getResource("R_Incompat_SQLServerVersion"));
        }

        try (Connection connection = DriverManager.getConnection(connectionString);
                SQLServerStatement stmt = (SQLServerStatement) connection.createStatement()) {
            TestUtils.dropTableIfExists(AbstractSQLGenerator.escapeIdentifier(tableName), stmt);
            String sql1 = "create table " + AbstractSQLGenerator.escapeIdentifier(tableName)
                    + " (id integer not null, name varchar(255), constraint pk_esimple primary key (id))";
            stmt.execute(sql1);
            stmt.close();
        }
    }

    @AfterAll
    public static void terminateVariation() throws SQLException {
<<<<<<< HEAD
        connection = DriverManager.getConnection(connectionString);
        SQLServerStatement stmt = (SQLServerStatement) connection.createStatement();
        Utils.dropTableIfExists("esimple", stmt);

        if (null != pstmt) {
            pstmt.close();
        }
        if (null != pstmt1) {
            pstmt1.close();
        }
        if (null != stmt) {
            stmt.close();
        }
        if (null != rs) {
            rs.close();
        }
        if (null != connection) {
            connection.close();
=======
        try (Connection conn = DriverManager.getConnection(connectionString);
                SQLServerStatement stmt = (SQLServerStatement) conn.createStatement()) {
            TestUtils.dropTableIfExists(AbstractSQLGenerator.escapeIdentifier(tableName), stmt);
>>>>>>> 5879de46
        }
    }
}<|MERGE_RESOLUTION|>--- conflicted
+++ resolved
@@ -122,30 +122,9 @@
 
     @AfterAll
     public static void terminateVariation() throws SQLException {
-<<<<<<< HEAD
-        connection = DriverManager.getConnection(connectionString);
-        SQLServerStatement stmt = (SQLServerStatement) connection.createStatement();
-        Utils.dropTableIfExists("esimple", stmt);
-
-        if (null != pstmt) {
-            pstmt.close();
-        }
-        if (null != pstmt1) {
-            pstmt1.close();
-        }
-        if (null != stmt) {
-            stmt.close();
-        }
-        if (null != rs) {
-            rs.close();
-        }
-        if (null != connection) {
-            connection.close();
-=======
         try (Connection conn = DriverManager.getConnection(connectionString);
                 SQLServerStatement stmt = (SQLServerStatement) conn.createStatement()) {
             TestUtils.dropTableIfExists(AbstractSQLGenerator.escapeIdentifier(tableName), stmt);
->>>>>>> 5879de46
         }
     }
 }