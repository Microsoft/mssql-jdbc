--- conflicted
+++ resolved
@@ -134,171 +134,9 @@
      */
     @Test
     @Tag("slow")
-<<<<<<< HEAD
     public void testStatementPooling() throws Exception {
         testStatementPoolingInternal("batchInsert");
-=======
-    public void testStatementPooling() throws SQLException {
-        // Test % handle re-use
-        try (SQLServerConnection con = (SQLServerConnection)DriverManager.getConnection(connectionString)) {
-            String query = String.format("/*statementpoolingtest_re-use_%s*/SELECT TOP(1) * FROM sys.tables;", UUID.randomUUID().toString());
-
-            con.setStatementPoolingCacheSize(10);
-
-            boolean[] prepOnFirstCalls = {false, true};
-
-            for(boolean prepOnFirstCall : prepOnFirstCalls) {
-
-                con.setEnablePrepareOnFirstPreparedStatementCall(prepOnFirstCall);
-
-                int[] queryCounts = {10, 20, 30, 40};
-                for(int queryCount : queryCounts) {
-                    String[] queries = new String[queryCount];
-                    for(int i = 0; i < queries.length; ++i) {
-                        queries[i] = String.format("%s--%s--%s--%s", query, i, queryCount, prepOnFirstCall);
-                    }
-
-                    int testsWithHandleReuse = 0;
-                    final int testCount = 500;
-                    for(int i = 0; i < testCount; ++i) {
-                        Random random = new Random();
-                        int queryNumber = random.nextInt(queries.length);
-                        try (SQLServerPreparedStatement pstmt = (SQLServerPreparedStatement) con.prepareStatement(queries[queryNumber])) {
-                            pstmt.execute();
-
-                            // Grab handle-reuse before it would be populated if initially created.
-                            if(0 < pstmt.getPreparedStatementHandle())
-                                testsWithHandleReuse++;
-
-                            pstmt.getMoreResults(); // Make sure handle is updated.
-                        }
-                    }
-                    System.out.println(String.format("Prep on first call: %s Query count:%s: %s of %s (%s)", prepOnFirstCall, queryCount, testsWithHandleReuse, testCount, (double)testsWithHandleReuse/(double)testCount));
-                }
-            }
-        }
-
-        try (SQLServerConnection con = (SQLServerConnection)DriverManager.getConnection(connectionString)) {
-
-            // Test behvaior with statement pooling.
-            con.setStatementPoolingCacheSize(10);
-            this.executeSQL(con,
-                    "IF NOT EXISTS (SELECT * FROM sys.messages WHERE message_id = 99586) EXEC sp_addmessage 99586, 16, 'Prepared handle GAH!';");
-            // Test with missing handle failures (fake).
-            this.executeSQL(con, "CREATE TABLE #update1 (col INT);INSERT #update1 VALUES (1);");
-            this.executeSQL(con,
-                    "CREATE PROC #updateProc1 AS UPDATE #update1 SET col += 1; IF EXISTS (SELECT * FROM #update1 WHERE col % 5 = 0) RAISERROR(99586,16,1);");
-            try (SQLServerPreparedStatement pstmt = (SQLServerPreparedStatement) con.prepareStatement("#updateProc1")) {
-                for (int i = 0; i < 100; ++i) {
-                    try {
-                        assertSame(1, pstmt.executeUpdate());
-                    }
-                    catch (SQLException e) {
-                        // Error "Prepared handle GAH" is expected to happen. But it should not terminate the execution with RAISERROR.
-                        // Since the original "Could not find prepared statement with handle" error does not terminate the execution after it.
-                        if (!e.getMessage().contains("Prepared handle GAH")) {
-                            throw e;
-                        }
-                    }
-                }
-            }
-
-            // test updated value, should be 1 + 100 = 101
-            // although executeUpdate() throws exception, update operation should be executed successfully.
-            try (ResultSet rs = con.createStatement().executeQuery("select * from #update1")) {
-                rs.next();
-                assertSame(101, rs.getInt(1));
-            }
-
-            // Test batching with missing handle failures (fake).
-            this.executeSQL(con,
-                    "IF NOT EXISTS (SELECT * FROM sys.messages WHERE message_id = 99586) EXEC sp_addmessage 99586, 16, 'Prepared handle GAH!';");
-            this.executeSQL(con, "CREATE TABLE #update2 (col INT);INSERT #update2 VALUES (1);");
-            this.executeSQL(con,
-                    "CREATE PROC #updateProc2 AS UPDATE #update2 SET col += 1; IF EXISTS (SELECT * FROM #update2 WHERE col % 5 = 0) RAISERROR(99586,16,1);");
-            try (SQLServerPreparedStatement pstmt = (SQLServerPreparedStatement) con.prepareStatement("#updateProc2")) {
-                for (int i = 0; i < 100; ++i) {
-                    pstmt.addBatch();
-                }
-
-                int[] updateCounts = null;
-                try {
-                    updateCounts = pstmt.executeBatch();
-                }
-                catch (BatchUpdateException e) {
-                    // Error "Prepared handle GAH" is expected to happen. But it should not terminate the execution with RAISERROR.
-                    // Since the original "Could not find prepared statement with handle" error does not terminate the execution after it.
-                    if (!e.getMessage().contains("Prepared handle GAH")) {
-                        throw e;
-                    }
-                }
-
-                // since executeBatch() throws exception, it does not return anthing. So updateCounts is still null.
-                assertSame(null, updateCounts);
-
-                // test updated value, should be 1 + 100 = 101
-                // although executeBatch() throws exception, update operation should be executed successfully.
-                try (ResultSet rs = con.createStatement().executeQuery("select * from #update2")) {
-                    rs.next();
-                    assertSame(101, rs.getInt(1));
-                }
-            }
-        }
-                
-        try (SQLServerConnection con = (SQLServerConnection)DriverManager.getConnection(connectionString)) {
-            // Test behvaior with statement pooling.
-            con.setDisableStatementPooling(false);
-            con.setStatementPoolingCacheSize(10);
-
-            String lookupUniqueifier = UUID.randomUUID().toString();
-            String query = String.format("/*statementpoolingtest_%s*/SELECT * FROM sys.tables;", lookupUniqueifier);
-
-            // Execute statement first, should create cache entry WITHOUT handle (since sp_executesql was used).
-            try (SQLServerPreparedStatement pstmt = (SQLServerPreparedStatement)con.prepareStatement(query)) {
-                pstmt.execute(); // sp_executesql
-                pstmt.getMoreResults(); // Make sure handle is updated.
-
-                assertSame(0, pstmt.getPreparedStatementHandle());
-            } 
-
-            // Execute statement again, should now create handle.
-            int handle = 0;
-            try (SQLServerPreparedStatement pstmt = (SQLServerPreparedStatement)con.prepareStatement(query)) {
-                pstmt.execute(); // sp_prepexec
-                pstmt.getMoreResults(); // Make sure handle is updated.
-                
-                handle = pstmt.getPreparedStatementHandle();
-                assertNotSame(0, handle);
-            } 
-
-            // Execute statement again and verify same handle was used. 
-            try (SQLServerPreparedStatement pstmt = (SQLServerPreparedStatement)con.prepareStatement(query)) {
-                pstmt.execute(); // sp_execute
-                pstmt.getMoreResults(); // Make sure handle is updated.
-
-                assertNotSame(0, pstmt.getPreparedStatementHandle());
-                assertSame(handle, pstmt.getPreparedStatementHandle());
-            } 
-
-            // Execute new statement with different SQL text and verify it does NOT get same handle (should now fall back to using sp_executesql). 
-            SQLServerPreparedStatement outer = null;
-            try (SQLServerPreparedStatement pstmt = (SQLServerPreparedStatement)con.prepareStatement(query + ";")) {
-                outer = pstmt;
-                pstmt.execute(); // sp_executesql
-                pstmt.getMoreResults(); // Make sure handle is updated.
-
-                assertSame(0, pstmt.getPreparedStatementHandle());
-                assertNotSame(handle, pstmt.getPreparedStatementHandle());
-            } 
-            try {
-                System.out.println(outer.getPreparedStatementHandle());
-                fail(TestResource.getResource("R_invalidGetPreparedStatementHandle"));
-            }
-            catch(Exception e) {
-                // Good!
-            }
-        } 
->>>>>>> 405c704e
+
     }
 
     /**
