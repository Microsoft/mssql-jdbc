--- conflicted
+++ resolved
@@ -1101,7 +1101,6 @@
                 stmt.execute(query);
 
                 // Test JDBC 4.1 methods for CallableStatement
-<<<<<<< HEAD
                 try (CallableStatement cstmt = conn.prepareCall("{call " + procName + "(?, ?, ?, ?, ?, ?, ?, ?, ?, ?, ?, ?, ?, ?, ?, ?)}")) {
                     
                   cstmt.registerOutParameter("col1Value", java.sql.Types.VARCHAR);
@@ -1120,28 +1119,6 @@
                   cstmt.registerOutParameter("col14Value", java.sql.Types.TIMESTAMP_WITH_TIMEZONE);
                   cstmt.registerOutParameter("col15Value", java.sql.Types.DECIMAL);
                   cstmt.registerOutParameter("col16Value", java.sql.Types.DECIMAL);
-                   
-=======
-                try (CallableStatement cstmt = conn
-                        .prepareCall("{call " + AbstractSQLGenerator.escapeIdentifier(procName)
-                                + "(?, ?, ?, ?, ?, ?, ?, ?, ?, ?, ?, ?, ?, ?, ?, ?)}")) {
-                    cstmt.registerOutParameter(1, java.sql.Types.VARCHAR);
-                    cstmt.registerOutParameter(2, java.sql.Types.INTEGER);
-                    cstmt.registerOutParameter("col3Value", java.sql.Types.FLOAT);
-                    cstmt.registerOutParameter(4, java.sql.Types.DECIMAL, 2);
-                    cstmt.registerOutParameter(5, microsoft.sql.Types.GUID);
-                    cstmt.registerOutParameter(6, java.sql.Types.SQLXML);
-                    cstmt.registerOutParameter("col7Value", java.sql.Types.VARBINARY, 10);
-                    cstmt.registerOutParameter(8, java.sql.Types.CLOB);
-                    cstmt.registerOutParameter(9, java.sql.Types.NCLOB);
-                    cstmt.registerOutParameter(10, java.sql.Types.VARBINARY);
-                    cstmt.registerOutParameter(11, java.sql.Types.DATE);
-                    cstmt.registerOutParameter(12, java.sql.Types.TIME);
-                    cstmt.registerOutParameter(13, java.sql.Types.TIMESTAMP);
-                    cstmt.registerOutParameter(14, java.sql.Types.TIMESTAMP_WITH_TIMEZONE);
-                    cstmt.registerOutParameter(15, java.sql.Types.DECIMAL, "DECIMAL");
-                    cstmt.registerOutParameter("col16Value", java.sql.Types.DECIMAL, "DECIMAL");
->>>>>>> 5879de46
                     cstmt.execute();
 
                     assertEquals("hello", cstmt.getObject("col1Value", String.class));
@@ -1154,14 +1131,8 @@
                     // BigDecimal#equals considers the number of decimal places
                     assertEquals(0, cstmt.getObject("col4Value", BigDecimal.class).compareTo(new BigDecimal("123.45")));
 
-<<<<<<< HEAD
-                    assertEquals(UUID.fromString("6F9619FF-8B86-D011-B42D-00C04FC964FF"), cstmt.getObject("col5Value", UUID.class));
-=======
-                    assertEquals(UUID.fromString("6F9619FF-8B86-D011-B42D-00C04FC964FF"),
-                            cstmt.getObject(5, UUID.class));
                     assertEquals(UUID.fromString("6F9619FF-8B86-D011-B42D-00C04FC964FF"),
                             cstmt.getObject("col5Value", UUID.class));
->>>>>>> 5879de46
 
                     SQLXML sqlXml;
                     sqlXml = cstmt.getObject("col6Value", SQLXML.class);
@@ -1198,24 +1169,13 @@
                         nclob.free();
                     }
 
-<<<<<<< HEAD
                     assertArrayEquals(new byte[] {0x63, (byte) 0xC3, 0x4D, 0x6B, (byte) 0xCA, (byte) 0xD5, 0x55, (byte) 0xEB, 0x64, (byte) 0xBF, 0x7E,
                             (byte) 0x84, (byte) 0x8D, 0x02, (byte) 0xC3, 0x76}, cstmt.getObject("col10Value", byte[].class));
                     assertEquals(java.sql.Date.valueOf("2017-05-19"), cstmt.getObject("col11Value", java.sql.Date.class));
-=======
-                    assertArrayEquals(
-                            new byte[] {0x63, (byte) 0xC3, 0x4D, 0x6B, (byte) 0xCA, (byte) 0xD5, 0x55, (byte) 0xEB,
-                                    0x64, (byte) 0xBF, 0x7E, (byte) 0x84, (byte) 0x8D, 0x02, (byte) 0xC3, 0x76},
-                            cstmt.getObject(10, byte[].class));
-                    assertEquals(java.sql.Date.valueOf("2017-05-19"), cstmt.getObject(11, java.sql.Date.class));
-                    assertEquals(java.sql.Date.valueOf("2017-05-19"),
-                            cstmt.getObject("col11Value", java.sql.Date.class));
->>>>>>> 5879de46
 
                     java.sql.Time expectedTime = new java.sql.Time(java.sql.Time.valueOf("10:47:15").getTime() + 123L);
                     assertEquals(expectedTime, cstmt.getObject("col12Value", java.sql.Time.class));
 
-<<<<<<< HEAD
                     assertEquals(java.sql.Timestamp.valueOf("2017-05-19 10:47:15.1234567"), cstmt.getObject("col13Value", java.sql.Timestamp.class));
 
                     assertEquals("2017-05-19 10:47:15.1234567 +02:00", cstmt.getObject("col14Value", microsoft.sql.DateTimeOffset.class).toString());
@@ -1224,27 +1184,7 @@
                     assertEquals(0, cstmt.getObject("col15Value", BigDecimal.class).compareTo(new BigDecimal("0.1235")));
                     
                     assertEquals(0, cstmt.getObject("col16Value", BigDecimal.class).compareTo(new BigDecimal("0.1235")));
-=======
-                    assertEquals(java.sql.Timestamp.valueOf("2017-05-19 10:47:15.1234567"),
-                            cstmt.getObject(13, java.sql.Timestamp.class));
-                    assertEquals(java.sql.Timestamp.valueOf("2017-05-19 10:47:15.1234567"),
-                            cstmt.getObject("col13Value", java.sql.Timestamp.class));
-
-                    assertEquals("2017-05-19 10:47:15.1234567 +02:00",
-                            cstmt.getObject(14, microsoft.sql.DateTimeOffset.class).toString());
-                    assertEquals("2017-05-19 10:47:15.1234567 +02:00",
-                            cstmt.getObject("col14Value", microsoft.sql.DateTimeOffset.class).toString());
-
-                    // BigDecimal#equals considers the number of decimal places (OutParams always return 4 decimal
-                    // digits rounded up)
-                    assertEquals(0, cstmt.getObject(15, BigDecimal.class).compareTo(new BigDecimal("0.1235")));
-                    assertEquals(0,
-                            cstmt.getObject("col15Value", BigDecimal.class).compareTo(new BigDecimal("0.1235")));
-
-                    assertEquals(0, cstmt.getObject(16, BigDecimal.class).compareTo(new BigDecimal("0.1235")));
-                    assertEquals(0,
-                            cstmt.getObject("col16Value", BigDecimal.class).compareTo(new BigDecimal("0.1235")));
->>>>>>> 5879de46
+
                 }
             }
         }
@@ -1510,13 +1450,10 @@
                     assertEquals(null, cstmt.getString(2), TestResource.getResource("R_valueNotMatch"));
                 }
             }
-<<<<<<< HEAD
             
             // removing this as the sql server is not responding back with the null value any more. Added the comment for code review purpose, will 
             // remove the verification after code review. 
             // assertEquals(null, cstmt.getString(2), TestResource.getResource("R_valueNotMatch"));
-=======
->>>>>>> 5879de46
         }
 
         /**
