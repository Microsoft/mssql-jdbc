/*
 * Microsoft JDBC Driver for SQL Server Copyright(c) 2016 Microsoft Corporation All rights reserved. This program is
 * made available under the terms of the MIT License. See the LICENSE file in the project root for more information.
 */

package com.microsoft.sqlserver.testframework;

import java.io.ByteArrayOutputStream;
import java.io.File;
import java.io.FileInputStream;
import java.io.FileNotFoundException;
import java.io.FileOutputStream;
import java.io.InputStream;
import java.io.OutputStream;
import java.io.PrintStream;
import java.sql.Connection;
import java.sql.ResultSet;
import java.sql.SQLException;
import java.sql.Statement;
import java.util.HashMap;
import java.util.Map;
import java.util.Properties;
import java.util.logging.ConsoleHandler;
import java.util.logging.FileHandler;
import java.util.logging.Handler;
import java.util.logging.Level;
import java.util.logging.Logger;
import java.util.logging.SimpleFormatter;
import java.util.logging.StreamHandler;

import org.junit.jupiter.api.AfterAll;
import org.junit.jupiter.api.Assertions;
import org.junit.jupiter.api.BeforeAll;

import com.microsoft.sqlserver.jdbc.ISQLServerDataSource;
import com.microsoft.sqlserver.jdbc.SQLServerColumnEncryptionAzureKeyVaultProvider;
import com.microsoft.sqlserver.jdbc.SQLServerColumnEncryptionJavaKeyStoreProvider;
import com.microsoft.sqlserver.jdbc.SQLServerColumnEncryptionKeyStoreProvider;
import com.microsoft.sqlserver.jdbc.SQLServerConnection;
import com.microsoft.sqlserver.jdbc.SQLServerConnectionPoolDataSource;
import com.microsoft.sqlserver.jdbc.SQLServerDataSource;
import com.microsoft.sqlserver.jdbc.SQLServerDriver;
import com.microsoft.sqlserver.jdbc.SQLServerXADataSource;
import com.microsoft.sqlserver.jdbc.TestResource;
import com.microsoft.sqlserver.jdbc.TestUtils;


/**
 * Think about following things:
 * <li>Connection pool
 * <li>Configured Property file instead of passing from args.
 * <li>Think of different property files for different settings. / flag etc.
 * <Li>Think about what kind of logging we are going use it. <B>util.logging</B> will be preference.
 * 
 * @since 6.1.2
 */
public abstract class AbstractTest {

    protected static String applicationClientID = null;
    protected static String applicationKey = null;
    protected static String[] keyIDs = null;

    protected static String[] enclaveServer = null;
    protected static String[] enclaveAttestationUrl = null;
    protected static String[] enclaveAttestationProtocol = null;
    
    protected static String clientCertificate = null;
    protected static String clientKey = null;
    protected static String clientKeyPassword = "";
    
    protected static String trustStorePath = "";

    protected static String javaKeyPath = null;
    protected static String javaKeyAliases = null;
    protected static SQLServerColumnEncryptionKeyStoreProvider jksProvider = null;
    protected static SQLServerColumnEncryptionAzureKeyVaultProvider akvProvider = null;
    static boolean isKspRegistered = false;

    protected static String windowsKeyPath = null;

    // properties needed for MSI
    protected static String msiClientId = null;
    protected static String keyStorePrincipalId = null;
    protected static String keyStoreSecret = null;

    protected static SQLServerConnection connection = null;
    protected static ISQLServerDataSource ds = null;
    protected static ISQLServerDataSource dsXA = null;
    protected static ISQLServerDataSource dsPool = null;

    protected static Connection connectionAzure = null;
    protected static String connectionString = null;
    protected static String connectionStringNTLM;

    private static boolean determinedSqlAzureOrSqlServer = false;
    private static boolean determinedSqlOS = false;
    private static boolean isSqlAzure = false;
    private static boolean isSqlAzureDW = false;
    private static boolean isSqlLinux = false;

    /**
     * Byte Array containing streamed logging output. Content can be retrieved using toByteArray() or toString()
     */
    private static ByteArrayOutputStream logOutputStream = null;
    private static PrintStream logPrintStream = null;
    private static Properties configProperties = null;

    /**
     * This will take care of all initialization before running the Test Suite.
     * 
     * @throws Exception
     *         when an error occurs
     */
    @BeforeAll
    public static void setup() throws Exception {
        // Invoke fine logging...
        invokeLogging();

        // get Properties from config file
        try (InputStream input = new FileInputStream(Constants.CONFIG_PROPERTIES_FILE)) {
            configProperties = new Properties();
            configProperties.load(input);
        } catch (FileNotFoundException | SecurityException e) {
            // no config file used
        }

        connectionString = getConfiguredPropertyOrEnv(Constants.MSSQL_JDBC_TEST_CONNECTION_PROPERTIES);
        connectionStringNTLM = connectionString;

        applicationClientID = getConfiguredProperty("applicationClientID");
        applicationKey = getConfiguredProperty("applicationKey");
        javaKeyPath = TestUtils.getCurrentClassPath() + Constants.JKS_NAME;
        keyIDs = getConfiguredProperty("keyID", "").split(Constants.SEMI_COLON);
        windowsKeyPath = getConfiguredProperty("windowsKeyPath");

        String prop;
        prop = getConfiguredProperty("enclaveServer", null);
        if (null == prop) {
            // default to server in connection string
            String serverName = (connectionString.substring(Constants.JDBC_PREFIX.length())
                    .split(Constants.SEMI_COLON)[0]).split(":")[0];
            enclaveServer = new String[1];
            enclaveServer[0] = new String(serverName);
        } else {
            enclaveServer = prop.split(Constants.SEMI_COLON);
        }

        prop = getConfiguredProperty("enclaveAttestationUrl", null);
        enclaveAttestationUrl = null != prop ? prop.split(Constants.SEMI_COLON) : null;

        prop = getConfiguredProperty("enclaveAttestationProtocol", null);
        enclaveAttestationProtocol = null != prop ? prop.split(Constants.SEMI_COLON) : null;
        
        clientCertificate = getConfiguredProperty("clientCertificate", null);
        
        clientKey = getConfiguredProperty("clientKey", null);
        
        clientKeyPassword = getConfiguredProperty("clientKeyPassword", "");
        
        trustStorePath = getConfiguredProperty("trustStore", "");

        Map<String, SQLServerColumnEncryptionKeyStoreProvider> map = new HashMap<String, SQLServerColumnEncryptionKeyStoreProvider>();
        if (null == jksProvider) {
            jksProvider = new SQLServerColumnEncryptionJavaKeyStoreProvider(javaKeyPath,
                    Constants.JKS_SECRET.toCharArray());
            map.put(Constants.CUSTOM_KEYSTORE_NAME, jksProvider);
        }

        if (null == akvProvider && null != applicationClientID && null != applicationKey) {
            File file = null;
            try {
                file = new File(Constants.MSSQL_JDBC_PROPERTIES);
                try (OutputStream os = new FileOutputStream(file);) {
                    Properties props = new Properties();
                    // Append to the list of hardcoded endpoints.
                    props.setProperty(Constants.AKV_TRUSTED_ENDPOINTS_KEYWORD, ";vault.azure.net");
                    props.store(os, "");
                }
                akvProvider = new SQLServerColumnEncryptionAzureKeyVaultProvider(applicationClientID, applicationKey);
                map.put(Constants.AZURE_KEY_VAULT_NAME, akvProvider);
            } finally {
                if (null != file) {
                    file.delete();
                }
            }
        }

        if (!isKspRegistered) {
            SQLServerConnection.registerColumnEncryptionKeyStoreProviders(map);
            isKspRegistered = true;
        }

        // if these properties are defined then NTLM is desired, modify connection string accordingly
        String domain = getConfiguredProperty("domainNTLM");
        String user = getConfiguredProperty("userNTLM");
        String password = getConfiguredProperty("passwordNTLM");

        if (null != domain) {
            connectionStringNTLM = TestUtils.addOrOverrideProperty(connectionStringNTLM, "domain", domain);
        }

        if (null != user) {
            connectionStringNTLM = TestUtils.addOrOverrideProperty(connectionStringNTLM, "user", user);
        }

        if (null != password) {
            connectionStringNTLM = TestUtils.addOrOverrideProperty(connectionStringNTLM, "password", password);
        }

        if (null != user && null != password) {
            connectionStringNTLM = TestUtils.addOrOverrideProperty(connectionStringNTLM, "authenticationScheme",
                    "NTLM");
            connectionStringNTLM = TestUtils.addOrOverrideProperty(connectionStringNTLM, "integratedSecurity", "true");
        }

        // MSI properties
        msiClientId = getConfiguredProperty("msiClientId");
        keyStorePrincipalId = getConfiguredProperty("keyStorePrincipalId");
        keyStoreSecret = getConfiguredProperty("keyStoreSecret");

        ds = updateDataSource(connectionString, new SQLServerDataSource());
        dsXA = updateDataSource(connectionString, new SQLServerXADataSource());
        dsPool = updateDataSource(connectionString, new SQLServerConnectionPoolDataSource());

        try {
            Assertions.assertNotNull(connectionString, TestResource.getResource("R_ConnectionStringNull"));
            Class.forName(Constants.MSSQL_JDBC_PACKAGE + ".SQLServerDriver");
            if (!SQLServerDriver.isRegistered()) {
                SQLServerDriver.register();
            }
            if (null == connection || connection.isClosed()) {
                connection = getConnection();
            }
            isSqlAzureOrAzureDW(connection);

            checkSqlOS(connection);
        } catch (Exception e) {
            throw e;
        }
    }

    /**
     * Covers only connection properties required for testing. Does not cover all connection properties - add more
     * properties if needed.
     * 
     * @param ds
     *        DataSource to be configured
     * @return ISQLServerDataSource
     */
    protected static ISQLServerDataSource updateDataSource(String connectionString, ISQLServerDataSource ds) {
        if (null != connectionString && connectionString.startsWith(Constants.JDBC_PREFIX)) {
            String extract = connectionString.substring(Constants.JDBC_PREFIX.length());
            String[] identifiers = extract.split(Constants.SEMI_COLON);
            String server = identifiers[0];

            // Check if serverName contains instance name
            if (server.contains(Constants.BACK_SLASH)) {
                int i = identifiers[0].indexOf(Constants.BACK_SLASH);
                ds.setServerName(extractPort(server.substring(0, i), ds));
                ds.setInstanceName(server.substring(i + 1));
            } else {
                ds.setServerName(extractPort(server, ds));
            }
            for (String prop : identifiers) {
                if (prop.contains(Constants.EQUAL_TO)) {
                    int index = prop.indexOf(Constants.EQUAL_TO);
                    String name = prop.substring(0, index);
                    String value = prop.substring(index + 1);
                    switch (name.toUpperCase()) {
                        case Constants.INTEGRATED_SECURITY:
                            ds.setIntegratedSecurity(Boolean.parseBoolean(value));
                            break;
                        case Constants.USER:
                        case Constants.USER_NAME:
                            ds.setUser(value);
                            break;
                        case Constants.PORT:
                        case Constants.PORT_NUMBER:
                            ds.setPortNumber(Integer.parseInt(value));
                            break;
                        case Constants.PASSWORD:
                            ds.setPassword(value);
                            break;
                        case Constants.DOMAIN:
                        case Constants.DOMAIN_NAME:
                            ds.setDomain(value);
                            break;
                        case Constants.DATABASE:
                        case Constants.DATABASE_NAME:
                            ds.setDatabaseName(value);
                            break;
                        case Constants.COLUMN_ENCRYPTION_SETTING:
                            ds.setColumnEncryptionSetting(value);
                            break;
                        case Constants.DISABLE_STATEMENT_POOLING:
                            ds.setDisableStatementPooling(Boolean.parseBoolean(value));
                            break;
                        case Constants.STATEMENT_POOLING_CACHE_SIZE:
                            ds.setStatementPoolingCacheSize(Integer.parseInt(value));
                            break;
                        case Constants.AUTHENTICATION:
                            ds.setAuthentication(value);
                            break;
                        case Constants.AUTHENTICATION_SCHEME:
                            ds.setAuthenticationScheme(value);
                            break;
                        case Constants.CANCEL_QUERY_TIMEOUT:
                            ds.setCancelQueryTimeout(Integer.parseInt(value));
                            break;
                        case Constants.ENCRYPT:
                            ds.setEncrypt(Boolean.parseBoolean(value));
                            break;
                        case Constants.HOST_NAME_IN_CERTIFICATE:
                            ds.setHostNameInCertificate(value);
                            break;
                        case Constants.ENCLAVE_ATTESTATIONURL:
                            ds.setEnclaveAttestationUrl(value);
                            break;
                        case Constants.ENCLAVE_ATTESTATIONPROTOCOL:
                            ds.setEnclaveAttestationProtocol(value);
                            break;
<<<<<<< HEAD
                        case Constants.KEYVAULTPROVIDER_CLIENTID:
                            ds.setKeyVaultProviderClientId(value);
                            break;
                        case Constants.KEYVAULTPROVIDER_CLIENTKEY:
                            ds.setKeyVaultProviderClientKey(value);
                            break;
                        case Constants.KEYSTORE_AUTHENTICATION:
                            ds.setKeyStoreAuthentication(value);
                            break;
                        case Constants.KEYSTORE_PRINCIPALID:
                            ds.setKeyStorePrincipalId(value);
                            break;
                        case Constants.KEYSTORE_SECRET:
                            ds.setKeyStoreSecret(value);
                            break;
                        case Constants.MSICLIENTID:
                            ds.setMSIClientId(value);
=======
                        case Constants.CLIENT_CERTIFICATE:
                            ds.setClientCertificate(value);
                            break;
                        case Constants.CLIENT_KEY:
                            ds.setClientKey(value);
                            break;
                        case Constants.CLIENT_KEY_PASSWORD:
                            ds.setClientKeyPassword(value);
>>>>>>> 9732e1bb
                            break;
                        default:
                            break;
                    }
                }
            }
        }
        return ds;
    }

    static String extractPort(String server, ISQLServerDataSource ds) {
        if (server.contains(Constants.COLON)) {
            ds.setPortNumber(Integer.parseInt(server.substring(server.indexOf(Constants.COLON) + 1)));
            server = server.substring(0, server.indexOf(Constants.COLON));
        }
        return server;
    }

    /**
     * Get the connection String
     * 
     * @return connectionString
     */
    public static String getConnectionString() {
        return connectionString;
    }

    /**
     * Retrieves connection using default configured connection string
     * 
     * @return
     * @throws SQLException
     */
    protected static SQLServerConnection getConnection() throws SQLException {
        return PrepUtil.getConnection(connectionString);
    }

    /**
     * This will take care of all clean ups after running the Test Suite.
     * 
     * @throws Exception
     *         when an error occurs
     */
    @AfterAll
    public static void teardown() throws Exception {
        try {
            if (null != connection && !connection.isClosed()) {
                connection.close();
            }

            if (null != logOutputStream) {
                logOutputStream.close();
            }

            if (null != logPrintStream) {
                logPrintStream.close();
            }
        } finally {
            connection = null;
            logOutputStream = null;
            logPrintStream = null;
        }
    }

    /**
     * Invoke logging.
     */
    public static void invokeLogging() {
        Handler handler = null;

        // enable logging to stream by default for tests
        String enableLogging = getConfiguredPropertyOrEnv(Constants.MSSQL_JDBC_LOGGING, Boolean.TRUE.toString());

        // If logging is not enable then return.
        if (!Boolean.TRUE.toString().equalsIgnoreCase(enableLogging)) {
            return;
        }

        String loggingHandler = getConfiguredPropertyOrEnv(Constants.MSSQL_JDBC_LOGGING_HANDLER,
                Constants.LOGGING_HANDLER_STREAM);

        try {
            if (Constants.LOGGING_HANDLER_CONSOLE.equalsIgnoreCase(loggingHandler)) {
                handler = new ConsoleHandler();
                handler.setFormatter(new SimpleFormatter());
            } else if (Constants.LOGGING_HANDLER_FILE.equalsIgnoreCase(loggingHandler)) {
                handler = new FileHandler(Constants.DEFAULT_DRIVER_LOG);
                handler.setFormatter(new SimpleFormatter());
                System.out.println("Look for Driver.log file in your classpath for detail logs");
            } else if (Constants.LOGGING_HANDLER_STREAM.equalsIgnoreCase(loggingHandler)) {
                logOutputStream = new ByteArrayOutputStream();
                logPrintStream = new PrintStream(logOutputStream);
                handler = new StreamHandler(logPrintStream, new SimpleFormatter());
            }

            if (handler != null) {
                handler.setLevel(Level.FINEST);
                Logger.getLogger(Constants.MSSQL_JDBC_LOGGING_HANDLER).addHandler(handler);
            }

            /*
             * By default, Loggers also send their output to their parent logger. Typically the root Logger is
             * configured with a set of Handlers that essentially act as default handlers for all loggers.
             */
            Logger logger = Logger.getLogger(Constants.MSSQL_JDBC_PACKAGE);
            logger.setLevel(Level.FINEST);
        } catch (Exception e) {
            System.err.println("Could not invoke logging: " + e.getMessage());
        }
    }

    /**
     * Returns if target Server is SQL Azure Database
     * 
     * @return true/false
     */
    public static boolean isSqlAzure() {
        return isSqlAzure;
    }

    /**
     * Returns if target Server is SQL Azure DW
     * 
     * @return true/false
     */
    public static boolean isSqlAzureDW() {
        return isSqlAzureDW;
    }

    /**
     * Returns if target Server is SQL Linux
     *
     * @return true/false
     */
    public static boolean isSqlLinux() {
        return isSqlLinux;
    }

    /**
     * Determines the server's type.
     * 
     * @param con
     *        connection to server
     * @return void
     * @throws SQLException
     */
    private static void isSqlAzureOrAzureDW(Connection con) throws SQLException {
        if (determinedSqlAzureOrSqlServer) {
            return;
        }

        try (Statement stmt = con.createStatement();
                ResultSet rs = stmt.executeQuery("SELECT CAST(SERVERPROPERTY('EngineEdition') as INT)")) {
            rs.next();
            int engineEdition = rs.getInt(1);
            isSqlAzure = (engineEdition == Constants.ENGINE_EDITION_FOR_SQL_AZURE
                    || engineEdition == Constants.ENGINE_EDITION_FOR_SQL_AZURE_DW);
            isSqlAzureDW = (engineEdition == Constants.ENGINE_EDITION_FOR_SQL_AZURE_DW);
            determinedSqlAzureOrSqlServer = true;
        }
    }

    /**
     * Determines the server's OSF
     *
     * @param con
     * @throws SQLException
     */
    private static void checkSqlOS(Connection con) throws SQLException {
        if (determinedSqlOS) {
            return;
        }

        try (Statement stmt = con.createStatement(); ResultSet rs = stmt.executeQuery("SELECT @@VERSION")) {
            rs.next();
            isSqlLinux = rs.getString(1).contains("Linux");
            determinedSqlOS = true;
        }
    }

    /**
     * Read property from system or config properties file
     * 
     * @param key
     * @return property value
     */
    protected static String getConfiguredProperty(String key) {
        String value = System.getProperty(key);

        if (null == value && null != configProperties) {
            return configProperties.getProperty(key);
        }

        return value;
    }

    /**
     * Read property from system or config properties file or read from env var
     * 
     * @param key
     * @return property value
     */
    private static String getConfiguredPropertyOrEnv(String key) {
        String value = getConfiguredProperty(key);

        if (null == value) {
            return System.getenv(key);
        }

        return value;
    }

    /**
     * Read property from system or config properties file if not set return default value
     * 
     * @param key
     * @return property value or default value
     */
    private static String getConfiguredProperty(String key, String defaultValue) {
        String value = getConfiguredProperty(key);

        if (null == value) {
            return defaultValue;
        }

        return value;
    }

    /**
     * Read property from system or config properties file or env var if not set return default value
     * 
     * @param key
     * @return property value or default value
     */
    private static String getConfiguredPropertyOrEnv(String key, String defaultValue) {
        String value = getConfiguredProperty(key);

        if (null == value) {
            value = System.getenv(key);
        }

        if (null == value) {
            value = defaultValue;
        }

        return value;
    }
}<|MERGE_RESOLUTION|>--- conflicted
+++ resolved
@@ -63,11 +63,11 @@
     protected static String[] enclaveServer = null;
     protected static String[] enclaveAttestationUrl = null;
     protected static String[] enclaveAttestationProtocol = null;
-    
+
     protected static String clientCertificate = null;
     protected static String clientKey = null;
     protected static String clientKeyPassword = "";
-    
+
     protected static String trustStorePath = "";
 
     protected static String javaKeyPath = null;
@@ -150,13 +150,13 @@
 
         prop = getConfiguredProperty("enclaveAttestationProtocol", null);
         enclaveAttestationProtocol = null != prop ? prop.split(Constants.SEMI_COLON) : null;
-        
+
         clientCertificate = getConfiguredProperty("clientCertificate", null);
-        
+
         clientKey = getConfiguredProperty("clientKey", null);
-        
+
         clientKeyPassword = getConfiguredProperty("clientKeyPassword", "");
-        
+
         trustStorePath = getConfiguredProperty("trustStore", "");
 
         Map<String, SQLServerColumnEncryptionKeyStoreProvider> map = new HashMap<String, SQLServerColumnEncryptionKeyStoreProvider>();
@@ -319,7 +319,6 @@
                         case Constants.ENCLAVE_ATTESTATIONPROTOCOL:
                             ds.setEnclaveAttestationProtocol(value);
                             break;
-<<<<<<< HEAD
                         case Constants.KEYVAULTPROVIDER_CLIENTID:
                             ds.setKeyVaultProviderClientId(value);
                             break;
@@ -337,7 +336,7 @@
                             break;
                         case Constants.MSICLIENTID:
                             ds.setMSIClientId(value);
-=======
+                            break;
                         case Constants.CLIENT_CERTIFICATE:
                             ds.setClientCertificate(value);
                             break;
@@ -346,7 +345,6 @@
                             break;
                         case Constants.CLIENT_KEY_PASSWORD:
                             ds.setClientKeyPassword(value);
->>>>>>> 9732e1bb
                             break;
                         default:
                             break;
