--- conflicted
+++ resolved
@@ -56,11 +56,6 @@
 
     protected static Connection connectionAzure = null;
     protected static String connectionString = null;
-<<<<<<< HEAD
-
-    protected static Properties info = new Properties();
-=======
->>>>>>> 9bc1faf9
 
     private static boolean _determinedSqlAzureOrSqlServer = false;
     private static boolean _isSqlAzure = false;
