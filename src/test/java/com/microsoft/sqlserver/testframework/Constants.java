package com.microsoft.sqlserver.testframework;

import java.sql.Date;
import java.time.LocalDateTime;
import java.util.UUID;
import java.util.concurrent.ThreadLocalRandom;
import java.util.logging.Logger;


public final class Constants {
    private Constants() {}

    /**
     * Use below tags for tests to exclude them from test group:
     * 
     * <pre>
     * xJDBC42 - - - - - - For tests not compatible with JDBC 42 Specifications
     * xGradle - - - - - - For tests not compatible with Gradle Script (e.g. Manifest File)
     * xSQLv12 - - - - - - For tests not compatible with SQL Server 2008 R2 - 2014
     * xSQLv14 - - - - - - For tests not compatible with SQL Server 2016 - 2017
     * xSQLv15 - - - - - - For tests not compatible with SQL Server 2019
     * xAzureSQLDB - - - - For tests not compatible with Azure SQL Database
     * xAzureSQLDW - - - - For tests not compatible with Azure Data Warehouse
     * xAzureSQLMI - - - - For tests not compatible with Azure SQL Managed Instance
     * NTLM  - - - - - - - For NTLM tests
     * reqExternalSetup  - For tests requiring external setup
     * clientCertAuth  - - For tests requiring client certificate authentication setup
     * </pre>
     */
    public static final String xJDBC42 = "xJDBC42";
    public static final String xGradle = "xGradle";
    public static final String xSQLv12 = "xSQLv12";
    public static final String xSQLv14 = "xSQLv14";
    public static final String xSQLv15 = "xSQLv15";
    public static final String xAzureSQLDB = "xAzureSQLDB";
    public static final String xAzureSQLDW = "xAzureSQLDW";
    public static final String xAzureSQLMI = "xAzureSQLMI";
    public static final String NTLM = "NTLM";
    public static final String MSI = "MSI";
    public static final String reqExternalSetup = "reqExternalSetup";
    public static final String clientCertAuth = "clientCertAuth";

    public static final ThreadLocalRandom RANDOM = ThreadLocalRandom.current();
    public static final Logger LOGGER = Logger.getLogger("AbstractTest");
    public static final String JKS_SECRET_STRING = "changeit";
    public static final String JDBC_PREFIX = "jdbc:sqlserver://";
    public static final String DEFAULT_DRIVER_LOG = "Driver.log";
    public static final String MSSQL_JDBC_PACKAGE = "com.microsoft.sqlserver.jdbc";
    public static final String MSSQL_JDBC_PROPERTIES = "mssql-jdbc.properties";
    public static final String AKV_TRUSTED_ENDPOINTS_KEYWORD = "AKVTrustedEndpoints";

    public static final String DEFAULT_WRAP_IDENTIFIER = "\'";
    public static final String CREATE_TABLE = "CREATE TABLE";
    public static final String SPACE_CHAR = " ";
    public static final String OPEN_BRACKET = "(";
    public static final String CLOSE_BRACKET = ")";
    public static final String NOT = "NOT";
    public static final String NULL = "NULL";
    public static final String PRIMARY_KEY = "PRIMARY KEY";
    public static final String DEFAULT = "DEFAULT";
    public static final String COMMA = ",";
    public static final String QUESTION_MARK = "?";
    public static final String SINGLE_QUOTE = "'";
    public static final String SEMI_COLON = ";";
    public static final String COLON = ":";
    public static final String EQUAL_TO = "=";
    public static final String BACK_SLASH = "\\";

    public static final String ENABLED = "Enabled";

    // Environment properties
    public static final String FIPS_ENV = "FIPS_ENV";
    public static final String MSSQL_JDBC_TEST_CONNECTION_PROPERTIES = "mssql_jdbc_test_connection_properties";
    public static final String MSSQL_JDBC_LOGGING = "mssql_jdbc_logging";
    public static final String MSSQL_JDBC_LOGGING_HANDLER = "mssql_jdbc_logging_handler";

    public static final String LOGGING_HANDLER_FILE = "file";
    public static final String LOGGING_HANDLER_CONSOLE = "console";
    public static final String LOGGING_HANDLER_STREAM = "stream";

    public static final int ENGINE_EDITION_FOR_SQL_AZURE = 5;
    public static final int ENGINE_EDITION_FOR_SQL_AZURE_DW = 6;

    public static final Date DATE = new Date(new java.util.Date().getTime());
    public static final LocalDateTime NOW = LocalDateTime.now();

    public static final int LOB_ARRAY_SIZE = 500; // number of rows to insert into the table and compare
    public static final int LOB_LENGTH_MIN = 8000;
    public static final int LOB_LENGTH_MAX = 32000;
    public static final String ASCII_CHARACTERS = "abcdefghijklmnopqrstuvwxyzABCDEFGHIJKLMNOPQRSTUVWXYZ1234567890!@#$%^&*()-=_+,./;'[]<>?:{}|`~\"\\";
    public static final String UNICODE_CHARACTERS = ASCII_CHARACTERS
            + "Ǥ⚌c♮ƺåYèĢù⚏Ȓ★ǌäõpƸŃōoƝĤßuÙőƆE♹gǇÜŬȺǱ!Û☵ŦãǁĸNQŰǚǻTÖC]ǶýåÉbɉ☩=\\ȍáźŗǃĻýű☓☄¸T☑ö^k☏I:x☑⚀läiȉ☱☚⚅ǸǎãÂ";

    // AE Constants
    public static final String WINDOWS_KEY_STORE_NAME = "MSSQL_CERTIFICATE_STORE";
    public static final String AZURE_KEY_VAULT_NAME = "AZURE_KEY_VAULT";
    public static final String JAVA_KEY_STORE_NAME = "MSSQL_JAVA_KEYSTORE";
    public static final String CUSTOM_KEYSTORE_NAME = "CUSTOM_KEYSTORE";
    public static final String JAVA_KEY_STORE_FILENAME = "JavaKeyStore.txt";
    public static final String JAVA_KEY_STORE_SECRET = "JavaKeyStorePassword";
    public static final String JKS = "JKS";
    public static final String JKS_NAME = "clientcert.jks";
    public static final String JKS_SECRET = "password";
    public static final String PKCS12 = "PKCS12";

    public static final String UID = UUID.randomUUID().toString();
    public static final Long RANDOM_LONG = Long.valueOf((long) (RANDOM.nextDouble() * Math.pow(10, 10)));
    public static final String CMK_NAME = "JDBC_CMK_" + RANDOM_LONG;
    public static final String CMK_SIGNATURE = "0x5859A75C4F8C05C9865DAE46CA70F34B94EF1DF25D185DE8AB67918E5CF02953F2C787EFDC57ACAD5AEC2634C24B0A4C98B3A659220E980D948F91238A5D98CD898EF76CCA4AED9A6D51EBF4EABDEAA28CF975A7C8083E188AA4677303DAC9D6F49C81CB42E4BF14365B56BFEDD6E4B0DF0BC69E9FE313A7001613822D724A97055FA110C495A98EE37BE137293DF9E569D0845B96C4A6DD8554D42E83E784E3DCAFFDDD2CB3A7352920C3AAC43EA79BE5B8C7203B0E2F9B7C317C542E632C529BC46D792D9C85E16B5B3EE50D6D5E53103CC27B60175F79ECA1F2B28995FD1C12FA109E53810192BDD38A3B9A5D2CCC2BCBF16F936FE211A55FD999689C8CC4";
    public static final String CMK_SIGNATURE_AKV = "0x0474EC516A93B3EBCBD58E3AC35699E125F937AE6A56E96EC4FC37ACD09284CC99702B4762E56E8518A23A4D7EBF62FF735C8EEF4B61326CB8300ED09076D69008ACEB4156D9F2E1F95A8373335C33FCDD7DD7DF69CDD23544AB0D63B6D93379593E15C24D31EC0020F62BA23A19165C8A58AFAE8304DAC2996470919EBAB97587D685AEF4FFA3666E65DA673F41B2204410AFA69B9E05402853AB2AF0D22F4CF498394EB9DA8CA55814601DE6E004B12886C069010F911AE1F0EDA5DA3F1A09A211C7C30D21A567D47A8F133DF20A44E694900344FF3E189A8D6069CB86AA63D168B90CE4150F09A78DC09EF20FC239EA299E964762AE1FF711E407936FA9C9";
    public static final String CEK_NAME = "JDBC_CEK_" + RANDOM_LONG;
    public static final String CEK_ALGORITHM = "RSA_OAEP";
    public static final String CEK_STRING = "aaaaaaaaaaaaaaaaaaaaaaaaaaaaaaaa";
    public static final String CEK_ENCRYPTED_VALUE = "0x016E000001630075007200720065006E00740075007300650072002F006D0079002F0030003600640036003400630062003800320033003700320064003600350062003200330039003500610066003300370037006500630039006600330061003900380034003800300038003400360035004E087F31F14C340BB976498C67FB79C7B64B48029320176DCEF0E6F8F3B47178B67EF6804C9A7F914E961F4789EBEA1E8A4DB529E5E2289ABBB722DEB3D08EEC79749A9AAB2C9397FCA549E00CC60C8733AA6DFCDE078C45717F8A022B0BA4418D3B00A37454ACB32CEB40D9B23980EFEE4C7A7FD2D329B144044EE7447A99B69A90A504C4490A82B62D17E2E325FF6DF72EA76618CEDAB67CFA9D2F2C9DF7719F538EF915E086ACA8C2A21A753335C898A0E444B2C7772946203C7C1510B576F1F7F0BDCF8181F26FDAF1FBB5ECC3F348E49A62F677D08D26A40E6DCDB6682AEDAA20A416D31DA666DC07266AE7D06E6415A2CD0793A896047E619CA411997DC38457C3CF79AEBCAF021B7E68C21D2477B7CB1AFE45CF77E4137D838EE2F1C8178B83EED6EADCFB668D07D356F61DF2C39C8A00DA2AD91882649C90D413B391B284F37BDAC59766669FAC4BF177B8BC3DB93C258EC5801252B0BD91FDB09C9C2F19715F3DC7029B2E7F374D34B8C7D7F4A7DB58C897D651B52F8EC0C071C9442A4923688DB080613865E21B34EB2745BA9B99ADC6A95B41AF9B8F793078CFCFF684BC00326CEE43323D426F1DE9F89CC373B05A363341A91B24BCD320AACF678D032161C2E142C9C011691AEC5826C6CF2135AD86BD28E1FD51B7C7CEFDA5EBA56A87DACE7DED948E0338E3AFBEA9736AE5CBB2D9690EFA45402965462581A7";

    // Start: Connection Properties parsed in AbstractTest class for creating DataSource.
    public static final String INTEGRATED_SECURITY = "INTEGRATEDSECURITY";
    public static final String USER = "USER";
    public static final String USER_NAME = "USERNAME";
    public static final String PORT = "PORT";
    public static final String PORT_NUMBER = "PORTNUMBER";
    public static final String PASSWORD = "PASSWORD";
    public static final String DOMAIN = "DOMAIN";
    public static final String DOMAIN_NAME = "DOMAINNAME";
    public static final String DATABASE = "DATABASE";
    public static final String DATABASE_NAME = "DATABASENAME";
    public static final String COLUMN_ENCRYPTION_SETTING = "COLUMNENCRYPTIONSETTING";
    public static final String DISABLE_STATEMENT_POOLING = "DISABLESTATEMENTPOOLING";
    public static final String STATEMENT_POOLING_CACHE_SIZE = "STATEMENTPOOLINGCACHESIZE";
    public static final String AUTHENTICATION = "AUTHENTICATION";
    public static final String AUTHENTICATION_SCHEME = "AUTHENTICATIONSCHEME";
    public static final String CANCEL_QUERY_TIMEOUT = "CANCELQUERYTIMEOUT";
    public static final String ENCRYPT = "ENCRYPT";
    public static final String HOST_NAME_IN_CERTIFICATE = "HOSTNAMEINCERTIFICATE";
    // End: Connection Properties parsed in AbstractTest class for creating DataSource.

    // Other Connection Properties set in FipsTest
    public static final String FIPS = "FIPS";
    public static final String TRUST_STORE_TYPE = "TRUSTSTORETYPE";
    public static final String TRUST_SERVER_CERTIFICATE = "TRUSTSERVERCERTIFICATE";
    public static final String TRUST_STORE_SECRET_PROPERTY = "TRUSTSTOREPASSWORD";
    public static final String TRUST_STORE = "TRUSTSTORE";

    public static final String ENCLAVE_ATTESTATIONURL = "enclaveAttestationUrl";
    public static final String ENCLAVE_ATTESTATIONPROTOCOL = "enclaveAttestationProtocol";
<<<<<<< HEAD

    // for MSI
    public static final String MSICLIENTID = "MSICLIENTID";
    public static final String KEYVAULTPROVIDER_CLIENTID = "KEYVAULTPROVIDERCLIENTID";
    public static final String KEYVAULTPROVIDER_CLIENTKEY = "KEYVAULTPROVIDERCLIENTKEY";
    public static final String KEYSTORE_AUTHENTICATION = "KEYSTOREAUTHENTICATION";
    public static final String KEYSTORE_PRINCIPALID = "KEYSTOREPRINCIPALID";
    public static final String KEYSTORE_SECRET = "KEYSTORESECRET";

=======
    
    public static final String CLIENT_CERTIFICATE = "CLIENTCERTIFICATE";
    public static final String CLIENT_KEY = "CLIENTKEY";
    public static final String CLIENT_KEY_PASSWORD = "CLIENTKEYPASSWORD";
    
>>>>>>> 9732e1bb
    public static final String CONFIG_PROPERTIES_FILE = "config.properties";

    public enum LOB {
        CLOB,
        NCLOB,
        BLOB
    };
}
<|MERGE_RESOLUTION|>--- conflicted
+++ resolved
@@ -1,170 +1,164 @@
-package com.microsoft.sqlserver.testframework;
-
-import java.sql.Date;
-import java.time.LocalDateTime;
-import java.util.UUID;
-import java.util.concurrent.ThreadLocalRandom;
-import java.util.logging.Logger;
-
-
-public final class Constants {
-    private Constants() {}
-
-    /**
-     * Use below tags for tests to exclude them from test group:
-     * 
-     * <pre>
-     * xJDBC42 - - - - - - For tests not compatible with JDBC 42 Specifications
-     * xGradle - - - - - - For tests not compatible with Gradle Script (e.g. Manifest File)
-     * xSQLv12 - - - - - - For tests not compatible with SQL Server 2008 R2 - 2014
-     * xSQLv14 - - - - - - For tests not compatible with SQL Server 2016 - 2017
-     * xSQLv15 - - - - - - For tests not compatible with SQL Server 2019
-     * xAzureSQLDB - - - - For tests not compatible with Azure SQL Database
-     * xAzureSQLDW - - - - For tests not compatible with Azure Data Warehouse
-     * xAzureSQLMI - - - - For tests not compatible with Azure SQL Managed Instance
-     * NTLM  - - - - - - - For NTLM tests
-     * reqExternalSetup  - For tests requiring external setup
-     * clientCertAuth  - - For tests requiring client certificate authentication setup
-     * </pre>
-     */
-    public static final String xJDBC42 = "xJDBC42";
-    public static final String xGradle = "xGradle";
-    public static final String xSQLv12 = "xSQLv12";
-    public static final String xSQLv14 = "xSQLv14";
-    public static final String xSQLv15 = "xSQLv15";
-    public static final String xAzureSQLDB = "xAzureSQLDB";
-    public static final String xAzureSQLDW = "xAzureSQLDW";
-    public static final String xAzureSQLMI = "xAzureSQLMI";
-    public static final String NTLM = "NTLM";
-    public static final String MSI = "MSI";
-    public static final String reqExternalSetup = "reqExternalSetup";
-    public static final String clientCertAuth = "clientCertAuth";
-
-    public static final ThreadLocalRandom RANDOM = ThreadLocalRandom.current();
-    public static final Logger LOGGER = Logger.getLogger("AbstractTest");
-    public static final String JKS_SECRET_STRING = "changeit";
-    public static final String JDBC_PREFIX = "jdbc:sqlserver://";
-    public static final String DEFAULT_DRIVER_LOG = "Driver.log";
-    public static final String MSSQL_JDBC_PACKAGE = "com.microsoft.sqlserver.jdbc";
-    public static final String MSSQL_JDBC_PROPERTIES = "mssql-jdbc.properties";
-    public static final String AKV_TRUSTED_ENDPOINTS_KEYWORD = "AKVTrustedEndpoints";
-
-    public static final String DEFAULT_WRAP_IDENTIFIER = "\'";
-    public static final String CREATE_TABLE = "CREATE TABLE";
-    public static final String SPACE_CHAR = " ";
-    public static final String OPEN_BRACKET = "(";
-    public static final String CLOSE_BRACKET = ")";
-    public static final String NOT = "NOT";
-    public static final String NULL = "NULL";
-    public static final String PRIMARY_KEY = "PRIMARY KEY";
-    public static final String DEFAULT = "DEFAULT";
-    public static final String COMMA = ",";
-    public static final String QUESTION_MARK = "?";
-    public static final String SINGLE_QUOTE = "'";
-    public static final String SEMI_COLON = ";";
-    public static final String COLON = ":";
-    public static final String EQUAL_TO = "=";
-    public static final String BACK_SLASH = "\\";
-
-    public static final String ENABLED = "Enabled";
-
-    // Environment properties
-    public static final String FIPS_ENV = "FIPS_ENV";
-    public static final String MSSQL_JDBC_TEST_CONNECTION_PROPERTIES = "mssql_jdbc_test_connection_properties";
-    public static final String MSSQL_JDBC_LOGGING = "mssql_jdbc_logging";
-    public static final String MSSQL_JDBC_LOGGING_HANDLER = "mssql_jdbc_logging_handler";
-
-    public static final String LOGGING_HANDLER_FILE = "file";
-    public static final String LOGGING_HANDLER_CONSOLE = "console";
-    public static final String LOGGING_HANDLER_STREAM = "stream";
-
-    public static final int ENGINE_EDITION_FOR_SQL_AZURE = 5;
-    public static final int ENGINE_EDITION_FOR_SQL_AZURE_DW = 6;
-
-    public static final Date DATE = new Date(new java.util.Date().getTime());
-    public static final LocalDateTime NOW = LocalDateTime.now();
-
-    public static final int LOB_ARRAY_SIZE = 500; // number of rows to insert into the table and compare
-    public static final int LOB_LENGTH_MIN = 8000;
-    public static final int LOB_LENGTH_MAX = 32000;
-    public static final String ASCII_CHARACTERS = "abcdefghijklmnopqrstuvwxyzABCDEFGHIJKLMNOPQRSTUVWXYZ1234567890!@#$%^&*()-=_+,./;'[]<>?:{}|`~\"\\";
-    public static final String UNICODE_CHARACTERS = ASCII_CHARACTERS
-            + "Ǥ⚌c♮ƺåYèĢù⚏Ȓ★ǌäõpƸŃōoƝĤßuÙőƆE♹gǇÜŬȺǱ!Û☵ŦãǁĸNQŰǚǻTÖC]ǶýåÉbɉ☩=\\ȍáźŗǃĻýű☓☄¸T☑ö^k☏I:x☑⚀läiȉ☱☚⚅ǸǎãÂ";
-
-    // AE Constants
-    public static final String WINDOWS_KEY_STORE_NAME = "MSSQL_CERTIFICATE_STORE";
-    public static final String AZURE_KEY_VAULT_NAME = "AZURE_KEY_VAULT";
-    public static final String JAVA_KEY_STORE_NAME = "MSSQL_JAVA_KEYSTORE";
-    public static final String CUSTOM_KEYSTORE_NAME = "CUSTOM_KEYSTORE";
-    public static final String JAVA_KEY_STORE_FILENAME = "JavaKeyStore.txt";
-    public static final String JAVA_KEY_STORE_SECRET = "JavaKeyStorePassword";
-    public static final String JKS = "JKS";
-    public static final String JKS_NAME = "clientcert.jks";
-    public static final String JKS_SECRET = "password";
-    public static final String PKCS12 = "PKCS12";
-
-    public static final String UID = UUID.randomUUID().toString();
-    public static final Long RANDOM_LONG = Long.valueOf((long) (RANDOM.nextDouble() * Math.pow(10, 10)));
-    public static final String CMK_NAME = "JDBC_CMK_" + RANDOM_LONG;
-    public static final String CMK_SIGNATURE = "0x5859A75C4F8C05C9865DAE46CA70F34B94EF1DF25D185DE8AB67918E5CF02953F2C787EFDC57ACAD5AEC2634C24B0A4C98B3A659220E980D948F91238A5D98CD898EF76CCA4AED9A6D51EBF4EABDEAA28CF975A7C8083E188AA4677303DAC9D6F49C81CB42E4BF14365B56BFEDD6E4B0DF0BC69E9FE313A7001613822D724A97055FA110C495A98EE37BE137293DF9E569D0845B96C4A6DD8554D42E83E784E3DCAFFDDD2CB3A7352920C3AAC43EA79BE5B8C7203B0E2F9B7C317C542E632C529BC46D792D9C85E16B5B3EE50D6D5E53103CC27B60175F79ECA1F2B28995FD1C12FA109E53810192BDD38A3B9A5D2CCC2BCBF16F936FE211A55FD999689C8CC4";
-    public static final String CMK_SIGNATURE_AKV = "0x0474EC516A93B3EBCBD58E3AC35699E125F937AE6A56E96EC4FC37ACD09284CC99702B4762E56E8518A23A4D7EBF62FF735C8EEF4B61326CB8300ED09076D69008ACEB4156D9F2E1F95A8373335C33FCDD7DD7DF69CDD23544AB0D63B6D93379593E15C24D31EC0020F62BA23A19165C8A58AFAE8304DAC2996470919EBAB97587D685AEF4FFA3666E65DA673F41B2204410AFA69B9E05402853AB2AF0D22F4CF498394EB9DA8CA55814601DE6E004B12886C069010F911AE1F0EDA5DA3F1A09A211C7C30D21A567D47A8F133DF20A44E694900344FF3E189A8D6069CB86AA63D168B90CE4150F09A78DC09EF20FC239EA299E964762AE1FF711E407936FA9C9";
-    public static final String CEK_NAME = "JDBC_CEK_" + RANDOM_LONG;
-    public static final String CEK_ALGORITHM = "RSA_OAEP";
-    public static final String CEK_STRING = "aaaaaaaaaaaaaaaaaaaaaaaaaaaaaaaa";
-    public static final String CEK_ENCRYPTED_VALUE = "0x016E000001630075007200720065006E00740075007300650072002F006D0079002F0030003600640036003400630062003800320033003700320064003600350062003200330039003500610066003300370037006500630039006600330061003900380034003800300038003400360035004E087F31F14C340BB976498C67FB79C7B64B48029320176DCEF0E6F8F3B47178B67EF6804C9A7F914E961F4789EBEA1E8A4DB529E5E2289ABBB722DEB3D08EEC79749A9AAB2C9397FCA549E00CC60C8733AA6DFCDE078C45717F8A022B0BA4418D3B00A37454ACB32CEB40D9B23980EFEE4C7A7FD2D329B144044EE7447A99B69A90A504C4490A82B62D17E2E325FF6DF72EA76618CEDAB67CFA9D2F2C9DF7719F538EF915E086ACA8C2A21A753335C898A0E444B2C7772946203C7C1510B576F1F7F0BDCF8181F26FDAF1FBB5ECC3F348E49A62F677D08D26A40E6DCDB6682AEDAA20A416D31DA666DC07266AE7D06E6415A2CD0793A896047E619CA411997DC38457C3CF79AEBCAF021B7E68C21D2477B7CB1AFE45CF77E4137D838EE2F1C8178B83EED6EADCFB668D07D356F61DF2C39C8A00DA2AD91882649C90D413B391B284F37BDAC59766669FAC4BF177B8BC3DB93C258EC5801252B0BD91FDB09C9C2F19715F3DC7029B2E7F374D34B8C7D7F4A7DB58C897D651B52F8EC0C071C9442A4923688DB080613865E21B34EB2745BA9B99ADC6A95B41AF9B8F793078CFCFF684BC00326CEE43323D426F1DE9F89CC373B05A363341A91B24BCD320AACF678D032161C2E142C9C011691AEC5826C6CF2135AD86BD28E1FD51B7C7CEFDA5EBA56A87DACE7DED948E0338E3AFBEA9736AE5CBB2D9690EFA45402965462581A7";
-
-    // Start: Connection Properties parsed in AbstractTest class for creating DataSource.
-    public static final String INTEGRATED_SECURITY = "INTEGRATEDSECURITY";
-    public static final String USER = "USER";
-    public static final String USER_NAME = "USERNAME";
-    public static final String PORT = "PORT";
-    public static final String PORT_NUMBER = "PORTNUMBER";
-    public static final String PASSWORD = "PASSWORD";
-    public static final String DOMAIN = "DOMAIN";
-    public static final String DOMAIN_NAME = "DOMAINNAME";
-    public static final String DATABASE = "DATABASE";
-    public static final String DATABASE_NAME = "DATABASENAME";
-    public static final String COLUMN_ENCRYPTION_SETTING = "COLUMNENCRYPTIONSETTING";
-    public static final String DISABLE_STATEMENT_POOLING = "DISABLESTATEMENTPOOLING";
-    public static final String STATEMENT_POOLING_CACHE_SIZE = "STATEMENTPOOLINGCACHESIZE";
-    public static final String AUTHENTICATION = "AUTHENTICATION";
-    public static final String AUTHENTICATION_SCHEME = "AUTHENTICATIONSCHEME";
-    public static final String CANCEL_QUERY_TIMEOUT = "CANCELQUERYTIMEOUT";
-    public static final String ENCRYPT = "ENCRYPT";
-    public static final String HOST_NAME_IN_CERTIFICATE = "HOSTNAMEINCERTIFICATE";
-    // End: Connection Properties parsed in AbstractTest class for creating DataSource.
-
-    // Other Connection Properties set in FipsTest
-    public static final String FIPS = "FIPS";
-    public static final String TRUST_STORE_TYPE = "TRUSTSTORETYPE";
-    public static final String TRUST_SERVER_CERTIFICATE = "TRUSTSERVERCERTIFICATE";
-    public static final String TRUST_STORE_SECRET_PROPERTY = "TRUSTSTOREPASSWORD";
-    public static final String TRUST_STORE = "TRUSTSTORE";
-
-    public static final String ENCLAVE_ATTESTATIONURL = "enclaveAttestationUrl";
-    public static final String ENCLAVE_ATTESTATIONPROTOCOL = "enclaveAttestationProtocol";
-<<<<<<< HEAD
-
-    // for MSI
-    public static final String MSICLIENTID = "MSICLIENTID";
-    public static final String KEYVAULTPROVIDER_CLIENTID = "KEYVAULTPROVIDERCLIENTID";
-    public static final String KEYVAULTPROVIDER_CLIENTKEY = "KEYVAULTPROVIDERCLIENTKEY";
-    public static final String KEYSTORE_AUTHENTICATION = "KEYSTOREAUTHENTICATION";
-    public static final String KEYSTORE_PRINCIPALID = "KEYSTOREPRINCIPALID";
-    public static final String KEYSTORE_SECRET = "KEYSTORESECRET";
-
-=======
-    
-    public static final String CLIENT_CERTIFICATE = "CLIENTCERTIFICATE";
-    public static final String CLIENT_KEY = "CLIENTKEY";
-    public static final String CLIENT_KEY_PASSWORD = "CLIENTKEYPASSWORD";
-    
->>>>>>> 9732e1bb
-    public static final String CONFIG_PROPERTIES_FILE = "config.properties";
-
-    public enum LOB {
-        CLOB,
-        NCLOB,
-        BLOB
-    };
-}
+package com.microsoft.sqlserver.testframework;
+
+import java.sql.Date;
+import java.time.LocalDateTime;
+import java.util.UUID;
+import java.util.concurrent.ThreadLocalRandom;
+import java.util.logging.Logger;
+
+
+public final class Constants {
+    private Constants() {}
+
+    /**
+     * Use below tags for tests to exclude them from test group:
+     * 
+     * <pre>
+     * xJDBC42 - - - - - - For tests not compatible with JDBC 42 Specifications
+     * xGradle - - - - - - For tests not compatible with Gradle Script (e.g. Manifest File)
+     * xSQLv12 - - - - - - For tests not compatible with SQL Server 2008 R2 - 2014
+     * xSQLv14 - - - - - - For tests not compatible with SQL Server 2016 - 2017
+     * xSQLv15 - - - - - - For tests not compatible with SQL Server 2019
+     * xAzureSQLDB - - - - For tests not compatible with Azure SQL Database
+     * xAzureSQLDW - - - - For tests not compatible with Azure Data Warehouse
+     * xAzureSQLMI - - - - For tests not compatible with Azure SQL Managed Instance
+     * NTLM  - - - - - - - For NTLM tests
+     * reqExternalSetup  - For tests requiring external setup
+     * clientCertAuth  - - For tests requiring client certificate authentication setup
+     * </pre>
+     */
+    public static final String xJDBC42 = "xJDBC42";
+    public static final String xGradle = "xGradle";
+    public static final String xSQLv12 = "xSQLv12";
+    public static final String xSQLv14 = "xSQLv14";
+    public static final String xSQLv15 = "xSQLv15";
+    public static final String xAzureSQLDB = "xAzureSQLDB";
+    public static final String xAzureSQLDW = "xAzureSQLDW";
+    public static final String xAzureSQLMI = "xAzureSQLMI";
+    public static final String NTLM = "NTLM";
+    public static final String MSI = "MSI";
+    public static final String reqExternalSetup = "reqExternalSetup";
+    public static final String clientCertAuth = "clientCertAuth";
+
+    public static final ThreadLocalRandom RANDOM = ThreadLocalRandom.current();
+    public static final Logger LOGGER = Logger.getLogger("AbstractTest");
+    public static final String JKS_SECRET_STRING = "changeit";
+    public static final String JDBC_PREFIX = "jdbc:sqlserver://";
+    public static final String DEFAULT_DRIVER_LOG = "Driver.log";
+    public static final String MSSQL_JDBC_PACKAGE = "com.microsoft.sqlserver.jdbc";
+    public static final String MSSQL_JDBC_PROPERTIES = "mssql-jdbc.properties";
+    public static final String AKV_TRUSTED_ENDPOINTS_KEYWORD = "AKVTrustedEndpoints";
+
+    public static final String DEFAULT_WRAP_IDENTIFIER = "\'";
+    public static final String CREATE_TABLE = "CREATE TABLE";
+    public static final String SPACE_CHAR = " ";
+    public static final String OPEN_BRACKET = "(";
+    public static final String CLOSE_BRACKET = ")";
+    public static final String NOT = "NOT";
+    public static final String NULL = "NULL";
+    public static final String PRIMARY_KEY = "PRIMARY KEY";
+    public static final String DEFAULT = "DEFAULT";
+    public static final String COMMA = ",";
+    public static final String QUESTION_MARK = "?";
+    public static final String SINGLE_QUOTE = "'";
+    public static final String SEMI_COLON = ";";
+    public static final String COLON = ":";
+    public static final String EQUAL_TO = "=";
+    public static final String BACK_SLASH = "\\";
+
+    public static final String ENABLED = "Enabled";
+
+    // Environment properties
+    public static final String FIPS_ENV = "FIPS_ENV";
+    public static final String MSSQL_JDBC_TEST_CONNECTION_PROPERTIES = "mssql_jdbc_test_connection_properties";
+    public static final String MSSQL_JDBC_LOGGING = "mssql_jdbc_logging";
+    public static final String MSSQL_JDBC_LOGGING_HANDLER = "mssql_jdbc_logging_handler";
+
+    public static final String LOGGING_HANDLER_FILE = "file";
+    public static final String LOGGING_HANDLER_CONSOLE = "console";
+    public static final String LOGGING_HANDLER_STREAM = "stream";
+
+    public static final int ENGINE_EDITION_FOR_SQL_AZURE = 5;
+    public static final int ENGINE_EDITION_FOR_SQL_AZURE_DW = 6;
+
+    public static final Date DATE = new Date(new java.util.Date().getTime());
+    public static final LocalDateTime NOW = LocalDateTime.now();
+
+    public static final int LOB_ARRAY_SIZE = 500; // number of rows to insert into the table and compare
+    public static final int LOB_LENGTH_MIN = 8000;
+    public static final int LOB_LENGTH_MAX = 32000;
+    public static final String ASCII_CHARACTERS = "abcdefghijklmnopqrstuvwxyzABCDEFGHIJKLMNOPQRSTUVWXYZ1234567890!@#$%^&*()-=_+,./;'[]<>?:{}|`~\"\\";
+    public static final String UNICODE_CHARACTERS = ASCII_CHARACTERS
+            + "Ǥ⚌c♮ƺåYèĢù⚏Ȓ★ǌäõpƸŃōoƝĤßuÙőƆE♹gǇÜŬȺǱ!Û☵ŦãǁĸNQŰǚǻTÖC]ǶýåÉbɉ☩=\\ȍáźŗǃĻýű☓☄¸T☑ö^k☏I:x☑⚀läiȉ☱☚⚅ǸǎãÂ";
+
+    // AE Constants
+    public static final String WINDOWS_KEY_STORE_NAME = "MSSQL_CERTIFICATE_STORE";
+    public static final String AZURE_KEY_VAULT_NAME = "AZURE_KEY_VAULT";
+    public static final String JAVA_KEY_STORE_NAME = "MSSQL_JAVA_KEYSTORE";
+    public static final String CUSTOM_KEYSTORE_NAME = "CUSTOM_KEYSTORE";
+    public static final String JAVA_KEY_STORE_FILENAME = "JavaKeyStore.txt";
+    public static final String JAVA_KEY_STORE_SECRET = "JavaKeyStorePassword";
+    public static final String JKS = "JKS";
+    public static final String JKS_NAME = "clientcert.jks";
+    public static final String JKS_SECRET = "password";
+    public static final String PKCS12 = "PKCS12";
+
+    public static final String UID = UUID.randomUUID().toString();
+    public static final Long RANDOM_LONG = Long.valueOf((long) (RANDOM.nextDouble() * Math.pow(10, 10)));
+    public static final String CMK_NAME = "JDBC_CMK_" + RANDOM_LONG;
+    public static final String CMK_SIGNATURE = "0x5859A75C4F8C05C9865DAE46CA70F34B94EF1DF25D185DE8AB67918E5CF02953F2C787EFDC57ACAD5AEC2634C24B0A4C98B3A659220E980D948F91238A5D98CD898EF76CCA4AED9A6D51EBF4EABDEAA28CF975A7C8083E188AA4677303DAC9D6F49C81CB42E4BF14365B56BFEDD6E4B0DF0BC69E9FE313A7001613822D724A97055FA110C495A98EE37BE137293DF9E569D0845B96C4A6DD8554D42E83E784E3DCAFFDDD2CB3A7352920C3AAC43EA79BE5B8C7203B0E2F9B7C317C542E632C529BC46D792D9C85E16B5B3EE50D6D5E53103CC27B60175F79ECA1F2B28995FD1C12FA109E53810192BDD38A3B9A5D2CCC2BCBF16F936FE211A55FD999689C8CC4";
+    public static final String CMK_SIGNATURE_AKV = "0x0474EC516A93B3EBCBD58E3AC35699E125F937AE6A56E96EC4FC37ACD09284CC99702B4762E56E8518A23A4D7EBF62FF735C8EEF4B61326CB8300ED09076D69008ACEB4156D9F2E1F95A8373335C33FCDD7DD7DF69CDD23544AB0D63B6D93379593E15C24D31EC0020F62BA23A19165C8A58AFAE8304DAC2996470919EBAB97587D685AEF4FFA3666E65DA673F41B2204410AFA69B9E05402853AB2AF0D22F4CF498394EB9DA8CA55814601DE6E004B12886C069010F911AE1F0EDA5DA3F1A09A211C7C30D21A567D47A8F133DF20A44E694900344FF3E189A8D6069CB86AA63D168B90CE4150F09A78DC09EF20FC239EA299E964762AE1FF711E407936FA9C9";
+    public static final String CEK_NAME = "JDBC_CEK_" + RANDOM_LONG;
+    public static final String CEK_ALGORITHM = "RSA_OAEP";
+    public static final String CEK_STRING = "aaaaaaaaaaaaaaaaaaaaaaaaaaaaaaaa";
+    public static final String CEK_ENCRYPTED_VALUE = "0x016E000001630075007200720065006E00740075007300650072002F006D0079002F0030003600640036003400630062003800320033003700320064003600350062003200330039003500610066003300370037006500630039006600330061003900380034003800300038003400360035004E087F31F14C340BB976498C67FB79C7B64B48029320176DCEF0E6F8F3B47178B67EF6804C9A7F914E961F4789EBEA1E8A4DB529E5E2289ABBB722DEB3D08EEC79749A9AAB2C9397FCA549E00CC60C8733AA6DFCDE078C45717F8A022B0BA4418D3B00A37454ACB32CEB40D9B23980EFEE4C7A7FD2D329B144044EE7447A99B69A90A504C4490A82B62D17E2E325FF6DF72EA76618CEDAB67CFA9D2F2C9DF7719F538EF915E086ACA8C2A21A753335C898A0E444B2C7772946203C7C1510B576F1F7F0BDCF8181F26FDAF1FBB5ECC3F348E49A62F677D08D26A40E6DCDB6682AEDAA20A416D31DA666DC07266AE7D06E6415A2CD0793A896047E619CA411997DC38457C3CF79AEBCAF021B7E68C21D2477B7CB1AFE45CF77E4137D838EE2F1C8178B83EED6EADCFB668D07D356F61DF2C39C8A00DA2AD91882649C90D413B391B284F37BDAC59766669FAC4BF177B8BC3DB93C258EC5801252B0BD91FDB09C9C2F19715F3DC7029B2E7F374D34B8C7D7F4A7DB58C897D651B52F8EC0C071C9442A4923688DB080613865E21B34EB2745BA9B99ADC6A95B41AF9B8F793078CFCFF684BC00326CEE43323D426F1DE9F89CC373B05A363341A91B24BCD320AACF678D032161C2E142C9C011691AEC5826C6CF2135AD86BD28E1FD51B7C7CEFDA5EBA56A87DACE7DED948E0338E3AFBEA9736AE5CBB2D9690EFA45402965462581A7";
+
+    // Start: Connection Properties parsed in AbstractTest class for creating DataSource.
+    public static final String INTEGRATED_SECURITY = "INTEGRATEDSECURITY";
+    public static final String USER = "USER";
+    public static final String USER_NAME = "USERNAME";
+    public static final String PORT = "PORT";
+    public static final String PORT_NUMBER = "PORTNUMBER";
+    public static final String PASSWORD = "PASSWORD";
+    public static final String DOMAIN = "DOMAIN";
+    public static final String DOMAIN_NAME = "DOMAINNAME";
+    public static final String DATABASE = "DATABASE";
+    public static final String DATABASE_NAME = "DATABASENAME";
+    public static final String COLUMN_ENCRYPTION_SETTING = "COLUMNENCRYPTIONSETTING";
+    public static final String DISABLE_STATEMENT_POOLING = "DISABLESTATEMENTPOOLING";
+    public static final String STATEMENT_POOLING_CACHE_SIZE = "STATEMENTPOOLINGCACHESIZE";
+    public static final String AUTHENTICATION = "AUTHENTICATION";
+    public static final String AUTHENTICATION_SCHEME = "AUTHENTICATIONSCHEME";
+    public static final String CANCEL_QUERY_TIMEOUT = "CANCELQUERYTIMEOUT";
+    public static final String ENCRYPT = "ENCRYPT";
+    public static final String HOST_NAME_IN_CERTIFICATE = "HOSTNAMEINCERTIFICATE";
+    // End: Connection Properties parsed in AbstractTest class for creating DataSource.
+
+    // Other Connection Properties set in FipsTest
+    public static final String FIPS = "FIPS";
+    public static final String TRUST_STORE_TYPE = "TRUSTSTORETYPE";
+    public static final String TRUST_SERVER_CERTIFICATE = "TRUSTSERVERCERTIFICATE";
+    public static final String TRUST_STORE_SECRET_PROPERTY = "TRUSTSTOREPASSWORD";
+    public static final String TRUST_STORE = "TRUSTSTORE";
+
+    public static final String ENCLAVE_ATTESTATIONURL = "enclaveAttestationUrl";
+    public static final String ENCLAVE_ATTESTATIONPROTOCOL = "enclaveAttestationProtocol";
+
+    // for MSI
+    public static final String MSICLIENTID = "MSICLIENTID";
+    public static final String KEYVAULTPROVIDER_CLIENTID = "KEYVAULTPROVIDERCLIENTID";
+    public static final String KEYVAULTPROVIDER_CLIENTKEY = "KEYVAULTPROVIDERCLIENTKEY";
+    public static final String KEYSTORE_AUTHENTICATION = "KEYSTOREAUTHENTICATION";
+    public static final String KEYSTORE_PRINCIPALID = "KEYSTOREPRINCIPALID";
+    public static final String KEYSTORE_SECRET = "KEYSTORESECRET";
+    public static final String CLIENT_CERTIFICATE = "CLIENTCERTIFICATE";
+    public static final String CLIENT_KEY = "CLIENTKEY";
+    public static final String CLIENT_KEY_PASSWORD = "CLIENTKEYPASSWORD";
+    public static final String CONFIG_PROPERTIES_FILE = "config.properties";
+
+    public enum LOB {
+        CLOB,
+        NCLOB,
+        BLOB
+    };
+}